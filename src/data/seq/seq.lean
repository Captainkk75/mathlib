/-
Copyright (c) 2017 Mario Carneiro. All rights reserved.
Released under Apache 2.0 license as described in the file LICENSE.
Authors: Mario Carneiro
-/
import data.lazy_list
import data.nat.basic
import data.stream.init
import data.seq.computation

universes u v w

/-
coinductive seq (α : Type u) : Type u
| nil : seq α
| cons : α → seq α → seq α
-/

/--
A stream `s : option α` is a sequence if `s.nth n = none` implies `s.nth (n + 1) = none`.
-/
def stream.is_seq {α : Type u} (s : stream (option α)) : Prop :=
∀ {n : ℕ}, s n = none → s (n + 1) = none

/-- `seq α` is the type of possibly infinite lists (referred here as sequences).
  It is encoded as an infinite stream of options such that if `f n = none`, then
  `f m = none` for all `m ≥ n`. -/
def seq (α : Type u) : Type u := {f : stream (option α) // f.is_seq}

/-- `seq1 α` is the type of nonempty sequences. -/
def seq1 (α) := α × seq α

namespace seq
variables {α : Type u} {β : Type v} {γ : Type w}

/-- The empty sequence -/
def nil : seq α := ⟨stream.const none, λ n h, rfl⟩

instance : inhabited (seq α) := ⟨nil⟩

/-- Prepend an element to a sequence -/
def cons (a : α) (s : seq α) : seq α :=
⟨some a :: s.1, begin
  rintros (n | _) h,
  { contradiction },
  { exact s.2 h }
end⟩

/-- Get the nth element of a sequence (if it exists) -/
def nth : seq α → ℕ → option α := subtype.val

<<<<<<< HEAD
@[simp] lemma nth_cons_zero (s : seq α) (x : α) : nth (cons x s) 0 = some x :=
by cases s; refl

@[simp] lemma nth_cons_succ (s : seq α) (x : α) (n : ℕ) : nth (cons x s) (n + 1) = nth s n :=
by cases s; refl

@[simp] lemma val_cons (s : seq α) (x : α) : (cons x s).val = some x :: s.val :=
by cases s; refl
=======
@[simp] theorem nth_mk (f hf) : @nth α ⟨f, hf⟩ = f := rfl

@[simp] theorem nth_nil (n : ℕ) : (@nil α).nth n = none := rfl
@[simp] theorem nth_cons_zero (a : α) (s : seq α) : (cons a s).nth 0 = a := rfl
@[simp] theorem nth_cons_succ (a : α) (s : seq α) (n : ℕ) : (cons a s).nth (n + 1) = s.nth n := rfl

@[ext] protected lemma ext : ∀ s t : seq α, (∀ n : ℕ, s.nth n = t.nth n) → s = t
| ⟨f, hf⟩ ⟨g, hg⟩ h := let H : f = g := funext h in by simp_rw [subtype.mk_eq_mk, H]
>>>>>>> f300c04f

/-- A sequence has terminated at position `n` if the value at position `n` equals `none`. -/
def terminated_at (s : seq α) (n : ℕ) : Prop := s.nth n = none

/-- It is decidable whether a sequence terminates at a given position. -/
instance terminated_at_decidable (s : seq α) (n : ℕ) : decidable (s.terminated_at n) :=
decidable_of_iff' (s.nth n).is_none $ by unfold terminated_at; cases s.nth n; simp

/-- A sequence terminates if there is some position `n` at which it has terminated. -/
def terminates (s : seq α) : Prop := ∃ (n : ℕ), s.terminated_at n

theorem not_terminates_iff {s : seq α} : ¬ s.terminates ↔ ∀ n, (s.nth n).is_some :=
by simp [terminates, terminated_at, ←ne.def, option.ne_none_iff_is_some]

/-- Functorial action of the functor `option (α × _)` -/
@[simp] def omap (f : β → γ) : option (α × β) → option (α × γ)
| none          := none
| (some (a, b)) := some (a, f b)

/-- Get the first element of a sequence -/
def head (s : seq α) : option α := nth s 0

/-- Get the tail of a sequence (or `nil` if the sequence is `nil`) -/
def tail (s : seq α) : seq α := ⟨s.1.tail, λ n, by { cases s with f al, exact al }⟩

protected def mem (a : α) (s : seq α) := some a ∈ s.1

instance : has_mem α (seq α) :=
⟨seq.mem⟩

theorem le_stable (s : seq α) {m n} (h : m ≤ n) : s.nth m = none → s.nth n = none :=
by { cases s with f al, induction h with n h IH, exacts [id, λ h2, al (IH h2)] }

/-- If a sequence terminated at position `n`, it also terminated at `m ≥ n `. -/
lemma terminated_stable : ∀ (s : seq α) {m n : ℕ}, m ≤ n → s.terminated_at m →
  s.terminated_at n :=
le_stable

/--
If `s.nth n = some aₙ` for some value `aₙ`, then there is also some value `aₘ` such
that `s.nth = some aₘ` for `m ≤ n`.
-/
lemma ge_stable (s : seq α) {aₙ : α} {n m : ℕ} (m_le_n : m ≤ n)
(s_nth_eq_some : s.nth n = some aₙ) :
  ∃ (aₘ : α), s.nth m = some aₘ :=
have s.nth n ≠ none, by simp [s_nth_eq_some],
have s.nth m ≠ none, from mt (s.le_stable m_le_n) this,
option.ne_none_iff_exists'.mp this

theorem not_mem_nil (a : α) : a ∉ @nil α :=
λ ⟨n, (h : some a = none)⟩, by injection h

theorem mem_cons (a : α) : ∀ (s : seq α), a ∈ cons a s
| ⟨f, al⟩ := stream.mem_cons (some a) _

theorem mem_cons_of_mem (y : α) {a : α} : ∀ {s : seq α}, a ∈ s → a ∈ cons y s
| ⟨f, al⟩ := stream.mem_cons_of_mem (some y)

theorem eq_or_mem_of_mem_cons {a b : α} : ∀ {s : seq α}, a ∈ cons b s → a = b ∨ a ∈ s
| ⟨f, al⟩ h := (stream.eq_or_mem_of_mem_cons h).imp_left (λ h, by injection h)

@[simp] theorem mem_cons_iff {a b : α} {s : seq α} : a ∈ cons b s ↔ a = b ∨ a ∈ s :=
⟨eq_or_mem_of_mem_cons, by rintro (rfl|m); [apply mem_cons, exact mem_cons_of_mem _ m]⟩

/-- Destructor for a sequence, resulting in either `none` (for `nil`) or
  `some (a, s)` (for `cons a s`). -/
def destruct (s : seq α) : option (seq1 α) :=
(λ a', (a', s.tail)) <$> nth s 0

theorem destruct_eq_nil {s : seq α} : destruct s = none → s = nil :=
begin
  dsimp [destruct],
  induction f0 : nth s 0; intro h,
  { apply subtype.eq,
    funext n,
    induction n with n IH, exacts [f0, s.2 IH] },
  { contradiction }
end

theorem destruct_eq_cons {s : seq α} {a s'} : destruct s = some (a, s') → s = cons a s' :=
begin
  dsimp [destruct],
  induction f0 : nth s 0 with a'; intro h,
  { contradiction },
  { cases s with f al,
    injections with _ h1 h2,
    rw ←h2, apply subtype.eq, dsimp [tail, cons],
    rw h1 at f0, rw ←f0,
    exact (stream.eta f).symm }
end

@[simp] theorem destruct_nil : destruct (nil : seq α) = none := rfl

@[simp] theorem destruct_cons (a : α) : ∀ s, destruct (cons a s) = some (a, s)
| ⟨f, al⟩ := begin
  unfold cons destruct functor.map,
  apply congr_arg (λ s, some (a, s)),
  apply subtype.eq, dsimp [tail], rw [stream.tail_cons]
end

theorem head_eq_destruct (s : seq α) : head s = prod.fst <$> destruct s :=
by unfold destruct head; cases nth s 0; refl

@[simp] theorem head_nil : head (nil : seq α) = none := rfl

@[simp] theorem head_cons (a : α) (s) : head (cons a s) = some a :=
by rw [head_eq_destruct, destruct_cons]; refl

@[simp] theorem tail_nil : tail (nil : seq α) = nil := rfl

@[simp] theorem tail_cons (a : α) (s) : tail (cons a s) = s :=
by cases s with f al; apply subtype.eq; dsimp [tail, cons]; rw [stream.tail_cons]

@[simp] theorem nth_tail : ∀ (s : seq α) n, nth (tail s) n = nth s (n + 1)
| ⟨f, al⟩ n := rfl

def cases_on {C : seq α → Sort v} (s : seq α)
  (h1 : C nil) (h2 : ∀ x s, C (cons x s)) : C s := begin
  induction H : destruct s with v v,
  { rw destruct_eq_nil H, apply h1 },
  { cases v with a s', rw destruct_eq_cons H, apply h2 }
end

theorem mem_rec_on {C : seq α → Prop} {a s} (M : a ∈ s)
  (h1 : ∀ b s', (a = b ∨ C s') → C (cons b s')) : C s :=
begin
  cases M with k e, unfold stream.nth at e,
  induction k with k IH generalizing s,
  { have TH : s = cons a (tail s),
    { apply destruct_eq_cons,
      unfold destruct nth functor.map, rw ←e, refl },
    rw TH, apply h1 _ _ (or.inl rfl) },
  revert e, apply s.cases_on _ (λ b s', _); intro e,
  { injection e },
  { have h_eq : (cons b s').val (nat.succ k) = s'.val k, { cases s'; refl },
    rw [h_eq] at e,
    apply h1 _ _ (or.inr (IH e)) }
end

def corec.F (f : β → option (α × β)) : option β → option α × option β
| none     := (none, none)
| (some b) := match f b with none := (none, none) | some (a, b') := (some a, some b') end

/-- Corecursor for `seq α` as a coinductive type. Iterates `f` to produce new elements
  of the sequence until `none` is obtained. -/
def corec (f : β → option (α × β)) (b : β) : seq α :=
begin
  refine ⟨stream.corec' (corec.F f) (some b), λ n h, _⟩,
  rw stream.corec'_eq,
  change stream.corec' (corec.F f) (corec.F f (some b)).2 n = none,
  revert h, generalize : some b = o, revert o,
  induction n with n IH; intro o,
  { change (corec.F f o).1 = none → (corec.F f (corec.F f o).2).1 = none,
    cases o with b; intro h, { refl },
    dsimp [corec.F] at h, dsimp [corec.F],
    cases f b with s, { refl },
    { cases s with a b', contradiction } },
  { rw [stream.corec'_eq (corec.F f) (corec.F f o).2,
        stream.corec'_eq (corec.F f) o],
    exact IH (corec.F f o).2 }
end

@[simp] theorem corec_eq (f : β → option (α × β)) (b : β) :
  destruct (corec f b) = omap (corec f) (f b) :=
begin
  dsimp [corec, destruct, nth],
  change stream.corec' (corec.F f) (some b) 0 with (corec.F f (some b)).1,
  dsimp [corec.F],
  induction h : f b with s, { refl },
  cases s with a b', dsimp [corec.F],
  apply congr_arg (λ b', some (a, b')),
  apply subtype.eq,
  dsimp [corec, tail],
  rw [stream.corec'_eq, stream.tail_cons],
  dsimp [corec.F], rw h, refl
end

section bisim
  variable (R : seq α → seq α → Prop)

  local infix ` ~ `:50 := R

  def bisim_o : option (seq1 α) → option (seq1 α) → Prop
  | none          none            := true
  | (some (a, s)) (some (a', s')) := a = a' ∧ R s s'
  | _             _               := false
  attribute [simp] bisim_o

  def is_bisimulation := ∀ ⦃s₁ s₂⦄, s₁ ~ s₂ → bisim_o R (destruct s₁) (destruct s₂)

  -- If two streams are bisimilar, then they are equal
  theorem eq_of_bisim (bisim : is_bisimulation R) {s₁ s₂} (r : s₁ ~ s₂) : s₁ = s₂ :=
  begin
    apply subtype.eq,
    apply stream.eq_of_bisim (λ x y, ∃ s s' : seq α, s.1 = x ∧ s'.1 = y ∧ R s s'),
    dsimp [stream.is_bisimulation],
    intros t₁ t₂ e,
    exact match t₁, t₂, e with ._, ._, ⟨s, s', rfl, rfl, r⟩ :=
      suffices head s = head s' ∧ R (tail s) (tail s'), from
      and.imp id (λ r, ⟨tail s, tail s',
        by cases s; refl, by cases s'; refl, r⟩) this,
      begin
        have := bisim r, revert r this,
        apply cases_on s _ _; intros; apply cases_on s' _ _; intros; intros r this,
        { constructor, refl, assumption },
        { rw [destruct_nil, destruct_cons] at this,
          exact false.elim this },
        { rw [destruct_nil, destruct_cons] at this,
          exact false.elim this },
        { rw [destruct_cons, destruct_cons] at this,
          rw [head_cons, head_cons, tail_cons, tail_cons],
          cases this with h1 h2,
          constructor, rw h1, exact h2 }
      end
    end,
    exact ⟨s₁, s₂, rfl, rfl, r⟩
  end
end bisim

theorem coinduction : ∀ {s₁ s₂ : seq α}, head s₁ = head s₂ →
  (∀ (β : Type u) (fr : seq α → β),
    fr s₁ = fr s₂ → fr (tail s₁) = fr (tail s₂)) → s₁ = s₂
| ⟨f₁, a₁⟩ ⟨f₂, a₂⟩ hh ht :=
  subtype.eq (stream.coinduction hh (λ β fr, ht β (λ s, fr s.1)))

theorem coinduction2 (s) (f g : seq α → seq β)
  (H : ∀ s, bisim_o (λ (s1 s2 : seq β), ∃ (s : seq α), s1 = f s ∧ s2 = g s)
    (destruct (f s)) (destruct (g s)))
  : f s = g s :=
begin
  refine eq_of_bisim (λ s1 s2, ∃ s, s1 = f s ∧ s2 = g s) _ ⟨s, rfl, rfl⟩,
  intros s1 s2 h, rcases h with ⟨s, h1, h2⟩,
  rw [h1, h2], apply H
end

/-- Embed a list as a sequence -/
def of_list (l : list α) : seq α :=
⟨list.nth l, λ n h, begin
  induction l with a l IH generalizing n, refl,
  dsimp [list.nth], cases n with n; dsimp [list.nth] at h,
  { contradiction },
  { apply IH _ h }
end⟩

instance coe_list : has_coe (list α) (seq α) := ⟨of_list⟩

@[simp] theorem of_list_nil : of_list [] = (nil : seq α) := rfl
@[simp] theorem of_list_nth (l : list α) (n : ℕ) : (of_list l).nth n = l.nth n := rfl
@[simp] theorem of_list_cons (a : α) (l : list α) : of_list (a :: l) = cons a (of_list l) :=
by ext (_|n); simp [option.coe_def]

/-- Embed an infinite stream as a sequence -/
def of_stream (s : stream α) : seq α :=
⟨s.map some, λ n h, by contradiction⟩

instance coe_stream : has_coe (stream α) (seq α) := ⟨of_stream⟩

/-- Embed a `lazy_list α` as a sequence. Note that even though this
  is non-meta, it will produce infinite sequences if used with
  cyclic `lazy_list`s created by meta constructions. -/
def of_lazy_list : lazy_list α → seq α :=
corec (λ l, match l with
  | lazy_list.nil := none
  | lazy_list.cons a l' := some (a, l' ())
  end)

instance coe_lazy_list : has_coe (lazy_list α) (seq α) := ⟨of_lazy_list⟩

/-- Translate a sequence into a `lazy_list`. Since `lazy_list` and `list`
  are isomorphic as non-meta types, this function is necessarily meta. -/
meta def to_lazy_list : seq α → lazy_list α | s :=
match destruct s with
| none := lazy_list.nil
| some (a, s') := lazy_list.cons a (to_lazy_list s')
end

/-- Translate a sequence to a list. This function will run forever if
  run on an infinite sequence. -/
meta def force_to_list (s : seq α) : list α := (to_lazy_list s).to_list

/-- The sequence of natural numbers some 0, some 1, ... -/
def nats : seq ℕ := stream.nats

@[simp]
lemma nats_nth (n : ℕ) : nats.nth n = some n := rfl

/-- Append two sequences. If `s₁` is infinite, then `s₁ ++ s₂ = s₁`,
  otherwise it puts `s₂` at the location of the `nil` in `s₁`. -/
def append (s₁ s₂ : seq α) : seq α :=
@corec α (seq α × seq α) (λ ⟨s₁, s₂⟩,
  match destruct s₁ with
  | none := omap (λ s₂, (nil, s₂)) (destruct s₂)
  | some (a, s₁') := some (a, s₁', s₂)
  end) (s₁, s₂)

/-- Map a function over a sequence. -/
def map (f : α → β) : seq α → seq β | ⟨s, al⟩ :=
⟨s.map (option.map f),
λ n, begin
  dsimp [stream.map, stream.nth],
  induction e : s n; intro,
  { rw al e, assumption }, { contradiction }
end⟩

/-- Flatten a sequence of sequences. (It is required that the
  sequences be nonempty to ensure productivity; in the case
  of an infinite sequence of `nil`, the first element is never
  generated.) -/
def join : seq (seq1 α) → seq α :=
corec (λ S, match destruct S with
  | none := none
  | some ((a, s), S') := some (a, match destruct s with
    | none := S'
    | some s' := cons s' S'
    end)
  end)

/-- Remove the first `n` elements from the sequence. -/
def drop (s : seq α) : ℕ → seq α
| 0     := s
| (n+1) := tail (drop n)
attribute [simp] drop

/-- Take the first `n` elements of the sequence (producing a list) -/
def take : ℕ → seq α → list α
| 0     s := []
| (n+1) s := match destruct s with
  | none := []
  | some (x, r) := list.cons x (take n r)
  end

/-- Split a sequence at `n`, producing a finite initial segment
  and an infinite tail. -/
def split_at : ℕ → seq α → list α × seq α
| 0     s := ([], s)
| (n+1) s := match destruct s with
  | none := ([], nil)
  | some (x, s') := let (l, r) := split_at n s' in (list.cons x l, r)
  end

section zip_with

/-- Combine two sequences with a function -/
def zip_with (f : α → β → γ) : seq α → seq β → seq γ
| ⟨f₁, a₁⟩ ⟨f₂, a₂⟩ := ⟨λ n,
    match f₁ n, f₂ n with
    | some a, some b := some (f a b)
    | _, _ := none
    end,
  λ n, begin
    induction h1 : f₁ n,
    { intro H, simp only [(a₁ h1)], refl },
    induction h2 : f₂ n; dsimp [seq.zip_with._match_1]; intro H,
    { rw (a₂ h2), cases f₁ (n + 1); refl },
    { rw [h1, h2] at H, contradiction }
  end⟩

variables {s : seq α} {s' : seq β} {n : ℕ}

lemma zip_with_nth_some {a : α} {b : β} (s_nth_eq_some : s.nth n = some a)
(s_nth_eq_some' : s'.nth n = some b) (f : α → β → γ) :
  (zip_with f s s').nth n = some (f a b) :=
begin
  cases s with st,
  have : st n = some a, from s_nth_eq_some,
  cases s' with st',
  have : st' n = some b, from s_nth_eq_some',
  simp only [zip_with, seq.nth, *]
end

lemma zip_with_nth_none (s_nth_eq_none : s.nth n = none) (f : α → β → γ) :
  (zip_with f s s').nth n = none :=
begin
  cases s with st,
  have : st n = none, from s_nth_eq_none,
  cases s' with st',
  cases st'_nth_eq : st' n;
  simp only [zip_with, seq.nth, *]
end

lemma zip_with_nth_none' (s'_nth_eq_none : s'.nth n = none) (f : α → β → γ) :
  (zip_with f s s').nth n = none :=
begin
  cases s' with st',
  have : st' n = none, from s'_nth_eq_none,
  cases s with st,
  cases st_nth_eq : st n;
  simp only [zip_with, seq.nth, *]
end

end zip_with

/-- Pair two sequences into a sequence of pairs -/
def zip : seq α → seq β → seq (α × β) := zip_with prod.mk

/-- Separate a sequence of pairs into two sequences -/
def unzip (s : seq (α × β)) : seq α × seq β := (map prod.fst s, map prod.snd s)

/-- Convert a sequence which is known to terminate into a list -/
def to_list (s : seq α) (h : s.terminates) : list α :=
take (nat.find h) s

/-- Convert a sequence which is known not to terminate into a stream -/
def to_stream (s : seq α) (h : ¬ s.terminates) : stream α :=
λ n, option.get $ not_terminates_iff.1 h n

/-- Convert a sequence into either a list or a stream depending on whether
  it is finite or infinite. (Without decidability of the infiniteness predicate,
  this is not constructively possible.) -/
def to_list_or_stream (s : seq α) [decidable s.terminates] : list α ⊕ stream α :=
if h : s.terminates
then sum.inl (to_list s h)
else sum.inr (to_stream s h)

@[simp] theorem nil_append (s : seq α) : append nil s = s :=
begin
  apply coinduction2, intro s,
  dsimp [append], rw [corec_eq],
  dsimp [append], apply cases_on s _ _,
  { trivial },
  { intros x s,
    rw [destruct_cons], dsimp,
    exact ⟨rfl, s, rfl, rfl⟩ }
end

@[simp] theorem cons_append (a : α) (s t) : append (cons a s) t = cons a (append s t) :=
destruct_eq_cons $ begin
  dsimp [append], rw [corec_eq],
  dsimp [append], rw [destruct_cons],
  dsimp [append], refl
end

@[simp] theorem append_nil (s : seq α) : append s nil = s :=
begin
  apply coinduction2 s, intro s,
  apply cases_on s _ _,
  { trivial },
  { intros x s,
    rw [cons_append, destruct_cons, destruct_cons], dsimp,
    exact ⟨rfl, s, rfl, rfl⟩ }
end

@[simp] theorem append_assoc (s t u : seq α) :
  append (append s t) u = append s (append t u) :=
begin
  apply eq_of_bisim (λ s1 s2, ∃ s t u,
    s1 = append (append s t) u ∧ s2 = append s (append t u)),
  { intros s1 s2 h, exact match s1, s2, h with ._, ._, ⟨s, t, u, rfl, rfl⟩ := begin
      apply cases_on s; simp,
      { apply cases_on t; simp,
        { apply cases_on u; simp,
          { intros x u, refine ⟨nil, nil, u, _, _⟩; simp } },
        { intros x t, refine ⟨nil, t, u, _, _⟩; simp } },
      { intros x s, exact ⟨s, t, u, rfl, rfl⟩ }
    end end },
  { exact ⟨s, t, u, rfl, rfl⟩ }
end

@[simp] theorem map_nil (f : α → β) : map f nil = nil := rfl

@[simp] theorem map_cons (f : α → β) (a) : ∀ s, map f (cons a s) = cons (f a) (map f s)
| ⟨s, al⟩ := by apply subtype.eq; dsimp [cons, map]; rw stream.map_cons; refl

@[simp] theorem map_id : ∀ (s : seq α), map id s = s
| ⟨s, al⟩ := begin
  apply subtype.eq; dsimp [map],
  rw [option.map_id, stream.map_id]; refl
end

@[simp] theorem map_tail (f : α → β) : ∀ s, map f (tail s) = tail (map f s)
| ⟨s, al⟩ := by apply subtype.eq; dsimp [tail, map]; rw stream.map_tail; refl

theorem map_comp (f : α → β) (g : β → γ) : ∀ (s : seq α), map (g ∘ f) s = map g (map f s)
| ⟨s, al⟩ := begin
  apply subtype.eq; dsimp [map],
  rw stream.map_map,
  apply congr_arg (λ f : _ → option γ, stream.map f s),
  ext ⟨⟩; refl
end

@[simp] theorem map_append (f : α → β) (s t) : map f (append s t) = append (map f s) (map f t) :=
begin
  apply eq_of_bisim (λ s1 s2, ∃ s t,
    s1 = map f (append s t) ∧ s2 = append (map f s) (map f t)) _ ⟨s, t, rfl, rfl⟩,
  intros s1 s2 h, exact match s1, s2, h with ._, ._, ⟨s, t, rfl, rfl⟩ := begin
    apply cases_on s; simp,
    { apply cases_on t; simp,
      { intros x t, refine ⟨nil, t, _, _⟩; simp } },
    { intros x s, refine ⟨s, t, rfl, rfl⟩ }
  end end
end

@[simp] theorem map_nth (f : α → β) : ∀ s n, nth (map f s) n = (nth s n).map f
| ⟨s, al⟩ n := rfl

instance : functor seq := {map := @map}

instance : is_lawful_functor seq :=
{ id_map := @map_id, comp_map := @map_comp }

@[simp] theorem join_nil : join nil = (nil : seq α) := destruct_eq_nil rfl

@[simp] theorem join_cons_nil (a : α) (S) :
  join (cons (a, nil) S) = cons a (join S) :=
destruct_eq_cons $ by simp [join]

@[simp] theorem join_cons_cons (a b : α) (s S) :
  join (cons (a, cons b s) S) = cons a (join (cons (b, s) S)) :=
destruct_eq_cons $ by simp [join]

@[simp, priority 990] theorem join_cons (a : α) (s S) :
  join (cons (a, s) S) = cons a (append s (join S)) :=
begin
  apply eq_of_bisim (λ s1 s2, s1 = s2 ∨
    ∃ a s S, s1 = join (cons (a, s) S) ∧
      s2 = cons a (append s (join S))) _ (or.inr ⟨a, s, S, rfl, rfl⟩),
  intros s1 s2 h,
  exact match s1, s2, h with
  | _, _, (or.inl $ eq.refl s) := begin
      apply cases_on s, { trivial },
      { intros x s, rw [destruct_cons], exact ⟨rfl, or.inl rfl⟩ }
    end
  | ._, ._, (or.inr ⟨a, s, S, rfl, rfl⟩) := begin
      apply cases_on s,
      { simp },
      { intros x s, simp, refine or.inr ⟨x, s, S, rfl, rfl⟩ }
    end
  end
end

@[simp] theorem join_append (S T : seq (seq1 α)) :
  join (append S T) = append (join S) (join T) :=
begin
  apply eq_of_bisim (λ s1 s2, ∃ s S T,
    s1 = append s (join (append S T)) ∧
    s2 = append s (append (join S) (join T))),
  { intros s1 s2 h, exact match s1, s2, h with ._, ._, ⟨s, S, T, rfl, rfl⟩ := begin
      apply cases_on s; simp,
      { apply cases_on S; simp,
        { apply cases_on T, { simp },
          { intros s T, cases s with a s; simp,
            refine ⟨s, nil, T, _, _⟩; simp } },
        { intros s S, cases s with a s; simp,
          exact ⟨s, S, T, rfl, rfl⟩ } },
      { intros x s, exact ⟨s, S, T, rfl, rfl⟩ }
    end end },
  { refine ⟨nil, S, T, _, _⟩; simp }
end

@[simp] theorem of_stream_cons (a : α) (s) :
  of_stream (a :: s) = cons a (of_stream s) :=
by apply subtype.eq; simp [of_stream, cons]; rw stream.map_cons

@[simp] theorem of_list_append (l l' : list α) :
  of_list (l ++ l') = append (of_list l) (of_list l') :=
by induction l; simp [*]

@[simp] theorem of_stream_append (l : list α) (s : stream α) :
  of_stream (l ++ₛ s) = append (of_list l) (of_stream s) :=
by induction l; simp [*, stream.nil_append_stream, stream.cons_append_stream]

/-- Convert a sequence into a list, embedded in a computation to allow for
  the possibility of infinite sequences (in which case the computation
  never returns anything). -/
def to_list' {α} (s : seq α) : computation (list α) :=
@computation.corec (list α) (list α × seq α) (λ ⟨l, s⟩,
  match destruct s with
  | none         := sum.inl l.reverse
  | some (a, s') := sum.inr (a::l, s')
  end) ([], s)

theorem dropn_add (s : seq α) (m) : ∀ n, drop s (m + n) = drop (drop s m) n
| 0     := rfl
| (n+1) := congr_arg tail (dropn_add n)

theorem dropn_tail (s : seq α) (n) : drop (tail s) n = drop s (n + 1) :=
by rw add_comm; symmetry; apply dropn_add

<<<<<<< HEAD
theorem nth_tail : ∀ (s : seq α) n, nth (tail s) n = nth s (n + 1)
| ⟨f, al⟩ n := rfl

@[ext]
protected lemma ext (s s': seq α) (hyp : ∀ (n : ℕ), s.nth n = s'.nth n) : s = s' :=
begin
  let ext := (λ (s s' : seq α), ∀ n, s.nth n = s'.nth n),
  apply seq.eq_of_bisim ext _ hyp,
  -- we have to show that ext is a bisimulation
  clear hyp s s',
  assume s s' (hyp : ext s s'),
  unfold seq.destruct,
  rw (hyp 0),
  cases (s'.nth 0),
  { simp [seq.bisim_o] }, -- option.none
  { -- option.some
    suffices : ext s.tail s'.tail, by simpa,
    assume n,
    simp only [seq.nth_tail _ n, (hyp $ n + 1)] }
end

lemma cons_injective (x : α) : function.injective (cons x) :=
λ s t h, seq.ext _ _ (λ n, by simp_rw [←nth_cons_succ _ x n, h])

lemma cons_injective_right (s : seq α) : function.injective (λ x, cons x s) :=
λ x y h, by { dsimp only at h, rw [←option.some_inj, ←nth_cons_zero s, h, nth_cons_zero] }

=======
>>>>>>> f300c04f
@[simp] theorem head_dropn (s : seq α) (n) : head (drop s n) = nth s n :=
begin
  induction n with n IH generalizing s, { refl },
  rw [nat.succ_eq_add_one, ←nth_tail, ←dropn_tail], apply IH
end

theorem mem_map (f : α → β) {a : α} : ∀ {s : seq α}, a ∈ s → f a ∈ map f s
| ⟨g, al⟩ := stream.mem_map (option.map f)

theorem exists_of_mem_map {f} {b : β} : ∀ {s : seq α}, b ∈ map f s → ∃ a, a ∈ s ∧ f a = b
| ⟨g, al⟩ h := let ⟨o, om, oe⟩ := stream.exists_of_mem_map h in
  by cases o with a; injection oe with h'; exact ⟨a, om, h'⟩

theorem of_mem_append {s₁ s₂ : seq α} {a : α} (h : a ∈ append s₁ s₂) : a ∈ s₁ ∨ a ∈ s₂ :=
begin
  have := h, revert this,
  generalize e : append s₁ s₂ = ss, intro h, revert s₁,
  apply mem_rec_on h _,
  intros b s' o s₁,
  apply s₁.cases_on _ (λ c t₁, _); intros m e;
  have := congr_arg destruct e,
  { apply or.inr, simpa using m },
  { cases (show a = c ∨ a ∈ append t₁ s₂, by simpa using m) with e' m,
    { rw e', exact or.inl (mem_cons _ _) },
    { cases (show c = b ∧ append t₁ s₂ = s', by simpa) with i1 i2,
      cases o with e' IH,
      { simp [i1, e'] },
      { exact or.imp_left (mem_cons_of_mem _) (IH m i2) } } }
end

theorem mem_append_left {s₁ s₂ : seq α} {a : α} (h : a ∈ s₁) : a ∈ append s₁ s₂ :=
by apply mem_rec_on h; intros; simp [*]

end seq

namespace seq1
variables {α : Type u} {β : Type v} {γ : Type w}
open seq

/-- Convert a `seq1` to a sequence. -/
def to_seq : seq1 α → seq α
| (a, s) := cons a s

instance coe_seq : has_coe (seq1 α) (seq α) := ⟨to_seq⟩

/-- Map a function on a `seq1` -/
def map (f : α → β) : seq1 α → seq1 β
| (a, s) := (f a, seq.map f s)

theorem map_id : ∀ (s : seq1 α), map id s = s | ⟨a, s⟩ := by simp [map]

/-- Flatten a nonempty sequence of nonempty sequences -/
def join : seq1 (seq1 α) → seq1 α
| ((a, s), S) := match destruct s with
  | none := (a, seq.join S)
  | some s' := (a, seq.join (cons s' S))
  end

@[simp] theorem join_nil (a : α) (S) : join ((a, nil), S) = (a, seq.join S) := rfl

@[simp] theorem join_cons (a b : α) (s S) :
  join ((a, cons b s), S) = (a, seq.join (cons (b, s) S)) :=
by dsimp [join]; rw [destruct_cons]; refl

/-- The `return` operator for the `seq1` monad,
  which produces a singleton sequence. -/
def ret (a : α) : seq1 α := (a, nil)

instance [inhabited α] : inhabited (seq1 α) := ⟨ret default⟩

/-- The `bind` operator for the `seq1` monad,
  which maps `f` on each element of `s` and appends the results together.
  (Not all of `s` may be evaluated, because the first few elements of `s`
  may already produce an infinite result.) -/
def bind (s : seq1 α) (f : α → seq1 β) : seq1 β :=
join (map f s)

@[simp] theorem join_map_ret (s : seq α) : seq.join (seq.map ret s) = s :=
by apply coinduction2 s; intro s; apply cases_on s; simp [ret]

@[simp] theorem bind_ret (f : α → β) : ∀ s, bind s (ret ∘ f) = map f s
| ⟨a, s⟩ := begin
  dsimp [bind, map], change (λ x, ret (f x)) with (ret ∘ f),
  rw [map_comp], simp [function.comp, ret]
end

@[simp] theorem ret_bind (a : α) (f : α → seq1 β) : bind (ret a) f = f a :=
begin
  simp [ret, bind, map],
  cases f a with a s,
  apply cases_on s; intros; simp
end

@[simp] theorem map_join' (f : α → β) (S) :
  seq.map f (seq.join S) = seq.join (seq.map (map f) S) :=
begin
  apply eq_of_bisim (λ s1 s2,
    ∃ s S, s1 = append s (seq.map f (seq.join S)) ∧
      s2 = append s (seq.join (seq.map (map f) S))),
  { intros s1 s2 h, exact match s1, s2, h with ._, ._, ⟨s, S, rfl, rfl⟩ := begin
      apply cases_on s; simp,
      { apply cases_on S; simp,
        { intros x S, cases x with a s; simp [map],
          exact ⟨_, _, rfl, rfl⟩ } },
      { intros x s, refine ⟨s, S, rfl, rfl⟩ }
    end end },
  { refine ⟨nil, S, _, _⟩; simp }
end

@[simp] theorem map_join (f : α → β) : ∀ S, map f (join S) = join (map (map f) S)
| ((a, s), S) := by apply cases_on s; intros; simp [map]

@[simp] theorem join_join (SS : seq (seq1 (seq1 α))) :
  seq.join (seq.join SS) = seq.join (seq.map join SS) :=
begin
  apply eq_of_bisim (λ s1 s2,
    ∃ s SS, s1 = seq.append s (seq.join (seq.join SS)) ∧
      s2 = seq.append s (seq.join (seq.map join SS))),
  { intros s1 s2 h, exact match s1, s2, h with ._, ._, ⟨s, SS, rfl, rfl⟩ := begin
      apply cases_on s; simp,
      { apply cases_on SS; simp,
        { intros S SS, cases S with s S; cases s with x s; simp [map],
          apply cases_on s; simp,
          { exact ⟨_, _, rfl, rfl⟩ },
          { intros x s,
            refine ⟨cons x (append s (seq.join S)), SS, _, _⟩; simp } } },
      { intros x s, exact ⟨s, SS, rfl, rfl⟩ }
    end end },
  { refine ⟨nil, SS, _, _⟩; simp }
end

@[simp] theorem bind_assoc (s : seq1 α) (f : α → seq1 β) (g : β → seq1 γ) :
  bind (bind s f) g = bind s (λ (x : α), bind (f x) g) :=
begin
  cases s with a s,
  simp [bind, map],
  rw [←map_comp],
  change (λ x, join (map g (f x))) with (join ∘ ((map g) ∘ f)),
  rw [map_comp _ join],
  generalize : seq.map (map g ∘ f) s = SS,
  rcases map g (f a) with ⟨⟨a, s⟩, S⟩,
  apply cases_on s; intros; apply cases_on S; intros; simp,
  { cases x with x t, apply cases_on t; intros; simp },
  { cases x_1 with y t; simp }
end

instance : monad seq1 :=
{ map  := @map,
  pure := @ret,
  bind := @bind }

instance : is_lawful_monad seq1 :=
{ id_map := @map_id,
  bind_pure_comp_eq_map := @bind_ret,
  pure_bind := @ret_bind,
  bind_assoc := @bind_assoc }

end seq1<|MERGE_RESOLUTION|>--- conflicted
+++ resolved
@@ -49,25 +49,20 @@
 /-- Get the nth element of a sequence (if it exists) -/
 def nth : seq α → ℕ → option α := subtype.val
 
-<<<<<<< HEAD
-@[simp] lemma nth_cons_zero (s : seq α) (x : α) : nth (cons x s) 0 = some x :=
-by cases s; refl
-
-@[simp] lemma nth_cons_succ (s : seq α) (x : α) (n : ℕ) : nth (cons x s) (n + 1) = nth s n :=
-by cases s; refl
-
-@[simp] lemma val_cons (s : seq α) (x : α) : (cons x s).val = some x :: s.val :=
-by cases s; refl
-=======
 @[simp] theorem nth_mk (f hf) : @nth α ⟨f, hf⟩ = f := rfl
 
 @[simp] theorem nth_nil (n : ℕ) : (@nil α).nth n = none := rfl
-@[simp] theorem nth_cons_zero (a : α) (s : seq α) : (cons a s).nth 0 = a := rfl
+@[simp] theorem nth_cons_zero (a : α) (s : seq α) : (cons a s).nth 0 = some a := rfl
 @[simp] theorem nth_cons_succ (a : α) (s : seq α) (n : ℕ) : (cons a s).nth (n + 1) = s.nth n := rfl
 
 @[ext] protected lemma ext : ∀ s t : seq α, (∀ n : ℕ, s.nth n = t.nth n) → s = t
 | ⟨f, hf⟩ ⟨g, hg⟩ h := let H : f = g := funext h in by simp_rw [subtype.mk_eq_mk, H]
->>>>>>> f300c04f
+
+lemma cons_injective (x : α) : function.injective (cons x) :=
+λ s t h, seq.ext _ _ (λ n, by simp_rw [←nth_cons_succ x _ n, h])
+
+lemma cons_injective_right (s : seq α) : function.injective (λ x, cons x s) :=
+λ x y h, by { dsimp only at h, rw [←option.some_inj, ←nth_cons_zero, h, nth_cons_zero] }
 
 /-- A sequence has terminated at position `n` if the value at position `n` equals `none`. -/
 def terminated_at (s : seq α) (n : ℕ) : Prop := s.nth n = none
@@ -646,36 +641,6 @@
 theorem dropn_tail (s : seq α) (n) : drop (tail s) n = drop s (n + 1) :=
 by rw add_comm; symmetry; apply dropn_add
 
-<<<<<<< HEAD
-theorem nth_tail : ∀ (s : seq α) n, nth (tail s) n = nth s (n + 1)
-| ⟨f, al⟩ n := rfl
-
-@[ext]
-protected lemma ext (s s': seq α) (hyp : ∀ (n : ℕ), s.nth n = s'.nth n) : s = s' :=
-begin
-  let ext := (λ (s s' : seq α), ∀ n, s.nth n = s'.nth n),
-  apply seq.eq_of_bisim ext _ hyp,
-  -- we have to show that ext is a bisimulation
-  clear hyp s s',
-  assume s s' (hyp : ext s s'),
-  unfold seq.destruct,
-  rw (hyp 0),
-  cases (s'.nth 0),
-  { simp [seq.bisim_o] }, -- option.none
-  { -- option.some
-    suffices : ext s.tail s'.tail, by simpa,
-    assume n,
-    simp only [seq.nth_tail _ n, (hyp $ n + 1)] }
-end
-
-lemma cons_injective (x : α) : function.injective (cons x) :=
-λ s t h, seq.ext _ _ (λ n, by simp_rw [←nth_cons_succ _ x n, h])
-
-lemma cons_injective_right (s : seq α) : function.injective (λ x, cons x s) :=
-λ x y h, by { dsimp only at h, rw [←option.some_inj, ←nth_cons_zero s, h, nth_cons_zero] }
-
-=======
->>>>>>> f300c04f
 @[simp] theorem head_dropn (s : seq α) (n) : head (drop s n) = nth s n :=
 begin
   induction n with n IH generalizing s, { refl },
