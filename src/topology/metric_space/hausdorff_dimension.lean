--- conflicted
+++ resolved
@@ -222,7 +222,6 @@
   ... ≤ r : supr₂_le (λ x hx, htr x $ hSs hx)
 end
 
-<<<<<<< HEAD
 /-- If `r` is less than the Hausdorff dimension of a set `s` in an (extended) metric space with
 second countable topology, then there exists a point `x ∈ s` such that every neighborhood
 `t` of `x` within `s` has Hausdorff dimension greater than `r`. -/
@@ -234,31 +233,18 @@
 over `x ∈ s` of the limit superiors of `dimH t` along `(𝓝[s] x).lift' powerset`. -/
 lemma is_lindelof.bsupr_limsup_dimH {s : set X} (hs : is_lindelof s) :
   (⨆ x ∈ s, limsup ((𝓝[s] x).lift' powerset) dimH) = dimH s :=
-=======
-/-- In an (extended) metric space with second countable topology, the Hausdorff dimension
-of a set `s` is the supremum over `x ∈ s` of the limit superiors of `dimH t` along
-`(𝓝[s] x).small_sets`. -/
-lemma bsupr_limsup_dimH (s : set X) : (⨆ x ∈ s, limsup (𝓝[s] x).small_sets dimH) = dimH s :=
->>>>>>> 93fb5345
 begin
   refine le_antisymm (supr₂_le $ λ x hx, _) _,
   { refine Limsup_le_of_le (by apply_auto_param) (eventually_map.2 _),
     exact eventually_small_sets.2 ⟨s, self_mem_nhds_within, λ t, dimH_mono⟩ },
   { refine le_of_forall_ge_of_dense (λ r hr, _),
-<<<<<<< HEAD
     rcases hs.exists_mem_nhds_within_lt_dimH_of_lt_dimH hr with ⟨x, hxs, hxr⟩,
     refine le_bsupr_of_le x hxs _, rw limsup_eq, refine le_Inf (λ b hb, _),
     rcases eventually_lift'_powerset.1 hb with ⟨t, htx, ht⟩,
-=======
-    rcases exists_mem_nhds_within_lt_dimH_of_lt_dimH hr with ⟨x, hxs, hxr⟩,
-    refine le_supr₂_of_le x hxs _, rw limsup_eq, refine le_Inf (λ b hb, _),
-    rcases eventually_small_sets.1 hb with ⟨t, htx, ht⟩,
->>>>>>> 93fb5345
     exact (hxr t htx).le.trans (ht t subset.rfl) }
 end
 
 /-- In an (extended) metric space with second countable topology, the Hausdorff dimension
-<<<<<<< HEAD
 of a set `s` is the supremum over `x ∈ s` of the limit superiors of `dimH t` along
 `(𝓝[s] x).lift' powerset`. -/
 lemma bsupr_limsup_dimH [second_countable_topology X] (s : set X) :
@@ -274,16 +260,6 @@
   { refine Limsup_le_of_le (by apply_auto_param) (eventually_map.2 _),
     exact eventually_lift'_powerset.2 ⟨s, self_mem_nhds_within, λ t, dimH_mono⟩ },
   { rw ← hs.bsupr_limsup_dimH, exact bsupr_le_supr _ _ }
-=======
-of a set `s` is the supremum over all `x` of the limit superiors of `dimH t` along
-`(𝓝[s] x).small_sets`. -/
-lemma supr_limsup_dimH (s : set X) : (⨆ x, limsup (𝓝[s] x).small_sets dimH) = dimH s :=
-begin
-  refine le_antisymm (supr_le $ λ x, _) _,
-  { refine Limsup_le_of_le (by apply_auto_param) (eventually_map.2 _),
-    exact eventually_small_sets.2 ⟨s, self_mem_nhds_within, λ t, dimH_mono⟩ },
-  { rw ← bsupr_limsup_dimH, exact supr₂_le_supr _ _ }
->>>>>>> 93fb5345
 end
 
 /-- In an (extended) metric space with second countable topology, the Hausdorff dimension
@@ -345,7 +321,7 @@
   rcases hs.countable_cover_nhds_within htn with ⟨u, hus, huc, huU⟩,
   replace huU := inter_eq_self_of_subset_left huU, rw inter_Union₂ at huU,
   rw [← huU, image_Union₂, dimH_bUnion huc, dimH_bUnion huc], simp only [ennreal.supr_div],
-  exact supr₂_mono (λ x hx, ((hC x (hus hx)).mono (inter_subset_right _ _)).dimH_image_le hr)
+  exact bsupr_le_bsupr (λ x hx, ((hC x (hus hx)).mono (inter_subset_right _ _)).dimH_image_le hr)
 end
 
 /-- If `s` is a set in a space `X` with second countable topology and `f : X → Y` is Hölder
