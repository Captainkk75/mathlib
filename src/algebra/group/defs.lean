/-
Copyright (c) 2014 Jeremy Avigad. All rights reserved.
Released under Apache 2.0 license as described in the file LICENSE.
Authors: Jeremy Avigad, Leonardo de Moura, Simon Hudon, Mario Carneiro
-/
import algebra.group.to_additive
import tactic.basic

/-!
# Typeclasses for (semi)groups and monoid

In this file we define typeclasses for algebraic structures with one binary operation.
The classes are named `(add_)?(comm_)?(semigroup|monoid|group)`, where `add_` means that
the class uses additive notation and `comm_` means that the class assumes that the binary
operation is commutative.

The file does not contain any lemmas except for

* axioms of typeclasses restated in the root namespace;
* lemmas required for instances.

For basic lemmas about these classes see `algebra.group.basic`.
-/

set_option default_priority 100
set_option old_structure_cmd true

universe u

/- Additive "sister" structures.
   Example, add_semigroup mirrors semigroup.
   These structures exist just to help automation.
   In an alternative design, we could have the binary operation as an
   extra argument for semigroup, monoid, group, etc. However, the lemmas
   would be hard to index since they would not contain any constant.
   For example, mul_assoc would be

   lemma mul_assoc {α : Type u} {op : α → α → α} [semigroup α op] :
                   ∀ a b c : α, op (op a b) c = op a (op b c) :=
    semigroup.mul_assoc

   The simplifier cannot effectively use this lemma since the pattern for
   the left-hand-side would be

        ?op (?op ?a ?b) ?c

   Remark: we use a tactic for transporting theorems from the multiplicative fragment
   to the additive one.
-/

section has_mul

variables {G : Type u} [has_mul G]

/-- `left_mul g` denotes left multiplication by `g` -/
@[to_additive "`left_add g` denotes left addition by `g`"]
def left_mul : G → G → G := λ g : G, λ x : G, g * x

/-- `right_mul g` denotes right multiplication by `g` -/
@[to_additive "`right_add g` denotes right addition by `g`"]
def right_mul : G → G → G := λ g : G, λ x : G, x * g

end has_mul

/-- A semigroup is a type with an associative `(*)`. -/
@[protect_proj, ancestor has_mul] class semigroup (G : Type u) extends has_mul G :=
(mul_assoc : ∀ a b c : G, a * b * c = a * (b * c))
/-- An additive semigroup is a type with an associative `(+)`. -/
@[protect_proj, ancestor has_add] class add_semigroup (G : Type u) extends has_add G :=
(add_assoc : ∀ a b c : G, a + b + c = a + (b + c))
attribute [to_additive] semigroup

section semigroup
variables {G : Type u} [semigroup G]

@[no_rsimp, to_additive]
lemma mul_assoc : ∀ a b c : G, a * b * c = a * (b * c) :=
semigroup.mul_assoc

attribute [no_rsimp] add_assoc -- TODO(Mario): find out why this isn't copying

@[to_additive]
instance semigroup.to_is_associative : is_associative G (*) :=
⟨mul_assoc⟩

end semigroup

/-- A commutative semigroup is a type with an associative commutative `(*)`. -/
@[protect_proj, ancestor semigroup]
class comm_semigroup (G : Type u) extends semigroup G :=
(mul_comm : ∀ a b : G, a * b = b * a)

/-- A commutative additive semigroup is a type with an associative commutative `(+)`. -/
@[protect_proj, ancestor add_semigroup]
class add_comm_semigroup (G : Type u) extends add_semigroup G :=
(add_comm : ∀ a b : G, a + b = b + a)
attribute [to_additive] comm_semigroup

section comm_semigroup
variables {G : Type u} [comm_semigroup G]

@[no_rsimp, to_additive]
lemma mul_comm : ∀ a b : G, a * b = b * a :=
comm_semigroup.mul_comm
attribute [no_rsimp] add_comm

@[to_additive]
instance comm_semigroup.to_is_commutative : is_commutative G (*) :=
⟨mul_comm⟩

end comm_semigroup

/-- A `left_cancel_semigroup` is a semigroup such that `a * b = a * c` implies `b = c`. -/
@[protect_proj, ancestor semigroup]
class left_cancel_semigroup (G : Type u) extends semigroup G :=
(mul_left_cancel : ∀ a b c : G, a * b = a * c → b = c)
/-- An `add_left_cancel_semigroup` is an additive semigroup such that
`a + b = a + c` implies `b = c`. -/
@[protect_proj, ancestor add_semigroup]
class add_left_cancel_semigroup (G : Type u) extends add_semigroup G :=
(add_left_cancel : ∀ a b c : G, a + b = a + c → b = c)
attribute [to_additive add_left_cancel_semigroup] left_cancel_semigroup

section left_cancel_semigroup
variables {G : Type u} [left_cancel_semigroup G] {a b c : G}

@[to_additive]
lemma mul_left_cancel : a * b = a * c → b = c :=
left_cancel_semigroup.mul_left_cancel a b c

@[to_additive]
lemma mul_left_cancel_iff : a * b = a * c ↔ b = c :=
⟨mul_left_cancel, congr_arg _⟩

@[to_additive]
theorem mul_right_injective (a : G) : function.injective ((*) a) :=
λ b c, mul_left_cancel

@[simp, to_additive]
theorem mul_right_inj (a : G) {b c : G} : a * b = a * c ↔ b = c :=
⟨mul_left_cancel, congr_arg _⟩

end left_cancel_semigroup

/-- A `right_cancel_semigroup` is a semigroup such that `a * b = c * b` implies `a = c`. -/
@[protect_proj, ancestor semigroup]
class right_cancel_semigroup (G : Type u) extends semigroup G :=
(mul_right_cancel : ∀ a b c : G, a * b = c * b → a = c)

/-- An `add_right_cancel_semigroup` is an additive semigroup such that
`a + b = c + b` implies `a = c`. -/
@[protect_proj, ancestor add_semigroup]
class add_right_cancel_semigroup (G : Type u) extends add_semigroup G :=
(add_right_cancel : ∀ a b c : G, a + b = c + b → a = c)
attribute [to_additive add_right_cancel_semigroup] right_cancel_semigroup

section right_cancel_semigroup
variables {G : Type u} [right_cancel_semigroup G] {a b c : G}

@[to_additive]
lemma mul_right_cancel : a * b = c * b → a = c :=
right_cancel_semigroup.mul_right_cancel a b c

@[to_additive]
lemma mul_right_cancel_iff : b * a = c * a ↔ b = c :=
⟨mul_right_cancel, congr_arg _⟩

@[to_additive]
theorem mul_left_injective (a : G) : function.injective (λ x, x * a) :=
λ b c, mul_right_cancel

@[simp, to_additive]
theorem mul_left_inj (a : G) {b c : G} : b * a = c * a ↔ b = c :=
⟨mul_right_cancel, congr_arg _⟩

end right_cancel_semigroup

/-- A `monoid` is a `semigroup` with an element `1` such that `1 * a = a * 1 = a`. -/
@[ancestor semigroup has_one]
class monoid (M : Type u) extends semigroup M, has_one M :=
(one_mul : ∀ a : M, 1 * a = a) (mul_one : ∀ a : M, a * 1 = a)
/-- An `add_monoid` is an `add_semigroup` with an element `0` such that `0 + a = a + 0 = a`. -/
@[ancestor add_semigroup has_zero]
class add_monoid (M : Type u) extends add_semigroup M, has_zero M :=
(zero_add : ∀ a : M, 0 + a = a) (add_zero : ∀ a : M, a + 0 = a)
attribute [to_additive] monoid

section monoid
variables {M : Type u} [monoid M]

@[ematch, simp, to_additive]
lemma one_mul : ∀ a : M, 1 * a = a :=
monoid.one_mul

@[ematch, simp, to_additive]
lemma mul_one : ∀ a : M, a * 1 = a :=
monoid.mul_one

attribute [ematch] add_zero zero_add -- TODO(Mario): Make to_additive transfer this

@[to_additive]
instance monoid_to_is_left_id : is_left_id M (*) 1 :=
⟨ monoid.one_mul ⟩

@[to_additive]
instance monoid_to_is_right_id : is_right_id M (*) 1 :=
⟨ monoid.mul_one ⟩

@[to_additive]
lemma left_inv_eq_right_inv {a b c : M} (hba : b * a = 1) (hac : a * c = 1) : b = c :=
by rw [←one_mul c, ←hba, mul_assoc, hac, mul_one b]

end monoid

/-- A commutative monoid is a monoid with commutative `(*)`. -/
@[protect_proj, ancestor monoid comm_semigroup]
class comm_monoid (M : Type u) extends monoid M, comm_semigroup M

/-- An additive commutative monoid is an additive monoid with commutative `(+)`. -/
@[protect_proj, ancestor add_monoid add_comm_semigroup]
class add_comm_monoid (M : Type u) extends add_monoid M, add_comm_semigroup M
attribute [to_additive] comm_monoid

section left_cancel_monoid

/-- An additive monoid in which addition is left-cancellative.
Main examples are `ℕ` and groups. This is the right typeclass for many sum lemmas, as having a zero
is useful to define the sum over the empty set, so `add_left_cancel_semigroup` is not enough. -/
@[protect_proj, ancestor add_left_cancel_semigroup add_monoid]
class add_left_cancel_monoid (M : Type u) extends add_left_cancel_semigroup M, add_monoid M
-- TODO: I found 1 (one) lemma assuming `[add_left_cancel_monoid]`.
-- Should we port more lemmas to this typeclass?

/-- A monoid in which multiplication is left-cancellative. -/
@[protect_proj, ancestor left_cancel_semigroup monoid, to_additive add_left_cancel_monoid]
class left_cancel_monoid (M : Type u) extends left_cancel_semigroup M, monoid M

/-- Commutative version of add_left_cancel_monoid. -/
@[protect_proj, ancestor add_left_cancel_monoid add_comm_monoid]
class add_left_cancel_comm_monoid (M : Type u) extends add_left_cancel_monoid M, add_comm_monoid M

/-- Commutative version of left_cancel_monoid. -/
@[protect_proj, ancestor left_cancel_monoid comm_monoid, to_additive add_left_cancel_comm_monoid]
class left_cancel_comm_monoid (M : Type u) extends left_cancel_monoid M, comm_monoid M

end left_cancel_monoid

section right_cancel_monoid

/-- An additive monoid in which addition is right-cancellative.
Main examples are `ℕ` and groups. This is the right typeclass for many sum lemmas, as having a zero
is useful to define the sum over the empty set, so `add_right_cancel_semigroup` is not enough. -/
@[protect_proj, ancestor add_right_cancel_semigroup add_monoid]
class add_right_cancel_monoid (M : Type u) extends add_right_cancel_semigroup M, add_monoid M

/-- A monoid in which multiplication is right-cancellative. -/
@[protect_proj, ancestor right_cancel_semigroup monoid, to_additive add_right_cancel_monoid]
class right_cancel_monoid (M : Type u) extends right_cancel_semigroup M, monoid M

/-- Commutative version of add_right_cancel_monoid. -/
@[protect_proj, ancestor add_right_cancel_monoid add_comm_monoid]
class add_right_cancel_comm_monoid (M : Type u) extends add_right_cancel_monoid M, add_comm_monoid M

/-- Commutative version of right_cancel_monoid. -/
@[protect_proj, ancestor right_cancel_monoid comm_monoid, to_additive add_right_cancel_comm_monoid]
class right_cancel_comm_monoid (M : Type u) extends right_cancel_monoid M, comm_monoid M

end right_cancel_monoid

section cancel_monoid

/-- An additive monoid in which addition is cancellative on both sides.
Main examples are `ℕ` and groups. This is the right typeclass for many sum lemmas, as having a zero
is useful to define the sum over the empty set, so `add_right_cancel_semigroup` is not enough. -/
@[protect_proj, ancestor add_left_cancel_monoid add_right_cancel_monoid]
class add_cancel_monoid (M : Type u)
  extends add_left_cancel_monoid M, add_right_cancel_monoid M

/-- A monoid in which multiplication is cancellative. -/
@[protect_proj, ancestor left_cancel_monoid right_cancel_monoid, to_additive add_cancel_monoid]
class cancel_monoid (M : Type u) extends left_cancel_monoid M, right_cancel_monoid M

/-- Commutative version of add_cancel_monoid. -/
@[protect_proj, ancestor add_left_cancel_comm_monoid add_right_cancel_comm_monoid]
class add_cancel_comm_monoid (M : Type u)
  extends add_left_cancel_comm_monoid M, add_right_cancel_comm_monoid M

/-- Commutative version of cancel_monoid. -/
@[protect_proj, ancestor right_cancel_comm_monoid left_cancel_comm_monoid, to_additive add_cancel_comm_monoid]
class cancel_comm_monoid (M : Type u) extends left_cancel_comm_monoid M, right_cancel_comm_monoid M

end cancel_monoid

/-- A `group` is a `monoid` with an operation `⁻¹` satisfying `a⁻¹ * a = 1`. -/
@[protect_proj, ancestor monoid has_inv]
class group (α : Type u) extends monoid α, has_inv α :=
(mul_left_inv : ∀ a : α, a⁻¹ * a = 1)
/-- An `add_group` is an `add_monoid` with a unary `-` satisfying `-a + a = 0`. -/
@[protect_proj, ancestor add_monoid has_neg]
class add_group (α : Type u) extends add_monoid α, has_neg α :=
(add_left_neg : ∀ a : α, -a + a = 0)
attribute [to_additive] group

section group
variables {G : Type u} [group G] {a b c : G}

@[simp, to_additive]
lemma mul_left_inv : ∀ a : G, a⁻¹ * a = 1 :=
group.mul_left_inv

@[to_additive] lemma inv_mul_self (a : G) : a⁻¹ * a = 1 := mul_left_inv a

@[simp, to_additive]
lemma inv_mul_cancel_left (a b : G) : a⁻¹ * (a * b) = b :=
by rw [← mul_assoc, mul_left_inv, one_mul]

@[simp, to_additive]
lemma inv_eq_of_mul_eq_one (h : a * b = 1) : a⁻¹ = b :=
left_inv_eq_right_inv (inv_mul_self a) h

@[simp, to_additive]
lemma inv_inv (a : G) : (a⁻¹)⁻¹ = a :=
inv_eq_of_mul_eq_one (mul_left_inv a)

@[simp, to_additive]
lemma mul_right_inv (a : G) : a * a⁻¹ = 1 :=
have a⁻¹⁻¹ * a⁻¹ = 1 := mul_left_inv a⁻¹,
by rwa [inv_inv] at this

@[to_additive] lemma mul_inv_self (a : G) : a * a⁻¹ = 1 := mul_right_inv a

@[simp, to_additive]
lemma mul_inv_cancel_right (a b : G) : a * b * b⁻¹ = a :=
by rw [mul_assoc, mul_right_inv, mul_one]

@[to_additive]
instance group.to_left_cancel_semigroup : left_cancel_semigroup G :=
{ mul_left_cancel := λ a b c h, by rw [← inv_mul_cancel_left a b, h, inv_mul_cancel_left],
  ..‹group G› }

@[to_additive]
instance group.to_right_cancel_semigroup : right_cancel_semigroup G :=
{ mul_right_cancel := λ a b c h, by rw [← mul_inv_cancel_right a b, h, mul_inv_cancel_right],
  ..‹group G› }

@[to_additive]
instance group.to_cancel_monoid : cancel_monoid G :=
{ ..‹group G›, .. group.to_left_cancel_semigroup,
  ..group.to_right_cancel_semigroup }

end group

section add_group

variables {G : Type u} [add_group G]

<<<<<<< HEAD
/-- Subtraction -/
=======
/-- The subtraction operation on an `add_group` -/
>>>>>>> 03b9b058
@[reducible] protected def algebra.sub (a b : G) : G :=
a + -b

instance add_group_has_sub : has_sub G :=
⟨algebra.sub⟩

lemma sub_eq_add_neg (a b : G) : a - b = a + -b :=
rfl

end add_group

/-- A commutative group is a group with commutative `(*)`. -/
@[protect_proj, ancestor group comm_monoid]
class comm_group (G : Type u) extends group G, comm_monoid G
/-- An additive commutative group is an additive group with commutative `(+)`. -/
@[protect_proj, ancestor add_group add_comm_monoid]
class add_comm_group (G : Type u) extends add_group G, add_comm_monoid G
attribute [to_additive] comm_group
attribute [instance, priority 300] add_comm_group.to_add_comm_monoid

section comm_group

variables {G : Type u} [comm_group G]

@[to_additive]
instance comm_group.to_cancel_comm_monoid : cancel_comm_monoid G :=
{ ..‹comm_group G›,
  ..group.to_left_cancel_semigroup,
  ..group.to_right_cancel_semigroup }

end comm_group<|MERGE_RESOLUTION|>--- conflicted
+++ resolved
@@ -354,11 +354,7 @@
 
 variables {G : Type u} [add_group G]
 
-<<<<<<< HEAD
-/-- Subtraction -/
-=======
 /-- The subtraction operation on an `add_group` -/
->>>>>>> 03b9b058
 @[reducible] protected def algebra.sub (a b : G) : G :=
 a + -b
 
