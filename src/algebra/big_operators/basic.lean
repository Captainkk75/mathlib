/-
Copyright (c) 2017 Johannes Hölzl. All rights reserved.
Released under Apache 2.0 license as described in the file LICENSE.
Authors: Johannes Hölzl
-/

import algebra.group.pi
import algebra.ring.opposite
import data.equiv.mul_add
import data.finset.fold
import data.fintype.basic
import data.set.pairwise

/-!
# Big operators

In this file we define products and sums indexed by finite sets (specifically, `finset`).

## Notation

We introduce the following notation, localized in `big_operators`.
To enable the notation, use `open_locale big_operators`.

Let `s` be a `finset α`, and `f : α → β` a function.

* `∏ x in s, f x` is notation for `finset.prod s f` (assuming `β` is a `comm_monoid`)
* `∑ x in s, f x` is notation for `finset.sum s f` (assuming `β` is an `add_comm_monoid`)
* `∏ x, f x` is notation for `finset.prod finset.univ f`
  (assuming `α` is a `fintype` and `β` is a `comm_monoid`)
* `∑ x, f x` is notation for `finset.sum finset.univ f`
  (assuming `α` is a `fintype` and `β` is an `add_comm_monoid`)

## Implementation Notes

The first arguments in all definitions and lemmas is the codomain of the function of the big
operator. This is necessary for the heuristic in `@[to_additive]`.
See the documentation of `to_additive.attr` for more information.

-/

universes u v w
variables {β : Type u} {α : Type v} {γ : Type w}

namespace finset

/--
`∏ x in s, f x` is the product of `f x`
as `x` ranges over the elements of the finite set `s`.
-/
@[to_additive "`∑ x in s, f x` is the sum of `f x` as `x` ranges over the elements
of the finite set `s`."]
protected def prod [comm_monoid β] (s : finset α) (f : α → β) : β := (s.1.map f).prod

@[simp, to_additive] lemma prod_mk [comm_monoid β] (s : multiset α) (hs : s.nodup) (f : α → β) :
  (⟨s, hs⟩ : finset α).prod f = (s.map f).prod :=
rfl

end finset

/--
There is no established mathematical convention
for the operator precedence of big operators like `∏` and `∑`.
We will have to make a choice.

Online discussions, such as https://math.stackexchange.com/q/185538/30839
seem to suggest that `∏` and `∑` should have the same precedence,
and that this should be somewhere between `*` and `+`.
The latter have precedence levels `70` and `65` respectively,
and we therefore choose the level `67`.

In practice, this means that parentheses should be placed as follows:
```lean
∑ k in K, (a k + b k) = ∑ k in K, a k + ∑ k in K, b k →
  ∏ k in K, a k * b k = (∏ k in K, a k) * (∏ k in K, b k)
```
(Example taken from page 490 of Knuth's *Concrete Mathematics*.)
-/
library_note "operator precedence of big operators"

localized "notation `∑` binders `, ` r:(scoped:67 f, finset.sum finset.univ f) := r"
  in big_operators
localized "notation `∏` binders `, ` r:(scoped:67 f, finset.prod finset.univ f) := r"
  in big_operators

localized "notation `∑` binders ` in ` s `, ` r:(scoped:67 f, finset.sum s f) := r"
  in big_operators
localized "notation `∏` binders ` in ` s `, ` r:(scoped:67 f, finset.prod s f) := r"
  in big_operators

open_locale big_operators

namespace finset
variables {s s₁ s₂ : finset α} {a : α} {f g : α → β}

@[to_additive] lemma prod_eq_multiset_prod [comm_monoid β] (s : finset α) (f : α → β) :
  ∏ x in s, f x = (s.1.map f).prod := rfl

@[to_additive]
theorem prod_eq_fold [comm_monoid β] (s : finset α) (f : α → β) :
  ∏ x in s, f x = s.fold (*) 1 f :=
rfl

@[simp] lemma sum_multiset_singleton (s : finset α) :
  s.sum (λ x, {x}) = s.val :=
by simp only [sum_eq_multiset_sum, multiset.sum_map_singleton]

@[simp, to_additive]
lemma map_prod {F} [comm_monoid β] [comm_monoid γ] [monoid_hom_class F β γ]
  (g : F) (f : α → β) (s : finset α) :
  g (∏ x in s, f x) = ∏ x in s, g (f x) :=
by simp only [finset.prod_eq_multiset_prod, multiset.map_prod, multiset.map_map]

end finset

@[to_additive]
lemma monoid_hom.coe_prod [mul_one_class β] [comm_monoid γ] (f : α → β →* γ) (s : finset α) :
  ⇑(∏ x in s, f x) = ∏ x in s, f x :=
s.map_prod (monoid_hom.coe_fn β γ) f

-- See also `finset.prod_apply`, with the same conclusion
-- but with the weaker hypothesis `f : α → β → γ`.
@[simp, to_additive]
lemma monoid_hom.finset_prod_apply [mul_one_class β] [comm_monoid γ] (f : α → β →* γ)
  (s : finset α) (b : β) : (∏ x in s, f x) b = ∏ x in s, f x b :=
s.map_prod (monoid_hom.eval b : (β →* γ) →* γ) f

variables {s s₁ s₂ : finset α} {a : α} {f g : α → β}

namespace finset

section comm_monoid
variables [comm_monoid β]

@[simp, to_additive]
lemma prod_empty {f : α → β} : (∏ x in (∅:finset α), f x) = 1 := rfl

@[simp, to_additive]
lemma prod_cons (h : a ∉ s) : (∏ x in (cons a s h), f x) = f a * ∏ x in s, f x :=
fold_cons h

@[simp, to_additive]
lemma prod_insert [decidable_eq α] : a ∉ s → (∏ x in (insert a s), f x) = f a * ∏ x in s, f x :=
fold_insert

/--
The product of `f` over `insert a s` is the same as
the product over `s`, as long as `a` is in `s` or `f a = 1`.
-/
@[simp, to_additive "The sum of `f` over `insert a s` is the same as
the sum over `s`, as long as `a` is in `s` or `f a = 0`."]
lemma prod_insert_of_eq_one_if_not_mem [decidable_eq α] (h : a ∉ s → f a = 1) :
  ∏ x in insert a s, f x = ∏ x in s, f x :=
begin
  by_cases hm : a ∈ s,
  { simp_rw insert_eq_of_mem hm },
  { rw [prod_insert hm, h hm, one_mul] },
end

/--
The product of `f` over `insert a s` is the same as the product over `s`, as long as `f a = 1`.
-/
@[simp, to_additive "The sum of `f` over `insert a s` is the same as
the sum over `s`, as long as `f a = 0`."]
lemma prod_insert_one [decidable_eq α] (h : f a = 1) :
  ∏ x in insert a s, f x = ∏ x in s, f x :=
prod_insert_of_eq_one_if_not_mem (λ _, h)

@[simp, to_additive]
lemma prod_singleton : (∏ x in (singleton a), f x) = f a :=
eq.trans fold_singleton $ mul_one _

@[to_additive]
lemma prod_pair [decidable_eq α] {a b : α} (h : a ≠ b) :
  (∏ x in ({a, b} : finset α), f x) = f a * f b :=
by rw [prod_insert (not_mem_singleton.2 h), prod_singleton]

@[simp, priority 1100, to_additive]
lemma prod_const_one : (∏ x in s, (1 : β)) = 1 :=
by simp only [finset.prod, multiset.map_const, multiset.prod_repeat, one_pow]

@[simp, to_additive]
lemma prod_image [decidable_eq α] {s : finset γ} {g : γ → α} :
  (∀ x ∈ s, ∀ y ∈ s, g x = g y → x = y) → (∏ x in (s.image g), f x) = ∏ x in s, f (g x) :=
fold_image

@[simp, to_additive]
lemma prod_map (s : finset α) (e : α ↪ γ) (f : γ → β) :
  (∏ x in (s.map e), f x) = ∏ x in s, f (e x) :=
by rw [finset.prod, finset.map_val, multiset.map_map]; refl

@[congr, to_additive]
lemma prod_congr (h : s₁ = s₂) : (∀ x ∈ s₂, f x = g x) → s₁.prod f = s₂.prod g :=
by rw [h]; exact fold_congr
attribute [congr] finset.sum_congr

@[to_additive]
lemma prod_union_inter [decidable_eq α] :
  (∏ x in (s₁ ∪ s₂), f x) * (∏ x in (s₁ ∩ s₂), f x) = (∏ x in s₁, f x) * (∏ x in s₂, f x) :=
fold_union_inter

@[to_additive]
lemma prod_union [decidable_eq α] (h : disjoint s₁ s₂) :
  (∏ x in (s₁ ∪ s₂), f x) = (∏ x in s₁, f x) * (∏ x in s₂, f x) :=
by rw [←prod_union_inter, (disjoint_iff_inter_eq_empty.mp h)]; exact (mul_one _).symm

@[to_additive]
lemma prod_filter_mul_prod_filter_not (s : finset α) (p : α → Prop) [decidable_pred p]
  [decidable_pred (λ x, ¬p x)] (f : α → β) :
  (∏ x in s.filter p, f x) * (∏ x in s.filter (λ x, ¬p x), f x) = ∏ x in s, f x :=
begin
  haveI := classical.dec_eq α,
  rw [← prod_union (filter_inter_filter_neg_eq p s).le, filter_union_filter_neg_eq]
end

section to_list

@[simp, to_additive]
lemma prod_to_list (s : finset α) (f : α → β) : (s.to_list.map f).prod = s.prod f :=
by rw [finset.prod, ← multiset.coe_prod, ← multiset.coe_map, finset.coe_to_list]

end to_list

end comm_monoid

end finset

section
open finset
variables [fintype α] [decidable_eq α] [comm_monoid β]

@[to_additive]
lemma is_compl.prod_mul_prod {s t : finset α} (h : is_compl s t) (f : α → β) :
  (∏ i in s, f i) * (∏ i in t, f i) = ∏ i, f i :=
(finset.prod_union h.disjoint).symm.trans $ by rw [← finset.sup_eq_union, h.sup_eq_top]; refl

end

namespace finset

section comm_monoid
variables [comm_monoid β]

/-- Multiplying the products of a function over `s` and over `sᶜ` gives the whole product.
For a version expressed with subtypes, see `fintype.prod_subtype_mul_prod_subtype`. -/
@[to_additive "Adding the sums of a function over `s` and over `sᶜ` gives the whole sum.
For a version expressed with subtypes, see `fintype.sum_subtype_add_sum_subtype`. "]
lemma prod_mul_prod_compl [fintype α] [decidable_eq α] (s : finset α) (f : α → β) :
  (∏ i in s, f i) * (∏ i in sᶜ, f i) = ∏ i, f i :=
is_compl.prod_mul_prod is_compl_compl f

@[to_additive]
lemma prod_compl_mul_prod [fintype α] [decidable_eq α] (s : finset α) (f : α → β) :
  (∏ i in sᶜ, f i) * (∏ i in s, f i) = ∏ i, f i :=
(@is_compl_compl _ s _).symm.prod_mul_prod f

@[to_additive]
lemma prod_sdiff [decidable_eq α] (h : s₁ ⊆ s₂) :
  (∏ x in (s₂ \ s₁), f x) * (∏ x in s₁, f x) = (∏ x in s₂, f x) :=
by rw [←prod_union sdiff_disjoint, sdiff_union_of_subset h]

@[simp, to_additive]
lemma prod_sum_elim [decidable_eq (α ⊕ γ)]
  (s : finset α) (t : finset γ) (f : α → β) (g : γ → β) :
  ∏ x in s.map function.embedding.inl ∪ t.map function.embedding.inr, sum.elim f g x =
    (∏ x in s, f x) * (∏ x in t, g x) :=
begin
  rw [prod_union, prod_map, prod_map],
  { simp only [sum.elim_inl, function.embedding.inl_apply, function.embedding.inr_apply,
      sum.elim_inr] },
  { simp only [disjoint_left, finset.mem_map, finset.mem_map],
    rintros _ ⟨i, hi, rfl⟩ ⟨j, hj, H⟩,
    cases H }
end

@[to_additive]
lemma prod_bUnion [decidable_eq α] {s : finset γ} {t : γ → finset α}
  (hs : set.pairwise_disjoint ↑s t) :
  (∏ x in (s.bUnion t), f x) = ∏ x in s, ∏ i in t x, f i :=
begin
  haveI := classical.dec_eq γ,
  induction s using finset.induction_on with x s hxs ih hd,
  { simp_rw [bUnion_empty, prod_empty] },
  { simp_rw [coe_insert, set.pairwise_disjoint_insert, mem_coe] at hs,
    have : disjoint (t x) (finset.bUnion s t),
    { exact (disjoint_bUnion_right _ _ _).mpr (λ y hy, hs.2 y hy $ λ H, hxs $ H.substr hy) },
    rw [bUnion_insert, prod_insert hxs, prod_union this, ih hs.1] }
end

/-- Product over a sigma type equals the product of fiberwise products. For rewriting
in the reverse direction, use `finset.prod_sigma'`.  -/
@[to_additive "Sum over a sigma type equals the sum of fiberwise sums. For rewriting
in the reverse direction, use `finset.sum_sigma'`"]
lemma prod_sigma {σ : α → Type*}
  (s : finset α) (t : Π a, finset (σ a)) (f : sigma σ → β) :
  (∏ x in s.sigma t, f x) = ∏ a in s, ∏ s in (t a), f ⟨a, s⟩ :=
by classical;
calc (∏ x in s.sigma t, f x) =
       ∏ x in s.bUnion (λ a, (t a).map (function.embedding.sigma_mk a)), f x : by rw sigma_eq_bUnion
  ... = ∏ a in s, ∏ x in (t a).map (function.embedding.sigma_mk a), f x :
    prod_bUnion $ assume a₁ ha a₂ ha₂ h x hx,
    by { simp only [inf_eq_inter, mem_inter, mem_map, function.embedding.sigma_mk_apply] at hx,
      rcases hx with ⟨⟨y, hy, rfl⟩, ⟨z, hz, hz'⟩⟩, cc }
  ... = ∏ a in s, ∏ s in t a, f ⟨a, s⟩ :
    prod_congr rfl $ λ _ _, prod_map _ _ _

@[to_additive]
lemma prod_sigma' {σ : α → Type*}
  (s : finset α) (t : Π a, finset (σ a)) (f : Π a, σ a → β) :
  (∏ a in s, ∏ s in (t a), f a s) = ∏ x in s.sigma t, f x.1 x.2 :=
eq.symm $ prod_sigma s t (λ x, f x.1 x.2)

/--
  Reorder a product.

  The difference with `prod_bij'` is that the bijection is specified as a surjective injection,
  rather than by an inverse function.
-/
@[to_additive "
  Reorder a sum.

  The difference with `sum_bij'` is that the bijection is specified as a surjective injection,
  rather than by an inverse function.
"]
lemma prod_bij {s : finset α} {t : finset γ} {f : α → β} {g : γ → β}
  (i : Π a ∈ s, γ) (hi : ∀ a ha, i a ha ∈ t) (h : ∀ a ha, f a = g (i a ha))
  (i_inj : ∀ a₁ a₂ ha₁ ha₂, i a₁ ha₁ = i a₂ ha₂ → a₁ = a₂) (i_surj : ∀ b ∈ t, ∃ a ha, b = i a ha) :
  (∏ x in s, f x) = (∏ x in t, g x) :=
congr_arg multiset.prod
  (multiset.map_eq_map_of_bij_of_nodup f g s.2 t.2 i hi h i_inj i_surj)

/--
  Reorder a product.

  The difference with `prod_bij` is that the bijection is specified with an inverse, rather than
  as a surjective injection.
-/
@[to_additive "
  Reorder a sum.

  The difference with `sum_bij` is that the bijection is specified with an inverse, rather than
  as a surjective injection.
"]
lemma prod_bij' {s : finset α} {t : finset γ} {f : α → β} {g : γ → β}
  (i : Π a ∈ s, γ) (hi : ∀ a ha, i a ha ∈ t) (h : ∀ a ha, f a = g (i a ha))
  (j : Π a ∈ t, α) (hj : ∀ a ha, j a ha ∈ s) (left_inv : ∀ a ha, j (i a ha) (hi a ha) = a)
  (right_inv : ∀ a ha, i (j a ha) (hj a ha) = a) :
  (∏ x in s, f x) = (∏ x in t, g x) :=
begin
  refine prod_bij i hi h _ _,
  {intros a1 a2 h1 h2 eq, rw [←left_inv a1 h1, ←left_inv a2 h2], cc,},
  {intros b hb, use j b hb, use hj b hb, exact (right_inv b hb).symm,},
end

@[to_additive] lemma prod_finset_product
  (r : finset (γ × α)) (s : finset γ) (t : γ → finset α)
  (h : ∀ p : γ × α, p ∈ r ↔ p.1 ∈ s ∧ p.2 ∈ t p.1) {f : γ × α → β} :
  ∏ p in r, f p = ∏ c in s, ∏ a in t c, f (c, a) :=
begin
  refine eq.trans _ (prod_sigma s t (λ p, f (p.1, p.2))),
  exact prod_bij' (λ p hp, ⟨p.1, p.2⟩) (λ p, mem_sigma.mpr ∘ (h p).mp)
    (λ p hp, congr_arg f prod.mk.eta.symm) (λ p hp, (p.1, p.2))
    (λ p, (h (p.1, p.2)).mpr ∘ mem_sigma.mp) (λ p hp, prod.mk.eta) (λ p hp, p.eta),
end

@[to_additive] lemma prod_finset_product'
  (r : finset (γ × α)) (s : finset γ) (t : γ → finset α)
  (h : ∀ p : γ × α, p ∈ r ↔ p.1 ∈ s ∧ p.2 ∈ t p.1) {f : γ → α → β} :
  ∏ p in r, f p.1 p.2 = ∏ c in s, ∏ a in t c, f c a :=
prod_finset_product r s t h

@[to_additive] lemma prod_finset_product_right
  (r : finset (α × γ)) (s : finset γ) (t : γ → finset α)
  (h : ∀ p : α × γ, p ∈ r ↔ p.2 ∈ s ∧ p.1 ∈ t p.2) {f : α × γ → β} :
  ∏ p in r, f p = ∏ c in s, ∏ a in t c, f (a, c) :=
begin
  refine eq.trans _ (prod_sigma s t (λ p, f (p.2, p.1))),
  exact prod_bij' (λ p hp, ⟨p.2, p.1⟩) (λ p, mem_sigma.mpr ∘ (h p).mp)
    (λ p hp, congr_arg f prod.mk.eta.symm) (λ p hp, (p.2, p.1))
    (λ p, (h (p.2, p.1)).mpr ∘ mem_sigma.mp) (λ p hp, prod.mk.eta) (λ p hp, p.eta),
end

@[to_additive] lemma prod_finset_product_right'
  (r : finset (α × γ)) (s : finset γ) (t : γ → finset α)
  (h : ∀ p : α × γ, p ∈ r ↔ p.2 ∈ s ∧ p.1 ∈ t p.2) {f : α → γ → β} :
  ∏ p in r, f p.1 p.2 = ∏ c in s, ∏ a in t c, f a c :=
prod_finset_product_right r s t h

@[to_additive]
lemma prod_fiberwise_of_maps_to [decidable_eq γ] {s : finset α} {t : finset γ} {g : α → γ}
  (h : ∀ x ∈ s, g x ∈ t) (f : α → β) :
  (∏ y in t, ∏ x in s.filter (λ x, g x = y), f x) = ∏ x in s, f x :=
begin
  letI := classical.dec_eq α,
  rw [← bUnion_filter_eq_of_maps_to h] {occs := occurrences.pos [2]},
  refine (prod_bUnion $ λ x' hx y' hy hne, _).symm,
  rw [function.on_fun, disjoint_filter],
  rintros x hx rfl,
  exact hne
end

@[to_additive]
lemma prod_image' [decidable_eq α] {s : finset γ} {g : γ → α} (h : γ → β)
  (eq : ∀ c ∈ s, f (g c) = ∏ x in s.filter (λ c', g c' = g c), h x) :
  (∏ x in s.image g, f x) = ∏ x in s, h x :=
calc (∏ x in s.image g, f x) = ∏ x in s.image g, ∏ x in s.filter (λ c', g c' = x), h x :
  prod_congr rfl $ λ x hx, let ⟨c, hcs, hc⟩ := mem_image.1 hx in hc ▸ (eq c hcs)
... = ∏ x in s, h x : prod_fiberwise_of_maps_to (λ x, mem_image_of_mem g) _

@[to_additive]
lemma prod_mul_distrib : ∏ x in s, (f x * g x) = (∏ x in s, f x) * (∏ x in s, g x) :=
eq.trans (by rw one_mul; refl) fold_op_distrib

@[to_additive]
lemma prod_comm {s : finset γ} {t : finset α} {f : γ → α → β} :
  (∏ x in s, ∏ y in t, f x y) = (∏ y in t, ∏ x in s, f x y) :=
begin
  classical,
  apply finset.induction_on s,
  { simp only [prod_empty, prod_const_one] },
  { intros _ _ H ih,
    simp only [prod_insert H, prod_mul_distrib, ih] }
end

@[to_additive]
lemma prod_product {s : finset γ} {t : finset α} {f : γ×α → β} :
  (∏ x in s.product t, f x) = ∏ x in s, ∏ y in t, f (x, y) :=
prod_finset_product (s.product t) s (λ a, t) (λ p, mem_product)

/-- An uncurried version of `finset.prod_product`. -/
@[to_additive "An uncurried version of `finset.sum_product`"]
lemma prod_product' {s : finset γ} {t : finset α} {f : γ → α → β} :
  (∏ x in s.product t, f x.1 x.2) = ∏ x in s, ∏ y in t, f x y :=
prod_product

@[to_additive]
lemma prod_product_right {s : finset γ} {t : finset α} {f : γ×α → β} :
  (∏ x in s.product t, f x) = ∏ y in t, ∏ x in s, f (x, y) :=
by rw [prod_product, prod_comm]

/-- An uncurried version of `finset.prod_product_right`. -/
@[to_additive "An uncurried version of `finset.prod_product_right`"]
lemma prod_product_right' {s : finset γ} {t : finset α} {f : γ → α → β} :
  (∏ x in s.product t, f x.1 x.2) = ∏ y in t, ∏ x in s, f x y :=
prod_product_right

@[to_additive]
lemma prod_hom_rel [comm_monoid γ] {r : β → γ → Prop} {f : α → β} {g : α → γ} {s : finset α}
  (h₁ : r 1 1) (h₂ : ∀ a b c, r b c → r (f a * b) (g a * c)) : r (∏ x in s, f x) (∏ x in s, g x) :=
by { delta finset.prod, apply multiset.prod_hom_rel; assumption }

@[to_additive]
lemma prod_eq_one {f : α → β} {s : finset α} (h : ∀ x ∈ s, f x = 1) : (∏ x in s, f x) = 1 :=
calc (∏ x in s, f x) = ∏ x in s, 1 : finset.prod_congr rfl h
  ... = 1 : finset.prod_const_one

@[to_additive]
lemma prod_subset_one_on_sdiff [decidable_eq α] (h : s₁ ⊆ s₂) (hg : ∀ x ∈ (s₂ \ s₁), g x = 1)
  (hfg : ∀ x ∈ s₁, f x = g x) : ∏ i in s₁, f i = ∏ i in s₂, g i :=
begin
  rw [← prod_sdiff h, prod_eq_one hg, one_mul],
  exact prod_congr rfl hfg
end

@[to_additive]
lemma prod_subset (h : s₁ ⊆ s₂) (hf : ∀ x ∈ s₂, x ∉ s₁ → f x = 1) :
  (∏ x in s₁, f x) = ∏ x in s₂, f x :=
by haveI := classical.dec_eq α; exact prod_subset_one_on_sdiff h (by simpa) (λ _ _, rfl)

@[to_additive]
lemma prod_filter_of_ne {p : α → Prop} [decidable_pred p] (hp : ∀ x ∈ s, f x ≠ 1 → p x) :
  (∏ x in (s.filter p), f x) = (∏ x in s, f x) :=
prod_subset (filter_subset _ _) $ λ x,
  by { classical, rw [not_imp_comm, mem_filter], exact λ h₁ h₂, ⟨h₁, hp _ h₁ h₂⟩ }

-- If we use `[decidable_eq β]` here, some rewrites fail because they find a wrong `decidable`
-- instance first; `{∀ x, decidable (f x ≠ 1)}` doesn't work with `rw ← prod_filter_ne_one`
@[to_additive]
lemma prod_filter_ne_one [∀ x, decidable (f x ≠ 1)] :
  (∏ x in (s.filter $ λ x, f x ≠ 1), f x) = (∏ x in s, f x) :=
prod_filter_of_ne $ λ _ _, id

@[to_additive]
lemma prod_filter (p : α → Prop) [decidable_pred p] (f : α → β) :
  (∏ a in s.filter p, f a) = (∏ a in s, if p a then f a else 1) :=
calc (∏ a in s.filter p, f a) = ∏ a in s.filter p, if p a then f a else 1 :
    prod_congr rfl (assume a h, by rw [if_pos (mem_filter.1 h).2])
  ... = ∏ a in s, if p a then f a else 1 :
    begin
      refine prod_subset (filter_subset _ s) (assume x hs h, _),
      rw [mem_filter, not_and] at h,
      exact if_neg (h hs)
    end

@[to_additive]
lemma prod_eq_single_of_mem {s : finset α} {f : α → β} (a : α) (h : a ∈ s)
  (h₀ : ∀ b ∈ s, b ≠ a → f b = 1) : (∏ x in s, f x) = f a :=
begin
  haveI := classical.dec_eq α,
  calc (∏ x in s, f x) = ∏ x in {a}, f x :
      begin
        refine (prod_subset _ _).symm,
        { intros _ H, rwa mem_singleton.1 H },
        { simpa only [mem_singleton] }
      end
      ... = f a : prod_singleton
end

@[to_additive]
lemma prod_eq_single {s : finset α} {f : α → β} (a : α)
  (h₀ : ∀ b ∈ s, b ≠ a → f b = 1) (h₁ : a ∉ s → f a = 1) : (∏ x in s, f x) = f a :=
by haveI := classical.dec_eq α;
from classical.by_cases
  (assume : a ∈ s, prod_eq_single_of_mem a this h₀)
  (assume : a ∉ s,
    (prod_congr rfl $ λ b hb, h₀ b hb $ by rintro rfl; cc).trans $
      prod_const_one.trans (h₁ this).symm)

@[to_additive]
lemma prod_eq_mul_of_mem {s : finset α} {f : α → β} (a b : α) (ha : a ∈ s) (hb : b ∈ s) (hn : a ≠ b)
  (h₀ : ∀ c ∈ s, c ≠ a ∧ c ≠ b → f c = 1) : (∏ x in s, f x) = (f a) * (f b) :=
begin
  haveI := classical.dec_eq α;
  let s' := ({a, b} : finset α),
  have hu : s' ⊆ s,
  { refine insert_subset.mpr _, apply and.intro ha, apply singleton_subset_iff.mpr hb },
  have hf : ∀ c ∈ s, c ∉ s' → f c = 1,
  { intros c hc hcs,
    apply h₀ c hc,
    apply not_or_distrib.mp,
    intro hab,
    apply hcs,
    apply mem_insert.mpr,
    rw mem_singleton,
    exact hab },
  rw ←prod_subset hu hf,
  exact finset.prod_pair hn
end

@[to_additive]
lemma prod_eq_mul {s : finset α} {f : α → β} (a b : α) (hn : a ≠ b)
  (h₀ : ∀ c ∈ s, c ≠ a ∧ c ≠ b → f c = 1) (ha : a ∉ s → f a = 1) (hb : b ∉ s → f b = 1) :
  (∏ x in s, f x) = (f a) * (f b) :=
begin
  haveI := classical.dec_eq α;
  by_cases h₁ : a ∈ s; by_cases h₂ : b ∈ s,
  { exact prod_eq_mul_of_mem a b h₁ h₂ hn h₀ },
  { rw [hb h₂, mul_one],
    apply prod_eq_single_of_mem a h₁,
    exact λ c hc hca, h₀ c hc ⟨hca, ne_of_mem_of_not_mem hc h₂⟩ },
  { rw [ha h₁, one_mul],
    apply prod_eq_single_of_mem b h₂,
    exact λ c hc hcb, h₀ c hc ⟨ne_of_mem_of_not_mem hc h₁, hcb⟩ },
  { rw [ha h₁, hb h₂, mul_one],
    exact trans
      (prod_congr rfl (λ c hc, h₀ c hc ⟨ne_of_mem_of_not_mem hc h₁, ne_of_mem_of_not_mem hc h₂⟩))
      prod_const_one }
end

@[to_additive]
lemma prod_attach {f : α → β} : (∏ x in s.attach, f x) = (∏ x in s, f x) :=
by haveI := classical.dec_eq α; exact
  calc (∏ x in s.attach, f x.val) = (∏ x in (s.attach).image subtype.val, f x) :
    by rw [prod_image]; exact assume x _ y _, subtype.eq
  ... = _ : by rw [attach_image_val]

/-- A product over `s.subtype p` equals one over `s.filter p`. -/
@[simp, to_additive "A sum over `s.subtype p` equals one over `s.filter p`."]
lemma prod_subtype_eq_prod_filter (f : α → β) {p : α → Prop} [decidable_pred p] :
  ∏ x in s.subtype p, f x = ∏ x in s.filter p, f x :=
begin
  conv_lhs { erw ←prod_map (s.subtype p) (function.embedding.subtype _) f },
  exact prod_congr (subtype_map _) (λ x hx, rfl)
end

/-- If all elements of a `finset` satisfy the predicate `p`, a product
over `s.subtype p` equals that product over `s`. -/
@[to_additive "If all elements of a `finset` satisfy the predicate `p`, a sum
over `s.subtype p` equals that sum over `s`."]
lemma prod_subtype_of_mem (f : α → β) {p : α → Prop} [decidable_pred p]
    (h : ∀ x ∈ s, p x) : ∏ x in s.subtype p, f x = ∏ x in s, f x :=
by simp_rw [prod_subtype_eq_prod_filter, filter_true_of_mem h]

/-- A product of a function over a `finset` in a subtype equals a
product in the main type of a function that agrees with the first
function on that `finset`. -/
@[to_additive "A sum of a function over a `finset` in a subtype equals a
sum in the main type of a function that agrees with the first
function on that `finset`."]
lemma prod_subtype_map_embedding {p : α → Prop} {s : finset {x // p x}} {f : {x // p x} → β}
    {g : α → β} (h : ∀ x : {x // p x}, x ∈ s → g x = f x) :
  ∏ x in s.map (function.embedding.subtype _), g x = ∏ x in s, f x :=
begin
  rw finset.prod_map,
  exact finset.prod_congr rfl h
end

@[to_additive]
lemma prod_finset_coe (f : α → β) (s : finset α) :
  ∏ (i : (s : set α)), f i = ∏ i in s, f i :=
prod_attach

@[to_additive]
lemma prod_subtype {p : α → Prop} {F : fintype (subtype p)} (s : finset α)
  (h : ∀ x, x ∈ s ↔ p x) (f : α → β) :
  ∏ a in s, f a = ∏ a : subtype p, f a :=
have (∈ s) = p, from set.ext h, by { substI p, rw [←prod_finset_coe], congr }

@[to_additive] lemma prod_apply_dite {s : finset α} {p : α → Prop} {hp : decidable_pred p}
  [decidable_pred (λ x, ¬ p x)] (f : Π (x : α), p x → γ) (g : Π (x : α), ¬p x → γ)
  (h : γ → β) :
  (∏ x in s, h (if hx : p x then f x hx else g x hx)) =
  (∏ x in (s.filter p).attach, h (f x.1 (mem_filter.mp x.2).2)) *
    (∏ x in (s.filter (λ x, ¬ p x)).attach, h (g x.1 (mem_filter.mp x.2).2)) :=
calc ∏ x in s, h (if hx : p x then f x hx else g x hx)
    = (∏ x in s.filter p, h (if hx : p x then f x hx else g x hx)) *
    (∏ x in s.filter (λ x, ¬ p x), h (if hx : p x then f x hx else g x hx)) :
  (prod_filter_mul_prod_filter_not s p _).symm
... = (∏ x in (s.filter p).attach, h (if hx : p x.1 then f x.1 hx else g x.1 hx)) *
    (∏ x in (s.filter (λ x, ¬ p x)).attach, h (if hx : p x.1 then f x.1 hx else g x.1 hx)) :
  congr_arg2 _ prod_attach.symm prod_attach.symm
... = (∏ x in (s.filter p).attach, h (f x.1 (mem_filter.mp x.2).2)) *
    (∏ x in (s.filter (λ x, ¬ p x)).attach, h (g x.1 (mem_filter.mp x.2).2)) :
  congr_arg2 _
    (prod_congr rfl (λ x hx, congr_arg h (dif_pos (mem_filter.mp x.2).2)))
    (prod_congr rfl (λ x hx, congr_arg h (dif_neg (mem_filter.mp x.2).2)))

@[to_additive] lemma prod_apply_ite {s : finset α}
  {p : α → Prop} {hp : decidable_pred p} (f g : α → γ) (h : γ → β) :
  (∏ x in s, h (if p x then f x else g x)) =
  (∏ x in s.filter p, h (f x)) * (∏ x in s.filter (λ x, ¬ p x), h (g x)) :=
trans (prod_apply_dite _ _ _)
  (congr_arg2 _ (@prod_attach _ _ _ _ (h ∘ f)) (@prod_attach _ _ _ _ (h ∘ g)))

@[to_additive] lemma prod_dite {s : finset α} {p : α → Prop} {hp : decidable_pred p}
  (f : Π (x : α), p x → β) (g : Π (x : α), ¬p x → β) :
  (∏ x in s, if hx : p x then f x hx else g x hx) =
  (∏ x in (s.filter p).attach, f x.1 (mem_filter.mp x.2).2) *
    (∏ x in (s.filter (λ x, ¬ p x)).attach, g x.1 (mem_filter.mp x.2).2) :=
by simp [prod_apply_dite _ _ (λ x, x)]

@[to_additive] lemma prod_ite {s : finset α}
  {p : α → Prop} {hp : decidable_pred p} (f g : α → β) :
  (∏ x in s, if p x then f x else g x) =
  (∏ x in s.filter p, f x) * (∏ x in s.filter (λ x, ¬ p x), g x) :=
by simp [prod_apply_ite _ _ (λ x, x)]

@[to_additive] lemma prod_ite_of_false {p : α → Prop} {hp : decidable_pred p} (f g : α → β)
  (h : ∀ x ∈ s, ¬p x) : (∏ x in s, if p x then f x else g x) = (∏ x in s, g x) :=
by { rw prod_ite, simp [filter_false_of_mem h, filter_true_of_mem h] }

@[to_additive] lemma prod_ite_of_true {p : α → Prop} {hp : decidable_pred p} (f g : α → β)
  (h : ∀ x ∈ s, p x) : (∏ x in s, if p x then f x else g x) = (∏ x in s, f x) :=
by { simp_rw ←(ite_not (p _)), apply prod_ite_of_false, simpa }

@[to_additive] lemma prod_apply_ite_of_false {p : α → Prop} {hp : decidable_pred p} (f g : α → γ)
  (k : γ → β) (h : ∀ x ∈ s, ¬p x) :
  (∏ x in s, k (if p x then f x else g x)) = (∏ x in s, k (g x)) :=
by { simp_rw apply_ite k, exact prod_ite_of_false _ _ h }

@[to_additive] lemma prod_apply_ite_of_true {p : α → Prop} {hp : decidable_pred p} (f g : α → γ)
  (k : γ → β) (h : ∀ x ∈ s, p x) :
  (∏ x in s, k (if p x then f x else g x)) = (∏ x in s, k (f x)) :=
by { simp_rw apply_ite k, exact prod_ite_of_true _ _ h }

@[to_additive]
lemma prod_extend_by_one [decidable_eq α] (s : finset α) (f : α → β) :
  ∏ i in s, (if i ∈ s then f i else 1) = ∏ i in s, f i :=
prod_congr rfl $ λ i hi, if_pos hi

@[simp, to_additive]
lemma prod_dite_eq [decidable_eq α] (s : finset α) (a : α) (b : Π x : α, a = x → β) :
  (∏ x in s, (if h : a = x then b x h else 1)) = ite (a ∈ s) (b a rfl) 1 :=
begin
  split_ifs with h,
  { rw [finset.prod_eq_single a, dif_pos rfl],
    { intros, rw dif_neg, cc },
    { cc } },
  { rw finset.prod_eq_one,
    intros, rw dif_neg, intro, cc }
end

@[simp, to_additive]
lemma prod_dite_eq' [decidable_eq α] (s : finset α) (a : α) (b : Π x : α, x = a → β) :
  (∏ x in s, (if h : x = a then b x h else 1)) = ite (a ∈ s) (b a rfl) 1 :=
begin
  split_ifs with h,
  { rw [finset.prod_eq_single a, dif_pos rfl],
    { intros, rw dif_neg, cc },
    { cc } },
  { rw finset.prod_eq_one,
    intros, rw dif_neg, intro, cc }
end

@[simp, to_additive] lemma prod_ite_eq [decidable_eq α] (s : finset α) (a : α) (b : α → β) :
  (∏ x in s, (ite (a = x) (b x) 1)) = ite (a ∈ s) (b a) 1 :=
prod_dite_eq s a (λ x _, b x)

/--
  When a product is taken over a conditional whose condition is an equality test on the index
  and whose alternative is 1, then the product's value is either the term at that index or `1`.

  The difference with `prod_ite_eq` is that the arguments to `eq` are swapped.
-/
@[simp, to_additive] lemma prod_ite_eq' [decidable_eq α] (s : finset α) (a : α) (b : α → β) :
  (∏ x in s, (ite (x = a) (b x) 1)) = ite (a ∈ s) (b a) 1 :=
prod_dite_eq' s a (λ x _, b x)

@[to_additive]
lemma prod_ite_index (p : Prop) [decidable p] (s t : finset α) (f : α → β) :
  (∏ x in if p then s else t, f x) = if p then ∏ x in s, f x else ∏ x in t, f x :=
apply_ite (λ s, ∏ x in s, f x) _ _ _

@[simp, to_additive]
lemma prod_dite_irrel (p : Prop) [decidable p] (s : finset α) (f : p → α → β) (g : ¬p → α → β):
  (∏ x in s, if h : p then f h x else g h x) = if h : p then ∏ x in s, f h x else ∏ x in s, g h x :=
by { split_ifs with h; refl }

@[simp] lemma sum_pi_single' {ι M : Type*} [decidable_eq ι] [add_comm_monoid M]
  (i : ι) (x : M) (s : finset ι) :
  ∑ j in s, pi.single i x j = if i ∈ s then x else 0 :=
sum_dite_eq' _ _ _

@[simp] lemma sum_pi_single {ι : Type*} {M : ι → Type*}
  [decidable_eq ι] [Π i, add_comm_monoid (M i)] (i : ι) (f : Π i, M i) (s : finset ι) :
  ∑ j in s, pi.single j (f j) i = if i ∈ s then f i else 0 :=
sum_dite_eq _ _ _

@[to_additive]
lemma prod_bij_ne_one {s : finset α} {t : finset γ} {f : α → β} {g : γ → β}
  (i : Π a ∈ s, f a ≠ 1 → γ) (hi : ∀ a h₁ h₂, i a h₁ h₂ ∈ t)
  (i_inj : ∀ a₁ a₂ h₁₁ h₁₂ h₂₁ h₂₂, i a₁ h₁₁ h₁₂ = i a₂ h₂₁ h₂₂ → a₁ = a₂)
  (i_surj : ∀ b ∈ t, g b ≠ 1 → ∃ a h₁ h₂, b = i a h₁ h₂)
  (h : ∀ a h₁ h₂, f a = g (i a h₁ h₂)) :
  (∏ x in s, f x) = (∏ x in t, g x) :=
by classical; exact
calc (∏ x in s, f x) = ∏ x in (s.filter $ λ x, f x ≠ 1), f x : prod_filter_ne_one.symm
  ... = ∏ x in (t.filter $ λ x, g x ≠ 1), g x :
    prod_bij (assume a ha, i a (mem_filter.mp ha).1 (mem_filter.mp ha).2)
      (assume a ha, (mem_filter.mp ha).elim $ λ h₁ h₂, mem_filter.mpr
        ⟨hi a h₁ h₂, λ hg, h₂ (hg ▸ h a h₁ h₂)⟩)
      (assume a ha, (mem_filter.mp ha).elim $ h a)
      (assume a₁ a₂ ha₁ ha₂,
        (mem_filter.mp ha₁).elim $ λ ha₁₁ ha₁₂,
          (mem_filter.mp ha₂).elim $ λ ha₂₁ ha₂₂, i_inj a₁ a₂ _ _ _ _)
      (assume b hb, (mem_filter.mp hb).elim $ λ h₁ h₂,
        let ⟨a, ha₁, ha₂, eq⟩ := i_surj b h₁ h₂ in ⟨a, mem_filter.mpr ⟨ha₁, ha₂⟩, eq⟩)
  ... = (∏ x in t, g x) : prod_filter_ne_one

@[to_additive] lemma prod_dite_of_false {p : α → Prop} {hp : decidable_pred p}
  (h : ∀ x ∈ s, ¬ p x) (f : Π (x : α), p x → β) (g : Π (x : α), ¬p x → β) :
  (∏ x in s, if hx : p x then f x hx else g x hx) =
  ∏ (x : s), g x.val (h x.val x.property) :=
prod_bij (λ x hx, ⟨x,hx⟩) (λ x hx, by simp) (λ a ha, by { dsimp, rw dif_neg })
  (λ a₁ a₂ h₁ h₂ hh, congr_arg coe hh) (λ b hb, ⟨b.1, b.2, by simp⟩)

@[to_additive] lemma prod_dite_of_true {p : α → Prop} {hp : decidable_pred p}
  (h : ∀ x ∈ s, p x) (f : Π (x : α), p x → β) (g : Π (x : α), ¬p x → β) :
  (∏ x in s, if hx : p x then f x hx else g x hx) =
  ∏ (x : s), f x.val (h x.val x.property) :=
prod_bij (λ x hx, ⟨x,hx⟩) (λ x hx, by simp) (λ a ha, by { dsimp, rw dif_pos })
  (λ a₁ a₂ h₁ h₂ hh, congr_arg coe hh) (λ b hb, ⟨b.1, b.2, by simp⟩)

@[to_additive]
lemma nonempty_of_prod_ne_one (h : (∏ x in s, f x) ≠ 1) : s.nonempty :=
s.eq_empty_or_nonempty.elim (λ H, false.elim $ h $ H.symm ▸ prod_empty) id

@[to_additive]
lemma exists_ne_one_of_prod_ne_one (h : (∏ x in s, f x) ≠ 1) : ∃ a ∈ s, f a ≠ 1 :=
begin
  classical,
  rw ← prod_filter_ne_one at h,
  rcases nonempty_of_prod_ne_one h with ⟨x, hx⟩,
  exact ⟨x, (mem_filter.1 hx).1, (mem_filter.1 hx).2⟩
end

@[to_additive]
lemma prod_range_succ_comm (f : ℕ → β) (n : ℕ) :
  ∏ x in range (n + 1), f x = f n * ∏ x in range n, f x :=
by rw [range_succ, prod_insert not_mem_range_self]

@[to_additive]
lemma prod_range_succ (f : ℕ → β) (n : ℕ) :
  ∏ x in range (n + 1), f x = (∏ x in range n, f x) * f n :=
by simp only [mul_comm, prod_range_succ_comm]

@[to_additive]
lemma prod_range_succ' (f : ℕ → β) :
  ∀ n : ℕ, (∏ k in range (n + 1), f k) = (∏ k in range n, f (k+1)) * f 0
| 0       := prod_range_succ _ _
| (n + 1) := by rw [prod_range_succ _ n, mul_right_comm, ← prod_range_succ', prod_range_succ]

@[to_additive]
lemma eventually_constant_prod {u : ℕ → β} {N : ℕ} (hu : ∀ n ≥ N, u n = 1) {n : ℕ} (hn : N ≤ n) :
  ∏ k in range (n + 1), u k = ∏ k in range (N + 1), u k :=
begin
  obtain ⟨m, rfl : n = N + m⟩ := le_iff_exists_add.mp hn,
  clear hn,
  induction m with m hm,
  { simp },
  erw [prod_range_succ, hm],
  simp [hu]
end

@[to_additive]
lemma prod_range_add (f : ℕ → β) (n m : ℕ) :
  ∏ x in range (n + m), f x =
  (∏ x in range n, f x) * (∏ x in range m, f (n + x)) :=
begin
  induction m with m hm,
  { simp },
  { rw [nat.add_succ, prod_range_succ, hm, prod_range_succ, mul_assoc], },
end

@[to_additive]
lemma prod_range_add_div_prod_range {α : Type*} [comm_group α] (f : ℕ → α) (n m : ℕ) :
  (∏ k in range (n + m), f k) / (∏ k in range n, f k) = ∏ k in finset.range m, f (n + k) :=
div_eq_of_eq_mul' (prod_range_add f n m)

@[to_additive]
lemma prod_range_zero (f : ℕ → β) :
  ∏ k in range 0, f k = 1 :=
by rw [range_zero, prod_empty]

@[to_additive sum_range_one]
lemma prod_range_one (f : ℕ → β) :
  ∏ k in range 1, f k = f 0 :=
by { rw [range_one], apply @prod_singleton β ℕ 0 f }

open multiset

@[to_additive] lemma prod_multiset_map_count [decidable_eq α] (s : multiset α)
  {M : Type*} [comm_monoid M] (f : α → M) :
  (s.map f).prod = ∏ m in s.to_finset, (f m) ^ (s.count m) :=
begin
  induction s using multiset.induction_on with a s ih,
  { simp only [prod_const_one, count_zero, prod_zero, pow_zero, multiset.map_zero] },
  simp only [multiset.prod_cons, map_cons, to_finset_cons, ih],
  by_cases has : a ∈ s.to_finset,
  { rw [insert_eq_of_mem has, ← insert_erase has, prod_insert (not_mem_erase _ _),
        prod_insert (not_mem_erase _ _), ← mul_assoc, count_cons_self, pow_succ],
    congr' 1, refine prod_congr rfl (λ x hx, _),
    rw [count_cons_of_ne (ne_of_mem_erase hx)] },
  rw [prod_insert has, count_cons_self, count_eq_zero_of_not_mem (mt mem_to_finset.2 has), pow_one],
  congr' 1, refine prod_congr rfl (λ x hx, _),
  rw count_cons_of_ne,
  rintro rfl, exact has hx
end

@[to_additive]
lemma prod_multiset_count [decidable_eq α] [comm_monoid α] (s : multiset α) :
  s.prod = ∏ m in s.to_finset, m ^ (s.count m) :=
by { convert prod_multiset_map_count s id, rw map_id }

@[to_additive] lemma prod_mem_multiset [decidable_eq α]
  (m : multiset α) (f : {x // x ∈ m} → β) (g : α → β)
  (hfg : ∀ x, f x = g x) :
  ∏ (x : {x // x ∈ m}), f x = ∏ x in m.to_finset, g x :=
prod_bij (λ x _, x.1) (λ x _, multiset.mem_to_finset.mpr x.2)
  (λ _ _, hfg _)
  (λ _ _ _ _ h, by { ext, assumption })
  (λ y hy, ⟨⟨y, multiset.mem_to_finset.mp hy⟩, finset.mem_univ _, rfl⟩)

/--
To prove a property of a product, it suffices to prove that
the property is multiplicative and holds on factors.
-/
@[to_additive "To prove a property of a sum, it suffices to prove that
the property is additive and holds on summands."]
lemma prod_induction {M : Type*} [comm_monoid M] (f : α → M) (p : M → Prop)
  (p_mul : ∀ a b, p a → p b → p (a * b)) (p_one : p 1) (p_s : ∀ x ∈ s, p $ f x) :
  p $ ∏ x in s, f x :=
multiset.prod_induction _ _ p_mul p_one (multiset.forall_mem_map_iff.mpr p_s)

/--
To prove a property of a product, it suffices to prove that
the property is multiplicative and holds on factors.
-/
@[to_additive "To prove a property of a sum, it suffices to prove that
the property is additive and holds on summands."]
lemma prod_induction_nonempty {M : Type*} [comm_monoid M] (f : α → M) (p : M → Prop)
  (p_mul : ∀ a b, p a → p b → p (a * b)) (hs_nonempty : s.nonempty) (p_s : ∀ x ∈ s, p $ f x) :
  p $ ∏ x in s, f x :=
multiset.prod_induction_nonempty p p_mul (by simp [nonempty_iff_ne_empty.mp hs_nonempty])
  (multiset.forall_mem_map_iff.mpr p_s)

/--
For any product along `{0, ..., n-1}` of a commutative-monoid-valued function, we can verify that
it's equal to a different function just by checking ratios of adjacent terms.
This is a multiplicative discrete analogue of the fundamental theorem of calculus. -/
lemma prod_range_induction {M : Type*} [comm_monoid M]
  (f s : ℕ → M) (h0 : s 0 = 1) (h : ∀ n, s (n + 1) = s n * f n) (n : ℕ) :
  ∏ k in finset.range n, f k = s n :=
begin
  induction n with k hk,
  { simp only [h0, finset.prod_range_zero] },
  { simp only [hk, finset.prod_range_succ, h, mul_comm] }
end

/--
For any sum along `{0, ..., n-1}` of a commutative-monoid-valued function,
we can verify that it's equal to a different function
just by checking differences of adjacent terms.
This is a discrete analogue
of the fundamental theorem of calculus.
-/
lemma sum_range_induction {M : Type*} [add_comm_monoid M]
  (f s : ℕ → M) (h0 : s 0 = 0) (h : ∀ n, s (n + 1) = s n + f n) (n : ℕ) :
  ∑ k in finset.range n, f k = s n :=
@prod_range_induction (multiplicative M) _ f s h0 h n

/-- A telescoping sum along `{0, ..., n-1}` of an additive commutative group valued function
reduces to the difference of the last and first terms.-/
lemma sum_range_sub {G : Type*} [add_comm_group G] (f : ℕ → G) (n : ℕ) :
  ∑ i in range n, (f (i+1) - f i) = f n - f 0 :=
by { apply sum_range_induction; simp }

lemma sum_range_sub' {G : Type*} [add_comm_group G] (f : ℕ → G) (n : ℕ) :
  ∑ i in range n, (f i - f (i+1)) = f 0 - f n :=
by { apply sum_range_induction; simp }

/-- A telescoping product along `{0, ..., n-1}` of a commutative group valued function
reduces to the ratio of the last and first factors.-/
@[to_additive]
lemma prod_range_div {M : Type*} [comm_group M] (f : ℕ → M) (n : ℕ) :
  ∏ i in range n, (f (i+1) * (f i)⁻¹) = f n * (f 0)⁻¹ :=
by simpa only [← div_eq_mul_inv] using @sum_range_sub (additive M) _ f n

@[to_additive]
lemma prod_range_div' {M : Type*} [comm_group M] (f : ℕ → M) (n : ℕ) :
  ∏ i in range n, (f i * (f (i+1))⁻¹) = (f 0) * (f n)⁻¹ :=
by simpa only [← div_eq_mul_inv] using @sum_range_sub' (additive M) _ f n

/--
A telescoping sum along `{0, ..., n-1}` of an `ℕ`-valued function
reduces to the difference of the last and first terms
when the function we are summing is monotone.
-/
lemma sum_range_sub_of_monotone {f : ℕ → ℕ} (h : monotone f) (n : ℕ) :
  ∑ i in range n, (f (i+1) - f i) = f n - f 0 :=
begin
  refine sum_range_induction _ _ (tsub_self _) (λ n, _) _,
  have h₁ : f n ≤ f (n+1) := h (nat.le_succ _),
  have h₂ : f 0 ≤ f n := h (nat.zero_le _),
  rw [tsub_add_eq_add_tsub h₂, add_tsub_cancel_of_le h₁],
end

@[simp, to_additive] lemma prod_const (b : β) : (∏ x in s, b) = b ^ s.card :=
by haveI := classical.dec_eq α; exact
finset.induction_on s (by simp) (λ a s has ih,
by rw [prod_insert has, card_insert_of_not_mem has, pow_succ, ih])

@[to_additive]
lemma pow_eq_prod_const (b : β) : ∀ n, b ^ n = ∏ k in range n, b := by simp

@[to_additive sum_nsmul]
lemma prod_pow (s : finset α) (n : ℕ) (f : α → β) :
  ∏ x in s, f x ^ n = (∏ x in s, f x) ^ n :=
by haveI := classical.dec_eq α; exact
finset.induction_on s (by simp) (by simp [mul_pow] {contextual := tt})

@[to_additive]
lemma prod_flip {n : ℕ} (f : ℕ → β) :
  ∏ r in range (n + 1), f (n - r) = ∏ k in range (n + 1), f k :=
begin
  induction n with n ih,
  { rw [prod_range_one, prod_range_one] },
  { rw [prod_range_succ', prod_range_succ _ (nat.succ n)],
    simp [← ih] }
end

@[to_additive]
lemma prod_involution {s : finset α} {f : α → β} :
  ∀ (g : Π a ∈ s, α)
  (h : ∀ a ha, f a * f (g a ha) = 1)
  (g_ne : ∀ a ha, f a ≠ 1 → g a ha ≠ a)
  (g_mem : ∀ a ha, g a ha ∈ s)
  (g_inv : ∀ a ha, g (g a ha) (g_mem a ha) = a),
  (∏ x in s, f x) = 1 :=
by haveI := classical.dec_eq α;
haveI := classical.dec_eq β; exact
finset.strong_induction_on s
  (λ s ih g h g_ne g_mem g_inv,
    s.eq_empty_or_nonempty.elim (λ hs, hs.symm ▸ rfl)
      (λ ⟨x, hx⟩,
      have hmem : ∀ y ∈ (s.erase x).erase (g x hx), y ∈ s,
        from λ y hy, (mem_of_mem_erase (mem_of_mem_erase hy)),
      have g_inj : ∀ {x hx y hy}, g x hx = g y hy → x = y,
        from λ x hx y hy h, by rw [← g_inv x hx, ← g_inv y hy]; simp [h],
      have ih': ∏ y in erase (erase s x) (g x hx), f y = (1 : β) :=
        ih ((s.erase x).erase (g x hx))
          ⟨subset.trans (erase_subset _ _) (erase_subset _ _),
            λ h, not_mem_erase (g x hx) (s.erase x) (h (g_mem x hx))⟩
          (λ y hy, g y (hmem y hy))
          (λ y hy, h y (hmem y hy))
          (λ y hy, g_ne y (hmem y hy))
          (λ y hy, mem_erase.2 ⟨λ (h : g y _ = g x hx), by simpa [g_inj h] using hy,
            mem_erase.2 ⟨λ (h : g y _ = x),
              have y = g x hx, from g_inv y (hmem y hy) ▸ by simp [h],
              by simpa [this] using hy, g_mem y (hmem y hy)⟩⟩)
          (λ y hy, g_inv y (hmem y hy)),
      if hx1 : f x = 1
      then ih' ▸ eq.symm (prod_subset hmem
        (λ y hy hy₁,
          have y = x ∨ y = g x hx, by simp [hy] at hy₁; tauto,
          this.elim (λ hy, hy.symm ▸ hx1)
            (λ hy, h x hx ▸ hy ▸ hx1.symm ▸ (one_mul _).symm)))
      else by rw [← insert_erase hx, prod_insert (not_mem_erase _ _),
        ← insert_erase (mem_erase.2 ⟨g_ne x hx hx1, g_mem x hx⟩),
        prod_insert (not_mem_erase _ _), ih', mul_one, h x hx]))


/-- The product of the composition of functions `f` and `g`, is the product
over `b ∈ s.image g` of `f b` to the power of the cardinality of the fibre of `b`. See also
`finset.prod_image`. -/
lemma prod_comp [decidable_eq γ] (f : γ → β) (g : α → γ) :
  ∏ a in s, f (g a) = ∏ b in s.image g, f b ^ (s.filter (λ a, g a = b)).card  :=
calc ∏ a in s, f (g a)
    = ∏ x in (s.image g).sigma (λ b : γ, s.filter (λ a, g a = b)), f (g x.2) :
  prod_bij (λ a ha, ⟨g a, a⟩) (by simp; tauto) (λ _ _, rfl) (by simp) -- `(by finish)` closes this
  (by { rintro ⟨b_fst, b_snd⟩ H,
        simp only [mem_image, exists_prop, mem_filter, mem_sigma] at H,
        tauto })
... = ∏ b in s.image g, ∏ a in s.filter (λ a, g a = b), f (g a) : prod_sigma _ _ _
... = ∏ b in s.image g, ∏ a in s.filter (λ a, g a = b), f b :
  prod_congr rfl (λ b hb, prod_congr rfl (by simp {contextual := tt}))
... = ∏ b in s.image g, f b ^ (s.filter (λ a, g a = b)).card :
  prod_congr rfl (λ _ _, prod_const _)

@[to_additive]
lemma prod_piecewise [decidable_eq α] (s t : finset α) (f g : α → β) :
  (∏ x in s, (t.piecewise f g) x) = (∏ x in s ∩ t, f x) * (∏ x in s \ t, g x) :=
by { rw [piecewise, prod_ite, filter_mem_eq_inter, ← sdiff_eq_filter], }

@[to_additive]
lemma prod_inter_mul_prod_diff [decidable_eq α] (s t : finset α) (f : α → β) :
  (∏ x in s ∩ t, f x) * (∏ x in s \ t, f x) = (∏ x in s, f x) :=
by { convert (s.prod_piecewise t f f).symm, simp [finset.piecewise] }

@[to_additive]
lemma prod_eq_mul_prod_diff_singleton [decidable_eq α] {s : finset α} {i : α} (h : i ∈ s)
  (f : α → β) : ∏ x in s, f x = f i * ∏ x in s \ {i}, f x :=
by { convert (s.prod_inter_mul_prod_diff {i} f).symm, simp [h] }

@[to_additive]
lemma prod_eq_prod_diff_singleton_mul [decidable_eq α] {s : finset α} {i : α} (h : i ∈ s)
  (f : α → β) : ∏ x in s, f x = (∏ x in s \ {i}, f x) * f i :=
by { rw [prod_eq_mul_prod_diff_singleton h, mul_comm] }

@[to_additive]
lemma _root_.fintype.prod_eq_mul_prod_compl [decidable_eq α] [fintype α] (a : α) (f : α → β) :
  ∏ i, f i = (f a) * ∏ i in {a}ᶜ, f i :=
prod_eq_mul_prod_diff_singleton (mem_univ a) f

@[to_additive]
lemma _root_.fintype.prod_eq_prod_compl_mul [decidable_eq α] [fintype α] (a : α) (f : α → β) :
  ∏ i, f i = (∏ i in {a}ᶜ, f i) * f a :=
prod_eq_prod_diff_singleton_mul (mem_univ a) f

lemma dvd_prod_of_mem (f : α → β) {a : α} {s : finset α} (ha : a ∈ s) :
  f a ∣ ∏ i in s, f i :=
begin
  classical,
  rw finset.prod_eq_mul_prod_diff_singleton ha,
  exact dvd_mul_right _ _,
end

/-- A product can be partitioned into a product of products, each equivalent under a setoid. -/
@[to_additive "A sum can be partitioned into a sum of sums, each equivalent under a setoid."]
lemma prod_partition (R : setoid α) [decidable_rel R.r] :
  (∏ x in s, f x) = ∏ xbar in s.image quotient.mk, ∏ y in s.filter (λ y, ⟦y⟧ = xbar), f y :=
begin
  refine (finset.prod_image' f (λ x hx, _)).symm,
  refl,
end

/-- If we can partition a product into subsets that cancel out, then the whole product cancels. -/
@[to_additive "If we can partition a sum into subsets that cancel out, then the whole sum cancels."]
lemma prod_cancels_of_partition_cancels (R : setoid α) [decidable_rel R.r]
  (h : ∀ x ∈ s, (∏ a in s.filter (λ y, y ≈ x), f a) = 1) : (∏ x in s, f x) = 1 :=
begin
  rw [prod_partition R, ←finset.prod_eq_one],
  intros xbar xbar_in_s,
  obtain ⟨x, x_in_s, xbar_eq_x⟩ := mem_image.mp xbar_in_s,
  rw [←xbar_eq_x, filter_congr (λ y _, @quotient.eq _ R y x)],
  apply h x x_in_s,
end

@[to_additive]
lemma prod_update_of_not_mem [decidable_eq α] {s : finset α} {i : α}
  (h : i ∉ s) (f : α → β) (b : β) : (∏ x in s, function.update f i b x) = (∏ x in s, f x) :=
begin
  apply prod_congr rfl (λ j hj, _),
  have : j ≠ i, by { assume eq, rw eq at hj, exact h hj },
  simp [this]
end

@[to_additive]
lemma prod_update_of_mem [decidable_eq α] {s : finset α} {i : α} (h : i ∈ s) (f : α → β) (b : β) :
  (∏ x in s, function.update f i b x) = b * (∏ x in s \ (singleton i), f x) :=
by { rw [update_eq_piecewise, prod_piecewise], simp [h] }

/-- If a product of a `finset` of size at most 1 has a given value, so
do the terms in that product. -/
@[to_additive eq_of_card_le_one_of_sum_eq "If a sum of a `finset` of size at most 1 has a given
value, so do the terms in that sum."]
lemma eq_of_card_le_one_of_prod_eq {s : finset α} (hc : s.card ≤ 1) {f : α → β} {b : β}
    (h : ∏ x in s, f x = b) : ∀ x ∈ s, f x = b :=
begin
  intros x hx,
  by_cases hc0 : s.card = 0,
  { exact false.elim (card_ne_zero_of_mem hx hc0) },
  { have h1 : s.card = 1 := le_antisymm hc (nat.one_le_of_lt (nat.pos_of_ne_zero hc0)),
    rw card_eq_one at h1,
    cases h1 with x2 hx2,
    rw [hx2, mem_singleton] at hx,
    simp_rw hx2 at h,
    rw hx,
    rw prod_singleton at h,
    exact h }
end

/-- Taking a product over `s : finset α` is the same as multiplying the value on a single element
`f a` by the product of `s.erase a`. -/
@[to_additive "Taking a sum over `s : finset α` is the same as adding the value on a single element
`f a` to the sum over `s.erase a`."]
lemma mul_prod_erase [decidable_eq α] (s : finset α) (f : α → β) {a : α} (h : a ∈ s) :
  f a * (∏ x in s.erase a, f x) = ∏ x in s, f x :=
by rw [← prod_insert (not_mem_erase a s), insert_erase h]

/-- A variant of `finset.mul_prod_erase` with the multiplication swapped. -/
@[to_additive "A variant of `finset.add_sum_erase` with the addition swapped."]
lemma prod_erase_mul [decidable_eq α] (s : finset α) (f : α → β) {a : α} (h : a ∈ s) :
  (∏ x in s.erase a, f x) * f a = ∏ x in s, f x :=
by rw [mul_comm, mul_prod_erase s f h]

/-- If a function applied at a point is 1, a product is unchanged by
removing that point, if present, from a `finset`. -/
@[to_additive "If a function applied at a point is 0, a sum is unchanged by
removing that point, if present, from a `finset`."]
lemma prod_erase [decidable_eq α] (s : finset α) {f : α → β} {a : α} (h : f a = 1) :
  ∏ x in s.erase a, f x = ∏ x in s, f x :=
begin
  rw ←sdiff_singleton_eq_erase,
  refine prod_subset (sdiff_subset _ _) (λ x hx hnx, _),
  rw sdiff_singleton_eq_erase at hnx,
  rwa eq_of_mem_of_not_mem_erase hx hnx
end

/-- If a product is 1 and the function is 1 except possibly at one
point, it is 1 everywhere on the `finset`. -/
@[to_additive "If a sum is 0 and the function is 0 except possibly at one
point, it is 0 everywhere on the `finset`."]
lemma eq_one_of_prod_eq_one {s : finset α} {f : α → β} {a : α} (hp : ∏ x in s, f x = 1)
    (h1 : ∀ x ∈ s, x ≠ a → f x = 1) : ∀ x ∈ s, f x = 1 :=
begin
  intros x hx,
  classical,
  by_cases h : x = a,
  { rw h,
    rw h at hx,
    rw [←prod_subset (singleton_subset_iff.2 hx)
                      (λ t ht ha, h1 t ht (not_mem_singleton.1 ha)),
        prod_singleton] at hp,
    exact hp },
  { exact h1 x hx h }
end

lemma prod_pow_boole [decidable_eq α] (s : finset α) (f : α → β) (a : α) :
  (∏ x in s, (f x)^(ite (a = x) 1 0)) = ite (a ∈ s) (f a) 1 :=
by simp

end comm_monoid

/-- If `f = g = h` everywhere but at `i`, where `f i = g i + h i`, then the product of `f` over `s`
  is the sum of the products of `g` and `h`. -/
lemma prod_add_prod_eq [comm_semiring β] {s : finset α} {i : α} {f g h : α → β}
  (hi : i ∈ s) (h1 : g i + h i = f i) (h2 : ∀ j ∈ s, j ≠ i → g j = f j)
  (h3 : ∀ j ∈ s, j ≠ i → h j = f j) : ∏ i in s, g i + ∏ i in s, h i = ∏ i in s, f i :=
by { classical, simp_rw [prod_eq_mul_prod_diff_singleton hi, ← h1, right_distrib],
     congr' 2; apply prod_congr rfl; simpa }

lemma card_eq_sum_ones (s : finset α) : s.card = ∑ _ in s, 1 :=
by simp

lemma sum_const_nat {m : ℕ} {f : α → ℕ} (h₁ : ∀ x ∈ s, f x = m) :
  (∑ x in s, f x) = card s * m :=
begin
  rw [← nat.nsmul_eq_mul, ← sum_const],
  apply sum_congr rfl h₁
end

@[simp]
lemma sum_boole {s : finset α} {p : α → Prop} [non_assoc_semiring β] {hp : decidable_pred p} :
  (∑ x in s, if p x then (1 : β) else (0 : β)) = (s.filter p).card :=
by simp [sum_ite]

lemma sum_comp [add_comm_monoid β] [decidable_eq γ] (f : γ → β) (g : α → γ) :
  ∑ a in s, f (g a) = ∑ b in s.image g, (s.filter (λ a, g a = b)).card • (f b) :=
@prod_comp (multiplicative β) _ _ _ _ _ _ _
attribute [to_additive "The sum of the composition of functions `f` and `g`, is the sum
over `b ∈ s.image g` of `f b` times of the cardinality of the fibre of `b`. See also
`finset.sum_image`."] prod_comp

lemma eq_sum_range_sub [add_comm_group β] (f : ℕ → β) (n : ℕ) :
  f n = f 0 + ∑ i in range n, (f (i+1) - f i) :=
by rw [finset.sum_range_sub, add_sub_cancel'_right]

lemma eq_sum_range_sub' [add_comm_group β] (f : ℕ → β) (n : ℕ) :
  f n = ∑ i in range (n + 1), if i = 0 then f 0 else f i - f (i - 1) :=
begin
  conv_lhs { rw [finset.eq_sum_range_sub f] },
  simp [finset.sum_range_succ', add_comm]
end

section opposite

open mul_opposite

/-- Moving to the opposite additive commutative monoid commutes with summing. -/
@[simp] lemma op_sum [add_comm_monoid β] {s : finset α} (f : α → β) :
  op (∑ x in s, f x) = ∑ x in s, op (f x) :=
 map_sum (op_add_equiv : β ≃+ βᵐᵒᵖ) f s

@[simp] lemma unop_sum [add_comm_monoid β] {s : finset α} (f : α → βᵐᵒᵖ) :
  unop (∑ x in s, f x) = ∑ x in s, unop (f x) :=
map_sum (op_add_equiv : β ≃+ βᵐᵒᵖ).symm f s

end opposite

section comm_group
variables [comm_group β]

@[simp, to_additive]
<<<<<<< HEAD
lemma prod_inv_distrib : (∏ x in s, (f x)⁻¹) = (∏ x in s, f x)⁻¹ :=
(map_prod (comm_group.inv_monoid_hom : β →* β) f s).symm
=======
lemma prod_inv_distrib : (∏ x in s, (f x)⁻¹) = (∏ x in s, f x)⁻¹ := multiset.prod_map_inv'
>>>>>>> 1e4da8d5

@[to_additive zsmul_sum]
lemma prod_zpow (f : α → β) (s : finset α) (n : ℤ) :
  (∏ a in s, f a) ^ n = ∏ a in s, (f a) ^ n :=
<<<<<<< HEAD
map_prod (zpow_group_hom n : β →* β) f s
=======
multiset.prod_map_zpow.symm

@[to_additive]
lemma prod_sdiff_div_prod_sdiff [decidable_eq α] :
  (∏ (x : α) in s₂ \ s₁, f x) / (∏ (x : α) in s₁ \ s₂, f x)
  = (∏ (x : α) in s₂, f x) / (∏ (x : α) in s₁, f x) :=
by simp [← finset.prod_sdiff (@inf_le_left _ _ s₁ s₂),
  ← finset.prod_sdiff (@inf_le_right _ _ s₁ s₂)]
>>>>>>> 1e4da8d5

end comm_group

@[simp] theorem card_sigma {σ : α → Type*} (s : finset α) (t : Π a, finset (σ a)) :
  card (s.sigma t) = ∑ a in s, card (t a) :=
multiset.card_sigma _ _

lemma card_bUnion [decidable_eq β] {s : finset α} {t : α → finset β}
  (h : ∀ x ∈ s, ∀ y ∈ s, x ≠ y → disjoint (t x) (t y)) :
  (s.bUnion t).card = ∑ u in s, card (t u) :=
calc (s.bUnion t).card = ∑ i in s.bUnion t, 1 : by simp
... = ∑ a in s, ∑ i in t a, 1 : finset.sum_bUnion h
... = ∑ u in s, card (t u) : by simp

lemma card_bUnion_le [decidable_eq β] {s : finset α} {t : α → finset β} :
  (s.bUnion t).card ≤ ∑ a in s, (t a).card :=
by haveI := classical.dec_eq α; exact
finset.induction_on s (by simp)
  (λ a s has ih,
    calc ((insert a s).bUnion t).card ≤ (t a).card + (s.bUnion t).card :
    by rw bUnion_insert; exact finset.card_union_le _ _
    ... ≤ ∑ a in insert a s, card (t a) :
    by rw sum_insert has; exact add_le_add_left ih _)

theorem card_eq_sum_card_fiberwise [decidable_eq β] {f : α → β} {s : finset α} {t : finset β}
  (H : ∀ x ∈ s, f x ∈ t) :
  s.card = ∑ a in t, (s.filter (λ x, f x = a)).card :=
by simp only [card_eq_sum_ones, sum_fiberwise_of_maps_to H]

theorem card_eq_sum_card_image [decidable_eq β] (f : α → β) (s : finset α) :
  s.card = ∑ a in s.image f, (s.filter (λ x, f x = a)).card :=
card_eq_sum_card_fiberwise (λ _, mem_image_of_mem _)

@[simp] lemma sum_sub_distrib [add_comm_group β] :
  ∑ x in s, (f x - g x) = (∑ x in s, f x) - (∑ x in s, g x) :=
by simpa only [sub_eq_add_neg] using sum_add_distrib.trans (congr_arg _ sum_neg_distrib)

section prod_eq_zero
variables [comm_monoid_with_zero β]

lemma prod_eq_zero (ha : a ∈ s) (h : f a = 0) : (∏ x in s, f x) = 0 :=
by { haveI := classical.dec_eq α, rw [←prod_erase_mul _ _ ha, h, mul_zero] }

lemma prod_boole {s : finset α} {p : α → Prop} [decidable_pred p] :
  ∏ i in s, ite (p i) (1 : β) (0 : β) = ite (∀ i ∈ s, p i) 1 0 :=
begin
  split_ifs,
  { apply prod_eq_one,
    intros i hi,
    rw if_pos (h i hi) },
  { push_neg at h,
    rcases h with ⟨i, hi, hq⟩,
    apply prod_eq_zero hi,
    rw [if_neg hq] },
end

variables [nontrivial β] [no_zero_divisors β]

lemma prod_eq_zero_iff : (∏ x in s, f x) = 0 ↔ (∃ a ∈ s, f a = 0) :=
begin
  classical,
  apply finset.induction_on s,
  exact ⟨not.elim one_ne_zero, λ ⟨_, H, _⟩, H.elim⟩,
  assume a s ha ih,
  rw [prod_insert ha, mul_eq_zero, bex_def, exists_mem_insert, ih, ← bex_def]
end

theorem prod_ne_zero_iff : (∏ x in s, f x) ≠ 0 ↔ (∀ a ∈ s, f a ≠ 0) :=
by { rw [ne, prod_eq_zero_iff], push_neg }

end prod_eq_zero

section comm_group_with_zero
variables [comm_group_with_zero β]

@[simp]
lemma prod_inv_distrib' : (∏ x in s, (f x)⁻¹) = (∏ x in s, f x)⁻¹ :=
begin
  classical,
  by_cases h : ∃ x ∈ s, f x = 0,
  { simpa [prod_eq_zero_iff.mpr h, prod_eq_zero_iff] using h },
  { push_neg at h,
    have h' := prod_ne_zero_iff.mpr h,
    have hf : ∀ x ∈ s, (f x)⁻¹ * f x = 1 := λ x hx, inv_mul_cancel (h x hx),
    apply mul_right_cancel₀ h',
    simp [h, h', ← finset.prod_mul_distrib, prod_congr rfl hf] }
end

end comm_group_with_zero

@[to_additive]
lemma prod_unique_nonempty {α β : Type*} [comm_monoid β] [unique α]
  (s : finset α) (f : α → β) (h : s.nonempty) :
  (∏ x in s, f x) = f default :=
begin
  obtain ⟨a, ha⟩ := h,
  have : s = {a},
  { ext b,
    simpa [subsingleton.elim a b] using ha },
  rw [this, finset.prod_singleton, subsingleton.elim a default]
end

end finset

namespace fintype

open finset

/-- `fintype.prod_bijective` is a variant of `finset.prod_bij` that accepts `function.bijective`.

See `function.bijective.prod_comp` for a version without `h`. -/
@[to_additive "`fintype.sum_equiv` is a variant of `finset.sum_bij` that accepts
`function.bijective`.

See `function.bijective.sum_comp` for a version without `h`. "]
lemma prod_bijective {α β M : Type*} [fintype α] [fintype β] [comm_monoid M]
  (e : α → β) (he : function.bijective e) (f : α → M) (g : β → M) (h : ∀ x, f x = g (e x)) :
  ∏ x : α, f x = ∏ x : β, g x :=
prod_bij
  (λ x _, e x)
  (λ x _, mem_univ (e x))
  (λ x _, h x)
  (λ x x' _ _ h, he.injective h)
  (λ y _, (he.surjective y).imp $ λ a h, ⟨mem_univ _, h.symm⟩)

/-- `fintype.prod_equiv` is a specialization of `finset.prod_bij` that
automatically fills in most arguments.

See `equiv.prod_comp` for a version without `h`.
-/
@[to_additive "`fintype.sum_equiv` is a specialization of `finset.sum_bij` that
automatically fills in most arguments.

See `equiv.sum_comp` for a version without `h`.
"]
lemma prod_equiv {α β M : Type*} [fintype α] [fintype β] [comm_monoid M]
  (e : α ≃ β) (f : α → M) (g : β → M) (h : ∀ x, f x = g (e x)) :
  ∏ x : α, f x = ∏ x : β, g x :=
prod_bijective e e.bijective f g h

@[to_additive]
lemma prod_finset_coe [comm_monoid β] :
  ∏ (i : (s : set α)), f i = ∏ i in s, f i :=
(finset.prod_subtype s (λ _, iff.rfl) f).symm

@[to_additive]
lemma prod_unique {α β : Type*} [comm_monoid β] [unique α] (f : α → β) :
  (∏ x : α, f x) = f default :=
by rw [univ_unique, prod_singleton]

@[to_additive] lemma prod_empty {α β : Type*} [comm_monoid β] [is_empty α] (f : α → β) :
  (∏ x : α, f x) = 1 :=
by rw [eq_empty_of_is_empty (univ : finset α), finset.prod_empty]

@[to_additive]
lemma prod_subsingleton {α β : Type*} [comm_monoid β] [subsingleton α] (f : α → β) (a : α) :
  (∏ x : α, f x) = f a :=
begin
  haveI : unique α := unique_of_subsingleton a,
  convert prod_unique f
end

@[to_additive]
lemma prod_subtype_mul_prod_subtype {α β : Type*} [fintype α] [comm_monoid β]
  (p : α → Prop) (f : α → β) [decidable_pred p] :
  (∏ (i : {x // p x}), f i) * (∏ i : {x // ¬ p x}, f i) = ∏ i, f i :=
begin
  classical,
  let s := {x | p x}.to_finset,
  rw [← finset.prod_subtype s, ← finset.prod_subtype sᶜ],
  { exact finset.prod_mul_prod_compl _ _ },
  { simp },
  { simp }
end

end fintype

namespace list

@[to_additive] lemma prod_to_finset {M : Type*} [decidable_eq α] [comm_monoid M]
  (f : α → M) : ∀ {l : list α} (hl : l.nodup), l.to_finset.prod f = (l.map f).prod
| [] _ := by simp
| (a :: l) hl := let ⟨not_mem, hl⟩ := list.nodup_cons.mp hl in
  by simp [finset.prod_insert (mt list.mem_to_finset.mp not_mem), prod_to_finset hl]

end list

namespace multiset

variables [decidable_eq α]

@[simp] lemma to_finset_sum_count_eq (s : multiset α) :
  (∑ a in s.to_finset, s.count a) = s.card :=
multiset.induction_on s rfl
  (assume a s ih,
    calc (∑ x in to_finset (a ::ₘ s), count x (a ::ₘ s)) =
      ∑ x in to_finset (a ::ₘ s), ((if x = a then 1 else 0) + count x s) :
        finset.sum_congr rfl $ λ _ _, by split_ifs;
        [simp only [h, count_cons_self, nat.one_add], simp only [count_cons_of_ne h, zero_add]]
      ... = card (a ::ₘ s) :
      begin
        by_cases a ∈ s.to_finset,
        { have : ∑ x in s.to_finset, ite (x = a) 1 0 = ∑ x in {a}, ite (x = a) 1 0,
          { rw [finset.sum_ite_eq', if_pos h, finset.sum_singleton, if_pos rfl], },
          rw [to_finset_cons, finset.insert_eq_of_mem h, finset.sum_add_distrib, ih, this,
            finset.sum_singleton, if_pos rfl, add_comm, card_cons] },
        { have ha : a ∉ s, by rwa mem_to_finset at h,
          have : ∑ x in to_finset s, ite (x = a) 1 0 = ∑ x in to_finset s, 0, from
            finset.sum_congr rfl (λ x hx, if_neg $ by rintro rfl; cc),
          rw [to_finset_cons, finset.sum_insert h, if_pos rfl, finset.sum_add_distrib, this,
            finset.sum_const_zero, ih, count_eq_zero_of_not_mem ha, zero_add, add_comm, card_cons] }
      end)

lemma count_sum' {s : finset β} {a : α} {f : β → multiset α} :
  count a (∑ x in s, f x) = ∑ x in s, count a (f x) :=
by { dunfold finset.sum, rw count_sum }

@[simp] lemma to_finset_sum_count_nsmul_eq (s : multiset α) :
  (∑ a in s.to_finset, s.count a • {a}) = s :=
begin
  apply ext', intro b,
  rw count_sum',
  have h : count b s = count b (count b s • {b}),
  { rw [count_nsmul, count_singleton_self, mul_one] },
  rw h, clear h,
  apply finset.sum_eq_single b,
  { intros c h hcb, rw count_nsmul, convert mul_zero (count c s),
    apply count_eq_zero.mpr, exact finset.not_mem_singleton.mpr (ne.symm hcb) },
  { intro hb, rw [count_eq_zero_of_not_mem (mt mem_to_finset.2 hb), count_nsmul, zero_mul]}
end

theorem exists_smul_of_dvd_count (s : multiset α) {k : ℕ}
  (h : ∀ (a : α), a ∈ s → k ∣ multiset.count a s) :
  ∃ (u : multiset α), s = k • u :=
begin
  use ∑ a in s.to_finset, (s.count a / k) • {a},
  have h₂ : ∑ (x : α) in s.to_finset, k • (count x s / k) • ({x} : multiset α) =
    ∑ (x : α) in s.to_finset, count x s • {x},
  { apply finset.sum_congr rfl,
    intros x hx,
    rw [← mul_nsmul, nat.mul_div_cancel' (h x (mem_to_finset.mp hx))] },
  rw [← finset.sum_nsmul, h₂, to_finset_sum_count_nsmul_eq]
end

end multiset

@[simp, norm_cast] lemma nat.cast_sum [add_comm_monoid β] [has_one β] (s : finset α) (f : α → ℕ) :
  ↑(∑ x in s, f x : ℕ) = (∑ x in s, (f x : β)) :=
s.map_sum (nat.cast_add_monoid_hom β) f

@[simp, norm_cast] lemma int.cast_sum [add_comm_group β] [has_one β] (s : finset α) (f : α → ℤ) :
  ↑(∑ x in s, f x : ℤ) = (∑ x in s, (f x : β)) :=
s.map_sum (int.cast_add_hom β) f

@[simp, norm_cast] lemma nat.cast_prod {R : Type*} [comm_semiring R] (f : α → ℕ) (s : finset α) :
  (↑∏ i in s, f i : R) = ∏ i in s, f i :=
s.map_prod (nat.cast_ring_hom R) f

@[simp, norm_cast] lemma int.cast_prod {R : Type*} [comm_ring R] (f : α → ℤ) (s : finset α) :
  (↑∏ i in s, f i : R) = ∏ i in s, f i :=
s.map_prod (int.cast_ring_hom R) f

@[simp, norm_cast] lemma units.coe_prod {M : Type*} [comm_monoid M] (f : α → Mˣ)
  (s : finset α) : (↑∏ i in s, f i : M) = ∏ i in s, f i :=
s.map_prod (units.coe_hom M) f

lemma nat_abs_sum_le {ι : Type*} (s : finset ι) (f : ι → ℤ) :
  (∑ i in s, f i).nat_abs ≤ ∑ i in s, (f i).nat_abs :=
begin
  classical,
  apply finset.induction_on s,
  { simp only [finset.sum_empty, int.nat_abs_zero] },
  { intros i s his IH,
    simp only [his, finset.sum_insert, not_false_iff],
    exact (int.nat_abs_add_le _ _).trans (add_le_add le_rfl IH) }
end<|MERGE_RESOLUTION|>--- conflicted
+++ resolved
@@ -1231,19 +1231,11 @@
 variables [comm_group β]
 
 @[simp, to_additive]
-<<<<<<< HEAD
-lemma prod_inv_distrib : (∏ x in s, (f x)⁻¹) = (∏ x in s, f x)⁻¹ :=
-(map_prod (comm_group.inv_monoid_hom : β →* β) f s).symm
-=======
 lemma prod_inv_distrib : (∏ x in s, (f x)⁻¹) = (∏ x in s, f x)⁻¹ := multiset.prod_map_inv'
->>>>>>> 1e4da8d5
 
 @[to_additive zsmul_sum]
 lemma prod_zpow (f : α → β) (s : finset α) (n : ℤ) :
   (∏ a in s, f a) ^ n = ∏ a in s, (f a) ^ n :=
-<<<<<<< HEAD
-map_prod (zpow_group_hom n : β →* β) f s
-=======
 multiset.prod_map_zpow.symm
 
 @[to_additive]
@@ -1252,7 +1244,6 @@
   = (∏ (x : α) in s₂, f x) / (∏ (x : α) in s₁, f x) :=
 by simp [← finset.prod_sdiff (@inf_le_left _ _ s₁ s₂),
   ← finset.prod_sdiff (@inf_le_right _ _ s₁ s₂)]
->>>>>>> 1e4da8d5
 
 end comm_group
 
