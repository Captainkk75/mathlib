--- conflicted
+++ resolved
@@ -32,17 +32,8 @@
 { app := λ a, η.app a ◁ Γ.app a,
   naturality' := λ a b f, by
   { dsimp,
-<<<<<<< HEAD
-    rw modification.whisker_left_naturality_assoc Γ,
-  simp only [associator_conjugation_middle, assoc, iso.inv_hom_id_assoc],
-    simp only [assoc],
-    rw [associator_inv_naturality_right_assoc, whisker_exchange_assoc,
-        associator_naturality_right_assoc, Γ.whisker_left_naturality_assoc,
-        associator_inv_naturality_middle] } }
-=======
     simp only [whisker_exchange₃_assoc, iso.inv_hom_id_assoc,
       modification.whisker_left_naturality_assoc, associator_conjugation_middle, assoc] } }
->>>>>>> f40dc59e
 
 /-- Right whiskering of an oplax natural transformation and a modification. -/
 @[simps]
