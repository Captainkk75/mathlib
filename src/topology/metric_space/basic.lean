--- conflicted
+++ resolved
@@ -2363,16 +2363,6 @@
 { eq_of_dist_eq_zero := @eq_of_dist_eq_zero _ _,
   ..pseudo_metric_space.replace_uniformity m.to_pseudo_metric_space H, }
 
-<<<<<<< HEAD
-/-- Build a new metric space from an old one where the bundled topology is provably (but typically
-non-definitionaly) equal to some given topology.
-See Note [forgetful inheritance].  -/
-def metric_space.replace_topology {γ} [I : topological_space γ] (m : metric_space γ)
-  (H : I = uniform_space.to_topological_space) :
-  metric_space γ :=
-@metric_space.replace_uniformity γ (metric_space.to_uniform_space'.replace_topology H) m $
-  congr_arg _ $ uniform_space.replace_topology_eq _ _
-=======
 lemma metric_space.replace_uniformity_eq {γ} [U : uniform_space γ] (m : metric_space γ)
   (H : @uniformity _ U = @uniformity _ emetric_space.to_uniform_space') :
   m.replace_uniformity H = m :=
@@ -2396,7 +2386,6 @@
   (H : U = m.to_pseudo_metric_space.to_uniform_space.to_topological_space) :
   m.replace_topology H = m :=
 by { ext, refl }
->>>>>>> 3da03b97
 
   /-- One gets a metric space from an emetric space if the edistance
 is everywhere finite, by pushing the edistance to reals. We set it up so that the edist and the
