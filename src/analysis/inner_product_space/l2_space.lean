--- conflicted
+++ resolved
@@ -404,13 +404,8 @@
   ∑' i, ⟪x, b i⟫ * ⟪b i, y⟫ = ⟪x, y⟫ :=
 (b.has_sum_inner_mul_inner x y).tsum_eq
 
-<<<<<<< HEAD
--- Note : this should be `b.repr` composed with an identification of `lp (λ i : ι, 𝕜) 2` with
--- `pi_Lp 2 (λ i : ι, 𝕜)`, but we don't have this yet (July 2022).
-=======
 -- Note : this should be `b.repr` composed with an identification of `lp (λ i : ι, 𝕜) p` with
 -- `pi_Lp p (λ i : ι, 𝕜)` (in this case with `p = 2`), but we don't have this yet (July 2022).
->>>>>>> 39046bda
 /-- A finite Hilbert basis is an orthonormal basis. -/
 protected def to_orthonormal_basis [fintype ι] (b : hilbert_basis ι 𝕜 E) :
   orthonormal_basis ι 𝕜 E :=
@@ -425,7 +420,6 @@
   (b.to_orthonormal_basis : ι → E) = b :=
 orthonormal_basis.coe_mk _ _
 
-<<<<<<< HEAD
 protected lemma has_sum_orthogonal_projection {U : submodule 𝕜 E} [complete_space E]
   [complete_space U] (b : hilbert_basis ι 𝕜 U) (x : E) :
   has_sum (λ i, ⟪(b i : E), x⟫ • b i) (orthogonal_projection U x) :=
@@ -436,8 +430,6 @@
       orthogonal_projection_mem_subspace_eq_self]
 end
 
-=======
->>>>>>> 39046bda
 variables {v : ι → E} (hv : orthonormal 𝕜 v)
 include hv cplt
 
@@ -472,19 +464,6 @@
 
 omit hv
 
-<<<<<<< HEAD
--- Note : this should be `b.repr` composed with an identification of `lp (λ i : ι, 𝕜) 2` with
--- `pi_Lp 2 (λ i : ι, 𝕜)`, but we don't have that yet (July 2022).
-/-- An orthonormal basis is an Hilbert basis. -/
-protected def _root_.orthonormal_basis.to_hilbert_basis [fintype ι] (b : orthonormal_basis ι 𝕜 E) :
-  hilbert_basis ι 𝕜 E :=
-hilbert_basis.mk b.orthonormal
-begin
-  have := (span 𝕜 (finset.univ.image b : set E)).closed_of_finite_dimensional,
-  simpa only [orthonormal_basis.coe_to_basis, finset.coe_image, finset.coe_univ, set.image_univ,
-    ←b.to_basis.span_eq] using this.submodule_topological_closure_eq,
-end
-=======
 -- Note : this should be `b.repr` composed with an identification of `lp (λ i : ι, 𝕜) p` with
 -- `pi_Lp p (λ i : ι, 𝕜)` (in this case with `p = 2`), but we don't have this yet (July 2022).
 /-- An orthonormal basis is an Hilbert basis. -/
@@ -493,13 +472,11 @@
 hilbert_basis.mk b.orthonormal $
 by simpa only [← orthonormal_basis.coe_to_basis, b.to_basis.span_eq, eq_top_iff]
   using @subset_closure E _ _
->>>>>>> 39046bda
 
 @[simp] lemma _root_.orthonormal_basis.coe_to_hilbert_basis [fintype ι]
   (b : orthonormal_basis ι 𝕜 E) : (b.to_hilbert_basis : ι → E) = b :=
 hilbert_basis.coe_mk _ _
 
-<<<<<<< HEAD
 protected lemma _root_.orthonormal_basis.orthogonal_projection_eq_sum [fintype ι]
   {U : submodule 𝕜 E} [complete_space E] [complete_space U] (b : orthonormal_basis ι 𝕜 U) (x : E) :
   (orthogonal_projection U x) = ∑ i, ⟪(b i : E), x⟫ • b i :=
@@ -523,8 +500,6 @@
             J.sum_coe_sort (λ i : ι, ⟪b i, x⟫ • b i), b.repr_apply_apply],
 end
 
-=======
->>>>>>> 39046bda
 /-- A Hilbert space admits a Hilbert basis extending a given orthonormal subset. -/
 lemma _root_.orthonormal.exists_hilbert_basis_extension
   {s : set E} (hs : orthonormal 𝕜 (coe : s → E)) :
