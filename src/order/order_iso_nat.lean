/-
Copyright (c) 2017 Mario Carneiro. All rights reserved.
Released under Apache 2.0 license as described in the file LICENSE.
Authors: Mario Carneiro
-/
import data.nat.lattice
import logic.denumerable
import logic.function.iterate
import order.hom.basic
import tactic.congrm

/-!
# Relation embeddings from the naturals

This file allows translation from monotone functions `ℕ → α` to order embeddings `ℕ ↪ α` and
defines the limit value of an eventually-constant sequence.

## Main declarations

* `nat_lt`/`nat_gt`: Make an order embedding `ℕ ↪ α` from an increasing/decreasing function `ℕ → α`.
* `monotonic_sequence_limit`: The limit of an eventually-constant monotone sequence `ℕ →o α`.
* `monotonic_sequence_limit_index`: The index of the first occurence of `monotonic_sequence_limit`
  in the sequence.
-/

variable {α : Type*}

namespace rel_embedding

variables {r : α → α → Prop} [is_strict_order α r]

/-- If `f` is a strictly `r`-increasing sequence, then this returns `f` as an order embedding. -/
def nat_lt (f : ℕ → α) (H : ∀ n : ℕ, r (f n) (f (n + 1))) : ((<) : ℕ → ℕ → Prop) ↪r r :=
of_monotone f $ nat.rel_of_forall_rel_succ_of_lt r H

@[simp]
lemma nat_lt_apply {f : ℕ → α} {H : ∀ n : ℕ, r (f n) (f (n + 1))} {n : ℕ} : nat_lt f H n = f n :=
rfl

/-- If `f` is a strictly `r`-decreasing sequence, then this returns `f` as an order embedding. -/
def nat_gt (f : ℕ → α) (H : ∀ n : ℕ, r (f (n + 1)) (f n)) : ((>) : ℕ → ℕ → Prop) ↪r r :=
by haveI := is_strict_order.swap r; exact rel_embedding.swap (nat_lt f H)

theorem well_founded_iff_no_descending_seq :
  well_founded r ↔ is_empty (((>) : ℕ → ℕ → Prop) ↪r r) :=
⟨λ ⟨h⟩, ⟨λ ⟨f, o⟩,
  suffices ∀ a, acc r a → ∀ n, a ≠ f n, from this (f 0) (h _) 0 rfl,
  λ a ac, begin
    induction ac with a _ IH,
    rintro n rfl,
    exact IH (f (n+1)) (o.2 (nat.lt_succ_self _)) _ rfl
  end⟩,
λ E, ⟨λ a, classical.by_contradiction $ λ na,
  let ⟨f, h⟩ := classical.axiom_of_choice $
    show ∀ x : {a // ¬ acc r a}, ∃ y : {a // ¬ acc r a}, r y.1 x.1,
    from λ ⟨x, h⟩, classical.by_contradiction $ λ hn, h $
      ⟨_, λ y h, classical.by_contradiction $ λ na, hn ⟨⟨y, na⟩, h⟩⟩ in
  E.elim' (nat_gt (λ n, (f^[n] ⟨a, na⟩).1) $ λ n,
    by { rw [function.iterate_succ'], apply h })⟩⟩

theorem is_well_founded_iff_no_descending_seq :
  is_well_founded α r ↔ is_empty (((>) : ℕ → ℕ → Prop) ↪r r) :=
by rw [is_well_founded_iff, well_founded_iff_no_descending_seq]

-- Todo (Vi): remove the `is_strict_order` assumption from this.
theorem no_descending_seq (r : α → α → Prop) [is_strict_order α r] [h : is_well_founded α r] :
  is_empty (((>) : ℕ → ℕ → Prop) ↪r r) :=
is_well_founded_iff_no_descending_seq.1 h

end rel_embedding

namespace nat
variables (s : set ℕ) [infinite s]

/-- An order embedding from `ℕ` to itself with a specified range -/
def order_embedding_of_set [decidable_pred (∈ s)] : ℕ ↪o ℕ :=
(rel_embedding.order_embedding_of_lt_embedding
  (rel_embedding.nat_lt (nat.subtype.of_nat s) (λ n, nat.subtype.lt_succ_self _))).trans
  (order_embedding.subtype s)

<<<<<<< HEAD
/-- `nat.subtype.of_nat` as an order isomorphism between `ℕ` and an infinite decidable subset.
See also `nat.nth` for a version where the subset may be finite. -/
noncomputable def subtype.order_iso_of_nat : ℕ ≃o s :=
rel_iso.of_surjective (rel_embedding.order_embedding_of_lt_embedding
=======
/-- `nat.subtype.of_nat` as an order isomorphism between `ℕ` and an infinite subset. See also
`nat.nth` for a version where the subset may be finite. -/
noncomputable def subtype.order_iso_of_nat : ℕ ≃o s :=
by { classical, exact rel_iso.of_surjective (rel_embedding.order_embedding_of_lt_embedding
>>>>>>> 15da6257
  (rel_embedding.nat_lt (nat.subtype.of_nat s) (λ n, nat.subtype.lt_succ_self _)))
  nat.subtype.of_nat_surjective }

variable {s}

@[simp]
lemma coe_order_embedding_of_set : ⇑(order_embedding_of_set s) = coe ∘ subtype.of_nat s := rfl

lemma order_embedding_of_set_apply {n : ℕ} : order_embedding_of_set s n = subtype.of_nat s n := rfl

@[simp]
lemma subtype.order_iso_of_nat_apply {n : ℕ} : subtype.order_iso_of_nat s n = subtype.of_nat s n :=
by simp [subtype.order_iso_of_nat]

variable (s)

lemma order_embedding_of_set_range : set.range (nat.order_embedding_of_set s) = s :=
subtype.coe_comp_of_nat_range

theorem exists_subseq_of_forall_mem_union {s t : set α} (e : ℕ → α) (he : ∀ n, e n ∈ s ∪ t) :
  ∃ g : ℕ ↪o ℕ, (∀ n, e (g n) ∈ s) ∨ (∀ n, e (g n) ∈ t) :=
begin
  classical,
  have : infinite (e ⁻¹' s) ∨ infinite (e ⁻¹' t),
    by simp only [set.infinite_coe_iff, ← set.infinite_union, ← set.preimage_union,
      set.eq_univ_of_forall (λ n, set.mem_preimage.2 (he n)), set.infinite_univ],
  casesI this,
  exacts [⟨nat.order_embedding_of_set (e ⁻¹' s), or.inl $ λ n, (nat.subtype.of_nat (e ⁻¹' s) _).2⟩,
    ⟨nat.order_embedding_of_set (e ⁻¹' t), or.inr $ λ n, (nat.subtype.of_nat (e ⁻¹' t) _).2⟩]
end

end nat

theorem exists_increasing_or_nonincreasing_subseq' (r : α → α → Prop) (f : ℕ → α) :
  ∃ (g : ℕ ↪o ℕ), (∀ n : ℕ, r (f (g n)) (f (g (n + 1)))) ∨
    (∀ m n : ℕ, m < n → ¬ r (f (g m)) (f (g n))) :=
begin
  classical,
  let bad : set ℕ := { m | ∀ n, m < n → ¬ r (f m) (f n) },
  by_cases hbad : infinite bad,
  { haveI := hbad,
    refine ⟨nat.order_embedding_of_set bad, or.intro_right _ (λ m n mn, _)⟩,
    have h := set.mem_range_self m,
    rw nat.order_embedding_of_set_range bad at h,
    exact h _ ((order_embedding.lt_iff_lt _).2 mn) },
  { rw [set.infinite_coe_iff, set.infinite, not_not] at hbad,
    obtain ⟨m, hm⟩ : ∃ m, ∀ n, m ≤ n → ¬ n ∈ bad,
    { by_cases he : hbad.to_finset.nonempty,
      { refine ⟨(hbad.to_finset.max' he).succ, λ n hn nbad, nat.not_succ_le_self _
        (hn.trans (hbad.to_finset.le_max' n (hbad.mem_to_finset.2 nbad)))⟩ },
      { exact ⟨0, λ n hn nbad, he ⟨n, hbad.mem_to_finset.2 nbad⟩⟩ } },
    have h : ∀ (n : ℕ), ∃ (n' : ℕ), n < n' ∧ r (f (n + m)) (f (n' + m)),
    { intro n,
      have h := hm _ (le_add_of_nonneg_left n.zero_le),
      simp only [exists_prop, not_not, set.mem_set_of_eq, not_forall] at h,
      obtain ⟨n', hn1, hn2⟩ := h,
      obtain ⟨x, hpos, rfl⟩ := exists_pos_add_of_lt hn1,
      refine ⟨n + x, add_lt_add_left hpos n, _⟩,
      rw [add_assoc, add_comm x m, ← add_assoc],
      exact hn2 },
    let g' : ℕ → ℕ := @nat.rec (λ _, ℕ) m (λ n gn, nat.find (h gn)),
    exact ⟨(rel_embedding.nat_lt (λ n, g' n + m)
      (λ n, nat.add_lt_add_right (nat.find_spec (h (g' n))).1 m)).order_embedding_of_lt_embedding,
      or.intro_left _ (λ n, (nat.find_spec (h (g' n))).2)⟩ }
end

/-- This is the infinitary Erdős–Szekeres theorem, and an important lemma in the usual proof of
    Bolzano-Weierstrass for `ℝ`. -/
theorem exists_increasing_or_nonincreasing_subseq (r : α → α → Prop) [is_trans α r] (f : ℕ → α) :
  ∃ (g : ℕ ↪o ℕ), (∀ m n : ℕ, m < n → r (f (g m)) (f (g n))) ∨
    (∀ m n : ℕ, m < n → ¬ r (f (g m)) (f (g n))) :=
begin
  obtain ⟨g, hr | hnr⟩ := exists_increasing_or_nonincreasing_subseq' r f,
  { refine ⟨g, or.intro_left _ (λ m n mn, _)⟩,
    obtain ⟨x, rfl⟩ := le_iff_exists_add.1 (nat.succ_le_iff.2 mn),
    induction x with x ih,
    { apply hr },
    { apply is_trans.trans _ _ _ _ (hr _),
      exact ih (lt_of_lt_of_le m.lt_succ_self (nat.le_add_right _ _)) } },
  { exact ⟨g, or.intro_right _ hnr⟩ }
end

<<<<<<< HEAD
lemma well_founded_gt.monotone_chain_condition_iff' [preorder α] :
  well_founded_gt α ↔ ∀ (a : ℕ →o α), ∃ n, ∀ m, n ≤ m → ¬ a n < a m :=
begin
  refine ⟨_, λ h, _⟩,
  { introI h,
    exact λ a, ⟨function.argmax a, λ m hm, function.not_argmax_lt _ _⟩ },
  { rw [well_founded_gt, rel_embedding.is_well_founded_iff_no_descending_seq],
    refine ⟨λ a, _⟩,
    obtain ⟨n, hn⟩ := h (a.swap : ((<) : ℕ → ℕ → Prop) →r ((<) : α → α → Prop)).to_order_hom,
    exact hn n.succ n.lt_succ_self.le ((rel_embedding.map_rel_iff _).2 n.lt_succ_self) },
=======
lemma well_founded.monotone_chain_condition' [preorder α] :
  well_founded ((>) : α → α → Prop) ↔ ∀ (a : ℕ →o α), ∃ n, ∀ m, n ≤ m → ¬ a n < a m :=
begin
  refine ⟨λ h a, _, λ h, _⟩,
  { have hne : (set.range a).nonempty := ⟨a 0, by simp⟩,
    obtain ⟨x, ⟨n, rfl⟩, H⟩ := h.has_min _ hne,
    exact ⟨n, λ m hm, H _ (set.mem_range_self _)⟩ },
  { refine rel_embedding.well_founded_iff_no_descending_seq.2 ⟨λ a, _⟩,
    obtain ⟨n, hn⟩ := h (a.swap : ((<) : ℕ → ℕ → Prop) →r ((<) : α → α → Prop)).to_order_hom,
    exact hn n.succ n.lt_succ_self.le ((rel_embedding.map_rel_iff _).2 n.lt_succ_self) },
end

/-- The "monotone chain condition" below is sometimes a convenient form of well foundedness. -/
lemma well_founded.monotone_chain_condition [partial_order α] :
  well_founded ((>) : α → α → Prop) ↔ ∀ (a : ℕ →o α), ∃ n, ∀ m, n ≤ m → a n = a m :=
well_founded.monotone_chain_condition'.trans $ begin
  congrm ∀ a, ∃ n, ∀ m (h : n ≤ m), (_ : Prop),
  rw lt_iff_le_and_ne,
  simp [a.mono h]
>>>>>>> 15da6257
end

lemma well_founded_gt.monotone_chain_condition' [preorder α] [h : well_founded_gt α] :
  ∀ (a : ℕ →o α), ∃ n, ∀ m, n ≤ m → ¬ a n < a m :=
well_founded_gt.monotone_chain_condition_iff'.1 h

/-- The "monotone chain condition" below is sometimes a convenient form of well foundedness. -/
lemma well_founded_gt.monotone_chain_condition_iff [partial_order α] :
  well_founded_gt α ↔ ∀ (a : ℕ →o α), ∃ n, ∀ m, n ≤ m → a n = a m :=
well_founded_gt.monotone_chain_condition_iff'.trans $ begin
  congrm ∀ a, ∃ n, ∀ m (h : n ≤ m), (_ : Prop),
  rw lt_iff_le_and_ne,
  simp [a.mono h]
end

lemma well_founded_gt.monotone_chain_condition [partial_order α] [h : well_founded_gt α] :
  ∀ (a : ℕ →o α), ∃ n, ∀ m, n ≤ m → a n = a m :=
well_founded_gt.monotone_chain_condition_iff.1 h

-- Todo (Vi): add the order-dualed versions for `well_founded_lt`.

/-- Given an eventually-constant monotone sequence `a₀ ≤ a₁ ≤ a₂ ≤ ...` in a partially-ordered
type, `monotonic_sequence_limit_index a` is the least natural number `n` for which `aₙ` reaches the
constant value. For sequences that are not eventually constant, `monotonic_sequence_limit_index a`
is defined, but is a junk value. -/
noncomputable def monotonic_sequence_limit_index [preorder α] (a : ℕ →o α) : ℕ :=
Inf {n | ∀ m, n ≤ m → a n = a m}

/-- The constant value of an eventually-constant monotone sequence `a₀ ≤ a₁ ≤ a₂ ≤ ...` in a
partially-ordered type. -/
noncomputable def monotonic_sequence_limit [preorder α] (a : ℕ →o α) :=
a (monotonic_sequence_limit_index a)

<<<<<<< HEAD
lemma well_founded_gt.supr_eq_monotonic_sequence_limit [complete_lattice α]
  [well_founded_gt α] (a : ℕ →o α) : supr a = monotonic_sequence_limit a :=
=======
lemma well_founded.supr_eq_monotonic_sequence_limit [complete_lattice α]
  (h : well_founded ((>) : α → α → Prop)) (a : ℕ →o α) : supr a = monotonic_sequence_limit a :=
>>>>>>> 15da6257
begin
  apply (supr_le (λ m, _)).antisymm (le_supr a _),
  cases le_or_lt m (monotonic_sequence_limit_index a) with hm hm,
  { exact a.monotone hm },
  { cases well_founded_gt.monotone_chain_condition' a with n hn,
    exact (nat.Inf_mem ⟨n, λ k hk, (a.mono hk).eq_of_not_lt (hn k hk)⟩ m hm.le).ge }
end<|MERGE_RESOLUTION|>--- conflicted
+++ resolved
@@ -78,17 +78,10 @@
   (rel_embedding.nat_lt (nat.subtype.of_nat s) (λ n, nat.subtype.lt_succ_self _))).trans
   (order_embedding.subtype s)
 
-<<<<<<< HEAD
-/-- `nat.subtype.of_nat` as an order isomorphism between `ℕ` and an infinite decidable subset.
-See also `nat.nth` for a version where the subset may be finite. -/
-noncomputable def subtype.order_iso_of_nat : ℕ ≃o s :=
-rel_iso.of_surjective (rel_embedding.order_embedding_of_lt_embedding
-=======
 /-- `nat.subtype.of_nat` as an order isomorphism between `ℕ` and an infinite subset. See also
 `nat.nth` for a version where the subset may be finite. -/
 noncomputable def subtype.order_iso_of_nat : ℕ ≃o s :=
 by { classical, exact rel_iso.of_surjective (rel_embedding.order_embedding_of_lt_embedding
->>>>>>> 15da6257
   (rel_embedding.nat_lt (nat.subtype.of_nat s) (λ n, nat.subtype.lt_succ_self _)))
   nat.subtype.of_nat_surjective }
 
@@ -171,7 +164,6 @@
   { exact ⟨g, or.intro_right _ hnr⟩ }
 end
 
-<<<<<<< HEAD
 lemma well_founded_gt.monotone_chain_condition_iff' [preorder α] :
   well_founded_gt α ↔ ∀ (a : ℕ →o α), ∃ n, ∀ m, n ≤ m → ¬ a n < a m :=
 begin
@@ -182,27 +174,6 @@
     refine ⟨λ a, _⟩,
     obtain ⟨n, hn⟩ := h (a.swap : ((<) : ℕ → ℕ → Prop) →r ((<) : α → α → Prop)).to_order_hom,
     exact hn n.succ n.lt_succ_self.le ((rel_embedding.map_rel_iff _).2 n.lt_succ_self) },
-=======
-lemma well_founded.monotone_chain_condition' [preorder α] :
-  well_founded ((>) : α → α → Prop) ↔ ∀ (a : ℕ →o α), ∃ n, ∀ m, n ≤ m → ¬ a n < a m :=
-begin
-  refine ⟨λ h a, _, λ h, _⟩,
-  { have hne : (set.range a).nonempty := ⟨a 0, by simp⟩,
-    obtain ⟨x, ⟨n, rfl⟩, H⟩ := h.has_min _ hne,
-    exact ⟨n, λ m hm, H _ (set.mem_range_self _)⟩ },
-  { refine rel_embedding.well_founded_iff_no_descending_seq.2 ⟨λ a, _⟩,
-    obtain ⟨n, hn⟩ := h (a.swap : ((<) : ℕ → ℕ → Prop) →r ((<) : α → α → Prop)).to_order_hom,
-    exact hn n.succ n.lt_succ_self.le ((rel_embedding.map_rel_iff _).2 n.lt_succ_self) },
-end
-
-/-- The "monotone chain condition" below is sometimes a convenient form of well foundedness. -/
-lemma well_founded.monotone_chain_condition [partial_order α] :
-  well_founded ((>) : α → α → Prop) ↔ ∀ (a : ℕ →o α), ∃ n, ∀ m, n ≤ m → a n = a m :=
-well_founded.monotone_chain_condition'.trans $ begin
-  congrm ∀ a, ∃ n, ∀ m (h : n ≤ m), (_ : Prop),
-  rw lt_iff_le_and_ne,
-  simp [a.mono h]
->>>>>>> 15da6257
 end
 
 lemma well_founded_gt.monotone_chain_condition' [preorder α] [h : well_founded_gt α] :
@@ -236,13 +207,8 @@
 noncomputable def monotonic_sequence_limit [preorder α] (a : ℕ →o α) :=
 a (monotonic_sequence_limit_index a)
 
-<<<<<<< HEAD
 lemma well_founded_gt.supr_eq_monotonic_sequence_limit [complete_lattice α]
   [well_founded_gt α] (a : ℕ →o α) : supr a = monotonic_sequence_limit a :=
-=======
-lemma well_founded.supr_eq_monotonic_sequence_limit [complete_lattice α]
-  (h : well_founded ((>) : α → α → Prop)) (a : ℕ →o α) : supr a = monotonic_sequence_limit a :=
->>>>>>> 15da6257
 begin
   apply (supr_le (λ m, _)).antisymm (le_supr a _),
   cases le_or_lt m (monotonic_sequence_limit_index a) with hm hm,
