--- conflicted
+++ resolved
@@ -81,7 +81,6 @@
   (w : f.hom ≫ T.map g.hom = f'.hom) : f ≅ f' :=
 comma.iso_mk (eq_to_iso (by ext)) g (by simpa [eq_to_hom_map] using w.symm)
 
-<<<<<<< HEAD
 lemma ext {A B : structured_arrow S T} (f g : A ⟶ B) : f.right = g.right → f = g :=
 comma_morphism.ext _ _ (subsingleton.elim _ _)
 
@@ -105,7 +104,7 @@
 instance epi_hom_mk {A B : structured_arrow S T} (f : A.right ⟶ B.right) (w) [h : epi f] :
   epi (hom_mk f w) :=
 (proj S T).epi_of_epi_map h
-=======
+
 /-- Eta rule for structured arrows. Prefer `structured_arrow.eta`, since equality of objects tends
     to cause problems. -/
 lemma eq_mk (f : structured_arrow S T) : f = mk f.hom :=
@@ -115,7 +114,6 @@
 @[simps]
 def eta (f : structured_arrow S T) : f ≅ mk f.hom :=
 iso_mk (iso.refl _) (by tidy)
->>>>>>> 970f0b4e
 
 /--
 A morphism between source objects `S ⟶ S'`
@@ -231,7 +229,6 @@
   (w : S.map g.hom ≫ f'.hom = f.hom) : f ≅ f' :=
 comma.iso_mk g (eq_to_iso (by ext)) (by simpa [eq_to_hom_map] using w)
 
-<<<<<<< HEAD
 lemma ext {A B : costructured_arrow S T} (f g : A ⟶ B) (h : f.left = g.left) : f = g :=
 comma_morphism.ext _ _ h (subsingleton.elim _ _)
 
@@ -255,7 +252,7 @@
 instance epi_hom_mk {A B : costructured_arrow S T} (f : A.left ⟶ B.left) (w) [h : epi f] :
   epi (hom_mk f w) :=
 (proj S T).epi_of_epi_map h
-=======
+
 /-- Eta rule for costructured arrows. Prefer `costructured_arrow.eta`, as equality of objects tends
     to cause problems. -/
 lemma eq_mk (f : costructured_arrow S T) : f = mk f.hom :=
@@ -265,7 +262,6 @@
 @[simps]
 def eta (f : costructured_arrow S T) : f ≅ mk f.hom :=
 iso_mk (iso.refl _) (by tidy)
->>>>>>> 970f0b4e
 
 /--
 A morphism between target objects `T ⟶ T'`
