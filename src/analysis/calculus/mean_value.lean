--- conflicted
+++ resolved
@@ -701,8 +701,6 @@
 lipschitz_on_univ.1 $ convex_univ.lipschitz_on_with_of_nnnorm_deriv_le (λ x hx, hf x)
   (λ x hx, bound x)
 
-<<<<<<< HEAD
-=======
 /-- If `f : 𝕜 → G`, `𝕜 = R` or `𝕜 = ℂ`, is differentiable everywhere and its derivative equal zero,
 then it is a constant function. -/
 theorem _root_.is_const_of_deriv_eq_zero (hf : differentiable 𝕜 f) (hf' : ∀ x, deriv f x = 0)
@@ -710,7 +708,6 @@
   f x = f y :=
 is_const_of_fderiv_eq_zero hf (λ z, by { ext, simp [← deriv_fderiv, hf'] }) _ _
 
->>>>>>> cf345987
 end convex
 
 end
