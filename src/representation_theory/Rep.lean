--- conflicted
+++ resolved
@@ -19,13 +19,8 @@
 Conversely, given a homomorphism `ρ : G →* (V →ₗ[k] V)`,
 you can construct the bundled representation as `Rep.of ρ`.
 
-<<<<<<< HEAD
-We verify that `Rep k G` is an abelian symmetric monoidal category with all (co)limits.
-
 We construct the categorical equivalence `Rep k G ≌ Module (monoid_algebra k G)`.
-=======
 We verify that `Rep k G` is a `k`-linear abelian symmetric monoidal category with all (co)limits.
->>>>>>> 9503f733
 -/
 
 universes u
