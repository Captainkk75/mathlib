--- conflicted
+++ resolved
@@ -37,16 +37,6 @@
 is a type with a topology, with which one can work or put further structure, and still one can
 perform operations on topological vector bundles.  For instance, assume that `E₁ : B → Type*` and
 `E₂ : B → Type*` define two topological vector bundles over `R` with fiber models `F₁` and `F₂`
-<<<<<<< HEAD
-which are normed spaces. Then we construct the vector bundle of direct sums, with fiber
-`E x := (E₁ x × E₂ x)`. We let `vector_bundle_prod R F₁ E₁ F₂ E₂ (x : B)` be a type
-synonym for `E₁ x × E₂ x`. Then one can endow `bundle.total_space (vector_prod R F₁ E₁ F₂ E₂)`
-with a topology `vector_bundle_prod.topological_space`, and a topological vector bundle structure,
-`vector_bundle_prod.topological_vector_bundle`.
-
-A similar construction (which is yet to be formalized) can be done for the vector bundle of
-continuous linear maps from `E₁ x` to `E₂ x` with fiber `E x := (E₁ x →L[R] E₂ x)` (and with the
-=======
 which are normed spaces. Then we construct the vector bundle `E₁ ×ᵇ E₂` of direct sums, with fiber
 `E x := (E₁ x × E₂ x)`. Then one can endow `bundle.total_space (E₁ ×ᵇ E₂)` with a topological vector
 bundle structure, `bundle.prod.topological_vector_bundle`.
@@ -54,7 +44,6 @@
 A similar construction (which is yet to be formalized) can be done for the vector bundle of
 continuous linear maps from `E₁ x` to `E₂ x` with fiber a type synonym
 `vector_bundle_continuous_linear_map R F₁ E₁ F₂ E₂ x := (E₁ x →L[R] E₂ x)` (and with the
->>>>>>> feb24fb6
 topology inherited from the norm-topology on `F₁ →L[R] F₂`, without the need to define the strong
 topology on continuous linear maps between general topological vector spaces).  Likewise for tensor
 products of topological vector bundles, exterior algebras, and so on, where the topology can be
@@ -232,11 +221,7 @@
 
 lemma apply_eq_prod_continuous_linear_equiv_at (e : trivialization R F E) (b : B)
   (hb : b ∈ e.base_set) (z : E b) :
-<<<<<<< HEAD
-  e.to_local_homeomorph ⟨b, z⟩ = ⟨b, e.continuous_linear_equiv_at b hb z⟩ :=
-=======
   e.to_local_homeomorph ⟨b, z⟩ = (b, e.continuous_linear_equiv_at b hb z) :=
->>>>>>> feb24fb6
 begin
   ext,
   { convert e.coe_fst _,
@@ -245,16 +230,10 @@
   { simp }
 end
 
-<<<<<<< HEAD
-lemma symm_apply_eq_prod_continuous_linear_equiv_at_symm (e : trivialization R F E) (b : B)
-  (hb : b ∈ e.base_set) (z : F) :
-  e.to_local_homeomorph.symm ⟨b, z⟩ = ⟨b, (e.continuous_linear_equiv_at b hb).symm z⟩ :=
-=======
 lemma symm_apply_eq_mk_continuous_linear_equiv_at_symm (e : trivialization R F E) (b : B)
   (hb : b ∈ e.base_set) (z : F) :
   e.to_local_homeomorph.symm ⟨b, z⟩
   = total_space_mk E b ((e.continuous_linear_equiv_at b hb).symm z) :=
->>>>>>> feb24fb6
 begin
   have h : (b, z) ∈ e.to_local_homeomorph.target,
   { rw e.target_eq,
@@ -331,10 +310,6 @@
   apply @is_topological_fiber_bundle.continuous_proj B F,
   apply @is_topological_vector_bundle_is_topological_fiber_bundle R,
 end
-<<<<<<< HEAD
-omit F
-=======
->>>>>>> feb24fb6
 
 end topological_vector_bundle
 
@@ -618,37 +593,6 @@
 
 namespace topological_vector_bundle
 
-<<<<<<< HEAD
-/-- The direct sum of the topological vector bundles `E₁` and `E₂`.  Type synonym for
-`λ x, E₁ x × E₂ x`. -/
-@[derive [topological_space, add_comm_monoid, module R], nolint unused_arguments]
-def vector_bundle_prod {B : Type*}
-  (F₁ : Type*) (E₁ : B → Type*) [Π x, add_comm_monoid (E₁ x)] [Π x, module R (E₁ x)]
-  [Π x : B, topological_space (E₁ x)]
-  (F₂ : Type*) (E₂ : B → Type*) [Π x, add_comm_monoid (E₂ x)] [∀ x, module R (E₂ x)]
-  [Π x : B, topological_space (E₂ x)]
-  (x : B) :=
-E₁ x × E₂ x
-
-instance {B : Type*}
-  (F₁ : Type*) (E₁ : B → Type*) [Π x, add_comm_monoid (E₁ x)] [Π x, module R (E₁ x)]
-  [Π x : B, topological_space (E₁ x)]
-  (F₂ : Type*) (E₂ : B → Type*) [Π x, add_comm_monoid (E₂ x)] [∀ x, module R (E₂ x)]
-  [Π x : B, topological_space (E₂ x)]
-  (x : B) :
-  inhabited (vector_bundle_prod R F₁ E₁ F₂ E₂ x) :=
-⟨0⟩
-
-variables (F₁ : Type*) [topological_space F₁] [add_comm_monoid F₁] [module R F₁]
-  (E₁ : B → Type*) [Π x, add_comm_monoid (E₁ x)] [Π x, module R (E₁ x)]
-  [Π x : B, topological_space (E₁ x)] [topological_space (total_space E₁)]
-
-variables (F₂ : Type*) [topological_space F₂] [add_comm_monoid F₂] [module R F₂]
-  (E₂ : B → Type*) [Π x, add_comm_monoid (E₂ x)] [Π x, module R (E₂ x)]
-  [Π x : B, topological_space (E₂ x)] [topological_space (total_space E₂)]
-
-namespace pretrivialization
-=======
 section defs
 variables {B₀ : Type*} (E₁ : B₀ → Type*)  (E₂ : B₀ → Type*)
 variables [topological_space (total_space E₁)] [topological_space (total_space E₂)]
@@ -679,25 +623,11 @@
   [Π x, add_comm_monoid (E₂ x)] [Π x, module R (E₂ x)]
 
 namespace trivialization
->>>>>>> feb24fb6
 variables (e₁ : trivialization R F₁ E₁) (e₂ : trivialization R F₂ E₂)
 include e₁ e₂
 variables {R F₁ E₁ F₂ E₂}
 
 /-- Given trivializations `e₁`, `e₂` for vector bundles `E₁`, `E₂` over a base `B`, the forward
-<<<<<<< HEAD
-function for the construction `topological_vector_bundle.pretrivialization.prod`, the induced
-pretrivialization for the direct sum of `E₁` and `E₂`. -/
-def prod.to_fun' : total_space (vector_bundle_prod R F₁ E₁ F₂ E₂) → B × (F₁ × F₂) :=
-λ ⟨x, v₁, v₂⟩, ⟨x, (e₁ ⟨x, v₁⟩).2, (e₂ ⟨x, v₂⟩).2⟩
-
-variables [topological_vector_bundle R F₁ E₁] [topological_vector_bundle R F₂ E₂]
-
-/-- Given trivializations `e₁`, `e₂` for vector bundles `E₁`, `E₂` over a base `B`, the inverse
-function for the construction `topological_vector_bundle.pretrivialization.prod`, the induced
-pretrivialization for the direct sum of `E₁` and `E₂`. -/
-def prod.inv_fun' (p : B × (F₁ × F₂)) : total_space (vector_bundle_prod R F₁ E₁ F₂ E₂) :=
-=======
 function for the construction `topological_vector_bundle.trivialization.prod`, the induced
 trivialization for the direct sum of `E₁` and `E₂`. -/
 def prod.to_fun' : total_space (E₁ ×ᵇ E₂) → B × (F₁ × F₂) :=
@@ -710,7 +640,6 @@
 function for the construction `topological_vector_bundle.trivialization.prod`, the induced
 trivialization for the direct sum of `E₁` and `E₂`. -/
 def prod.inv_fun' (p : B × (F₁ × F₂)) : total_space (E₁ ×ᵇ E₂) :=
->>>>>>> feb24fb6
 begin
   obtain ⟨x, w₁, w₂⟩ := p,
   refine ⟨x, _, _⟩,
@@ -722,17 +651,6 @@
     { exact 0 } },
 end
 
-<<<<<<< HEAD
-/-- Given trivializations `e₁`, `e₂` for vector bundles `E₁`, `E₂` over a base `B`, the induced
-pretrivialization for the direct sum of `E₁` and `E₂`.  That is, the map which will later become
-a trivialization, after this direct sum is equipped with the right topological vector bundle
-structure. -/
-def prod : pretrivialization R (F₁ × F₂) (vector_bundle_prod R F₁ E₁ F₂ E₂) :=
-{ to_fun := prod.to_fun' e₁ e₂,
-  inv_fun := prod.inv_fun' e₁ e₂,
-  source := (proj (λ x, E₁ x × E₂ x)) ⁻¹' (e₁.base_set.inter e₂.base_set),
-  target := (e₁.base_set.inter e₂.base_set) ×ˢ (set.univ : set (F₁ × F₂)),
-=======
 variables {e₁ e₂}
 
 lemma prod.inv_fun'_apply {x : B} (hx₁ : x ∈ e₁.base_set) (hx₂ : x ∈ e₂.base_set)
@@ -755,7 +673,6 @@
   inv_fun := prod.inv_fun' e₁ e₂,
   source := (proj (λ x, E₁ x × E₂ x)) ⁻¹' (e₁.base_set ∩ e₂.base_set),
   target := (e₁.base_set ∩ e₂.base_set) ×ˢ (set.univ : set (F₁ × F₂)),
->>>>>>> feb24fb6
   map_source' := λ ⟨x, v₁, v₂⟩ h, ⟨h, set.mem_univ _⟩,
   map_target' := λ ⟨x, w₁, w₂⟩ h, h.1,
   left_inv' := λ ⟨x, v₁, v₂⟩ h,
@@ -778,10 +695,6 @@
     { rw [dif_pos, ← e₂.continuous_linear_equiv_at_apply x h.2,
         continuous_linear_equiv.apply_symm_apply] },
   end,
-<<<<<<< HEAD
-  open_target := (e₁.open_base_set.inter e₂.open_base_set).prod is_open_univ,
-  base_set := e₁.base_set.inter e₂.base_set,
-=======
   open_source := begin
     refine (e₁.open_base_set.inter e₂.open_base_set).preimage _,
     have : continuous (proj E₁) := continuous_proj R B F₁,
@@ -832,7 +745,6 @@
       exact ⟨h.1.2, mem_univ _⟩ }
   end,
   base_set := e₁.base_set ∩ e₂.base_set,
->>>>>>> feb24fb6
   open_base_set := e₁.open_base_set.inter e₂.open_base_set,
   source_eq := rfl,
   target_eq := rfl,
@@ -843,22 +755,6 @@
     map_smul := λ c ⟨v₁, v₂⟩,
       congr_arg2 prod.mk ((e₁.linear x h₁).map_smul c v₁) ((e₂.linear x h₂).map_smul c v₂), } }
 
-<<<<<<< HEAD
-@[simp] lemma base_set_prod (e₁ : trivialization R F₁ E₁) (e₂ : trivialization R F₂ E₂) :
-  (prod e₁ e₂).base_set = e₁.base_set ∩ e₂.base_set :=
-rfl
-
-lemma open_base_set_prod (e₁ : trivialization R F₁ E₁) (e₂ : trivialization R F₂ E₂) :
-  is_open (prod e₁ e₂).base_set :=
-begin
-  rw base_set_prod,
-  exact e₁.to_pretrivialization.open_base_set.inter e₂.open_base_set,
-end
-
-@[simp] lemma prod_apply {e₁ : trivialization R F₁ E₁}
-  {e₂ : trivialization R F₂ E₂} {x : B} (hx₁ : x ∈ e₁.base_set) (hx₂ : x ∈ e₂.base_set)
-  (v₁ : E₁ x) (v₂ : E₂ x) :
-=======
 @[simp] lemma base_set_prod : (prod e₁ e₂).base_set = e₁.base_set ∩ e₂.base_set :=
 rfl
 
@@ -866,153 +762,10 @@
 
 @[simp] lemma prod_apply {x : B} (hx₁ : x ∈ e₁.base_set) (hx₂ : x ∈ e₂.base_set) (v₁ : E₁ x)
   (v₂ : E₂ x) :
->>>>>>> feb24fb6
   prod e₁ e₂ ⟨x, (v₁, v₂)⟩
   = ⟨x, e₁.continuous_linear_equiv_at x hx₁ v₁, e₂.continuous_linear_equiv_at x hx₂ v₂⟩ :=
 rfl
 
-<<<<<<< HEAD
-lemma prod_symm_apply {e₁ : trivialization R F₁ E₁}
-  {e₂ : trivialization R F₂ E₂} {x : B} (hx₁ : x ∈ e₁.base_set) (hx₂ : x ∈ e₂.base_set)
-  (w₁ : F₁) (w₂ : F₂) :
-  (prod e₁ e₂).to_local_equiv.symm (x, (w₁, w₂))
-  = ⟨x, ((e₁.continuous_linear_equiv_at x hx₁).symm w₁,
-      (e₂.continuous_linear_equiv_at x hx₂).symm w₂)⟩ :=
-begin
-  dsimp [prod, prod.inv_fun'],
-  rw [dif_pos, dif_pos]
-end
-
-lemma continuous_triv_change_prod
-  (e₁ f₁ : trivialization R F₁ E₁) (e₂ f₂ : trivialization R F₂ E₂) :
-  continuous_on ((prod e₁ e₂) ∘ (prod f₁ f₂).to_local_equiv.symm)
-    ((prod f₁ f₂).target ∩ ((prod f₁ f₂).to_local_equiv.symm) ⁻¹' (prod e₁ e₂).source) :=
-begin
-  refine continuous_on.prod' _ _,
-  { apply continuous_fst.continuous_on.congr,
-    rintros p ⟨hp₁, hp₂⟩,
-    convert (prod e₁ e₂).to_fiber_bundle_pretrivialization.coe_fst hp₂,
-    rw (prod f₁ f₂).to_fiber_bundle_pretrivialization.proj_symm_apply hp₁ },
-  rw [topological_fiber_bundle.pretrivialization.target_inter_preimage_symm_source_eq,
-    pretrivialization.base_set_prod, pretrivialization.base_set_prod],
-  let ψ₁ := f₁.to_local_homeomorph.symm.trans e₁.to_local_homeomorph,
-  let ψ₂ := f₂.to_local_homeomorph.symm.trans e₂.to_local_homeomorph,
-  have hψ₁ : ψ₁.source = (e₁.base_set ∩ f₁.base_set) ×ˢ (univ : set F₁) :=
-    e₁.to_pretrivialization.to_fiber_bundle_pretrivialization.trans_source f₁,
-  have hψ₂ : ψ₂.source = (e₂.base_set ∩ f₂.base_set) ×ˢ (univ : set F₂) :=
-    e₂.to_pretrivialization.to_fiber_bundle_pretrivialization.trans_source f₂,
-  refine continuous_on.prod' _ _,
-  { refine ((continuous_snd.comp_continuous_on ψ₁.continuous_on).comp
-      (continuous_id.prod_map continuous_fst).continuous_on _).congr _,
-    { rw hψ₁,
-      mfld_set_tac },
-    { rintros ⟨x, ⟨w₁, w₂⟩⟩ ⟨hx, -⟩,
-      have hxe₁ : x ∈ e₁.base_set := hx.1.1,
-      have hxe₂ : x ∈ e₂.base_set := hx.1.2,
-      dsimp,
-      rw [prod_symm_apply hx.2.1 hx.2.2, prod_apply hxe₁ hxe₂],
-      dsimp,
-      rw [f₁.symm_apply_eq_prod_continuous_linear_equiv_at_symm] } },
-  { refine ((continuous_snd.comp_continuous_on ψ₂.continuous_on).comp
-      (continuous_id.prod_map continuous_snd).continuous_on _).congr _,
-    { rw hψ₂,
-      mfld_set_tac },
-    { rintros ⟨x, ⟨w₁, w₂⟩⟩ ⟨hx, -⟩,
-      have hxe₁ : x ∈ e₁.base_set := hx.1.1,
-      have hxe₂ : x ∈ e₂.base_set := hx.1.2,
-      dsimp,
-      rw [prod_symm_apply hx.2.1 hx.2.2, prod_apply hxe₁ hxe₂],
-      dsimp,
-      rw [f₂.symm_apply_eq_prod_continuous_linear_equiv_at_symm] } },
-end
-
-end pretrivialization
-
-open pretrivialization
-
-variables [topological_vector_bundle R F₁ E₁] [topological_vector_bundle R F₂ E₂]
-
-/-- The direct sum of topological vector bundles is a `topological_vector_prebundle` (this is an
-auxiliary construction for the `topological_vector_prebundle` instance, in which the
-pretrivializations are collated but no topology on the total space is yet provided). -/
-def _root_.vector_bundle_prod.topological_vector_prebundle :
-  topological_vector_prebundle R (F₁ × F₂) (vector_bundle_prod R F₁ E₁ F₂ E₂) :=
-{ pretrivialization_at := λ x,
-    pretrivialization.prod (trivialization_at R F₁ E₁ x) (trivialization_at R F₂ E₂ x),
-  mem_base_pretrivialization_at := λ x,
-    ⟨mem_base_set_trivialization_at R F₁ E₁ x, mem_base_set_trivialization_at R F₂ E₂ x⟩,
-  continuous_triv_change := λ p q, pretrivialization.continuous_triv_change_prod
-    (trivialization_at R F₁ E₁ p)
-    (trivialization_at R F₁ E₁ q)
-    (trivialization_at R F₂ E₂ p)
-    (trivialization_at R F₂ E₂ q),
-  total_space_mk_inducing := λ b,
-  begin
-    let e₁ := trivialization_at R F₁ E₁ b,
-    let e₂ := trivialization_at R F₂ E₂ b,
-    have hb₁ : b ∈ e₁.base_set := mem_base_set_trivialization_at R F₁ E₁ b,
-    have hb₂ : b ∈ e₂.base_set := mem_base_set_trivialization_at R F₂ E₂ b,
-    have key : inducing (λ w : E₁ b × E₂ b,
-      (b, e₁.continuous_linear_equiv_at b hb₁ w.1, e₂.continuous_linear_equiv_at b hb₂ w.2)),
-    { refine (inducing_prod_mk b).comp _,
-      exact ((e₁.continuous_linear_equiv_at b hb₁).to_homeomorph.inducing.prod_mk
-        (e₂.continuous_linear_equiv_at b hb₂).to_homeomorph.inducing) },
-    { convert key,
-      ext1 w,
-      simpa using prod_apply hb₁ hb₂ w.1 w.2 },
-  end }
-
-/-- The natural topology on the total space of the product of two vector bundles. -/
-instance : topological_space (total_space (vector_bundle_prod R F₁ E₁ F₂ E₂)) :=
-(vector_bundle_prod.topological_vector_prebundle R F₁ E₁ F₂ E₂).total_space_topology
-
-/-- The product of two vector bundles is a vector bundle. -/
-instance : topological_vector_bundle R (F₁ × F₂) (vector_bundle_prod R F₁ E₁ F₂ E₂) :=
-(vector_bundle_prod.topological_vector_prebundle R F₁ E₁ F₂ E₂).to_topological_vector_bundle
-
-variables {R F₁ E₁ F₂ E₂}
-
-/-- Given trivializations `e₁`, `e₂` for vector bundles `E₁`, `E₂` over a base `B`, the induced
-trivialization for the direct sum of `E₁` and `E₂`, whose base set is `e₁.base_set ∩ e₂.base_set`.
--/
-def trivialization.prod (e₁ : trivialization R F₁ E₁) (e₂ : trivialization R F₂ E₂) :
-  trivialization R (F₁ × F₂) (vector_bundle_prod R F₁ E₁ F₂ E₂) :=
-{ open_source := (open_base_set_prod e₁ e₂).preimage
-    (topological_vector_bundle.continuous_proj R B (F₁ × F₂)),
-  continuous_to_fun :=
-  begin
-    apply topological_fiber_prebundle.continuous_on_of_comp_right,
-    { exact e₁.open_base_set.inter e₂.open_base_set },
-    intros b,
-    convert continuous_triv_change_prod e₁ (trivialization_at R F₁ E₁ b) e₂
-      (trivialization_at R F₂ E₂ b),
-    rw topological_fiber_bundle.pretrivialization.target_inter_preimage_symm_source_eq,
-    refl,
-  end,
-  continuous_inv_fun := λ x hx, continuous_at.continuous_within_at
-  begin
-    let f₁ := trivialization_at R F₁ E₁ x.1,
-    let f₂ := trivialization_at R F₂ E₂ x.1,
-    have H :
-      (prod e₁ e₂).target ∩ (prod e₁ e₂).to_local_equiv.symm ⁻¹' (prod f₁ f₂).source ∈ nhds x,
-    { rw topological_fiber_bundle.pretrivialization.target_inter_preimage_symm_source_eq,
-      refine is_open.mem_nhds _ ⟨⟨_, hx.1⟩, mem_univ _⟩,
-      { exact ((open_base_set_prod f₁ f₂).inter (open_base_set_prod e₁ e₂)).prod is_open_univ },
-      { exact ⟨mem_base_set_trivialization_at R F₁ E₁ x.1,
-          mem_base_set_trivialization_at R F₂ E₂ x.1⟩ } },
-    let a := (vector_bundle_prod.topological_vector_prebundle
-      R F₁ E₁ F₂ E₂).to_topological_fiber_prebundle,
-    rw (a.trivialization_at x.1).to_local_homeomorph.continuous_at_iff_continuous_at_comp_left,
-    { exact (continuous_triv_change_prod f₁ e₁ f₂ e₂).continuous_at H },
-    { exact filter.mem_of_superset H (inter_subset_right _ _) },
-  end,
-  .. pretrivialization.prod e₁ e₂ }
-
-@[simp] lemma trivialization.base_set_prod (e₁ : trivialization R F₁ E₁)
-  (e₂ : trivialization R F₂ E₂) :
-  (e₁.prod e₂).base_set = e₁.base_set ∩ e₂.base_set :=
-rfl
-=======
 lemma prod_symm_apply {x : B} (hx₁ : x ∈ e₁.base_set) (hx₂ : x ∈ e₂.base_set) (w₁ : F₁) (w₂ : F₂) :
   (prod e₁ e₂).to_local_equiv.symm (x, (w₁, w₂))
   = ⟨x, ((e₁.continuous_linear_equiv_at x hx₁).symm w₁,
@@ -1042,7 +795,6 @@
   end }
 
 variables {R F₁ E₁ F₂ E₂}
->>>>>>> feb24fb6
 
 @[simp] lemma trivialization.continuous_linear_equiv_at_prod {e₁ : trivialization R F₁ E₁}
   {e₂ : trivialization R F₂ E₂} {x : B} (hx₁ : x ∈ e₁.base_set) (hx₂ : x ∈ e₂.base_set) :
