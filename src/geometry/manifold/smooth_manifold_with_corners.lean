--- conflicted
+++ resolved
@@ -396,13 +396,8 @@
 section cont_diff_groupoid
 /-! ### Smooth functions on models with corners -/
 
-<<<<<<< HEAD
-variables {m n : ℕ∞} {𝕜 : Type*} [nondiscrete_normed_field 𝕜]
-{E : Type*} [normed_group E] [normed_space 𝕜 E]
-=======
-variables {m n : with_top ℕ} {𝕜 : Type*} [nontrivially_normed_field 𝕜]
+variables {m n : ℕ∞} {𝕜 : Type*} [nontrivially_normed_field 𝕜]
 {E : Type*} [normed_add_comm_group E] [normed_space 𝕜 E]
->>>>>>> 7edb6d5d
 {H : Type*} [topological_space H]
 (I : model_with_corners 𝕜 E H)
 {M : Type*} [topological_space M]
