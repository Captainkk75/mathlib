--- conflicted
+++ resolved
@@ -96,7 +96,6 @@
 lemma is_positive.adjoint_conj [complete_space E] [complete_space F] {T : E →L[𝕜] E}
   (hT : T.is_positive) (S : F →L[𝕜] E) : (S† ∘L T ∘L S).is_positive :=
 begin
-<<<<<<< HEAD
   have := hT.conj_adjoint (S†),
   rwa adjoint_adjoint at this
 end
@@ -109,12 +108,6 @@
   (S† ∘L S).is_positive :=
 is_positive_id.adjoint_conj S
 
-=======
-  convert hT.conj_adjoint (S†),
-  rw adjoint_adjoint
-end
-
->>>>>>> e46ee8b9
 lemma is_positive.conj_orthogonal_projection [complete_space E] (U : submodule 𝕜 E) {T : E →L[𝕜] E}
   (hT : T.is_positive) [complete_space U] :
   (U.subtypeL ∘L orthogonal_projection U ∘L T ∘L U.subtypeL ∘L
