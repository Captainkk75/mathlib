/-
Copyright (c) 2021 Justus Springer. All rights reserved.
Released under Apache 2.0 license as described in the file LICENSE.
Authors: Justus Springer
-/

import category_theory.sites.spaces
import topology.sheaves.sheaf
import category_theory.sites.dense_subsite

/-!

# The sheaf condition in terms of sites.

The theory of sheaves on sites is developed independently from sheaves on spaces in
`category_theory/sites`. In this file, we connect the two theories: We show that for a topological
space `X`, a presheaf `F : (opens X)ᵒᵖ ⥤ C` is a sheaf on the site `opens X` if and only if it is
a sheaf on `X` in the usual sense.

Recall that a presheaf `F : (opens X)ᵒᵖ ⥤ C` is called a *sheaf* on the space `X`, if for every
family of opens `U : ι → opens X`, the object `F.obj (op (supr U))` is the limit of some fork
diagram. On the other hand, `F` is called a *sheaf* on the site `opens X`, if for every open set
`U : opens X` and every presieve `R : presieve U`, the object `F.obj (op U)` is the limit of a
very similar fork diagram. In this file, we will construct the two functions `covering_of_presieve`
and `presieve_of_covering`, which translate between the two concepts. We then prove a bunch of
naturality lemmas relating the two fork diagrams to each other.

## Main statements
* `is_sheaf_sites_iff_is_sheaf_spaces`. A presheaf `F : (opens X)ᵒᵖ ⥤ C` is a sheaf on the site
  `opens X` if and only if it is a sheaf on the space `X`.
* `Sheaf_sites_eq_sheaf_spaces`. The type of sheaves on the site `opens X` is *equal* to the type
  of sheaves on the space `X`.

-/

noncomputable theory

universes u v w

namespace Top.presheaf

open category_theory topological_space Top category_theory.limits opposite
open Top.presheaf.sheaf_condition_equalizer_products

variables {C : Type u} [category.{v} C] [has_products C]
variables {X : Top.{v}} (F : presheaf C X)

/--
Given a presieve `R` on `U`, we obtain a covering family of open sets in `X`, by taking as index
type the type of dependent pairs `(V, f)`, where `f : V ⟶ U` is in `R`.
-/
def covering_of_presieve (U : opens X) (R : presieve U) : (Σ V, {f : V ⟶ U // R f}) → opens X :=
λ f, f.1

@[simp]
lemma covering_of_presieve_apply (U : opens X) (R : presieve U) (f : Σ V, {f : V ⟶ U // R f}) :
  covering_of_presieve U R f = f.1 := rfl

namespace covering_of_presieve

variables (U : opens X) (R : presieve U)

/-!
In this section, we will relate two different fork diagrams to each other.

The first one is the defining fork diagram for the sheaf condition in terms of sites, applied to
the presieve `R`. It will henceforth be called the _sites diagram_. Its objects are called
`presheaf.first_obj` and `presheaf.second_obj` and its morphisms are `presheaf.first_map` and
`presheaf.second_obj`. The fork map into this diagram is called `presheaf.fork_map`.

The second one is the defining fork diagram for the sheaf condition in terms of spaces, applied to
the family of opens `covering_of_presieve U R`. It will henceforth be called the _spaces diagram_.
Its objects are called `pi_opens` and `pi_inters` and its morphisms are `left_res` and `right_res`.
The fork map into this diagram is called `res`.

-/

/--
If `R` is a presieve in the grothendieck topology on `opens X`, the covering family associated to
`R` really is _covering_, i.e. the union of all open sets equals `U`.
-/
lemma supr_eq_of_mem_grothendieck (hR : sieve.generate R ∈ opens.grothendieck_topology X U) :
  supr (covering_of_presieve U R) = U :=
begin
  apply le_antisymm,
  { refine supr_le _,
    intro f,
    exact f.2.1.le, },
  intros x hxU,
  rw [opens.mem_coe, opens.mem_supr],
  obtain ⟨V, iVU, ⟨W, iVW, iWU, hiWU, -⟩, hxV⟩ := hR x hxU,
  exact ⟨⟨W, ⟨iWU, hiWU⟩⟩, iVW.le hxV⟩,
end

/--
The first object in the sites diagram is isomorphic to the first object in the spaces diagram.
Actually, they are even definitionally equal, but it is convenient to give this isomorphism a name.
-/
def first_obj_iso_pi_opens : presheaf.first_obj R F ≅ pi_opens F (covering_of_presieve U R) :=
eq_to_iso rfl

/--
The isomorphism `first_obj_iso_pi_opens` is compatible with canonical projections out of the
product.
-/
lemma first_obj_iso_pi_opens_π (f : Σ V, {f : V ⟶ U // R f}) :
  (first_obj_iso_pi_opens F U R).hom ≫ pi.π _ f = pi.π _ f :=
category.id_comp _

/--
The second object in the sites diagram is isomorphic to the second object in the spaces diagram.
-/
def second_obj_iso_pi_inters :
  presheaf.second_obj R F ≅ pi_inters F (covering_of_presieve U R) :=
has_limit.iso_of_nat_iso $ discrete.nat_iso $ λ i,
  F.map_iso (eq_to_iso (complete_lattice.pullback_eq_inf _ _).symm).op

/--
The isomorphism `second_obj_iso_pi_inters` is compatible with canonical projections out of the
product. Here, we have to insert an `eq_to_hom` arrow to pass from
`F.obj (op (pullback f.2.1 g.2.1))` to `F.obj (op (f.1 ⊓ g.1))`.
-/
lemma second_obj_iso_pi_inters_π (f g : Σ V, {f : V ⟶ U // R f}) :
  (second_obj_iso_pi_inters F U R).hom ≫ pi.π _ (f, g) =
  pi.π _ (f, g) ≫ F.map (eq_to_hom (complete_lattice.pullback_eq_inf f.2.1 g.2.1).symm).op :=
begin
  dunfold second_obj_iso_pi_inters,
  rw has_limit.iso_of_nat_iso_hom_π,
  refl,
end

/--
Composing the fork map of the sites diagram with the isomorphism `first_obj_iso_pi_opens` is the
same as the fork map of the spaces diagram (modulo an `eq_to_hom` arrow).
-/
lemma fork_map_comp_first_obj_iso_pi_opens_eq
  (hR : sieve.generate R ∈ opens.grothendieck_topology X U) :
  presheaf.fork_map R F ≫ (first_obj_iso_pi_opens F U R).hom =
  F.map (eq_to_hom (supr_eq_of_mem_grothendieck U R hR)).op ≫ res F (covering_of_presieve U R) :=
begin
  ext f,
  rw [category.assoc, category.assoc],
  rw first_obj_iso_pi_opens_π,
  dunfold presheaf.fork_map res,
  rw [limit.lift_π, fan.mk_π_app, limit.lift_π, fan.mk_π_app, ← F.map_comp],
  congr,
end

/--
First naturality condition. Under the isomorphisms `first_obj_iso_pi_opens` and
`second_obj_iso_pi_inters`, the map `presheaf.first_map` corresponds to `left_res`.
-/
lemma first_obj_iso_comp_left_res_eq :
  presheaf.first_map R F ≫ (second_obj_iso_pi_inters F U R).hom =
  (first_obj_iso_pi_opens F U R).hom ≫ left_res F (covering_of_presieve U R) :=
begin
  ext ⟨f, g⟩,
  rw [category.assoc, category.assoc, second_obj_iso_pi_inters_π],
  dunfold left_res presheaf.first_map,
  rw [limit.lift_π, fan.mk_π_app, limit.lift_π_assoc, fan.mk_π_app, ← category.assoc],
  erw [first_obj_iso_pi_opens_π, category.assoc, ← F.map_comp],
  refl,
end

/--
Second naturality condition. Under the isomorphisms `first_obj_iso_pi_opens` and
`second_obj_iso_pi_inters`, the map `presheaf.second_map` corresponds to `right_res`.
-/
lemma first_obj_iso_comp_right_res_eq :
  presheaf.second_map R F ≫ (second_obj_iso_pi_inters F U R).hom =
  (first_obj_iso_pi_opens F U R).hom ≫ right_res F (covering_of_presieve U R) :=
begin
  ext ⟨f, g⟩,
  dunfold right_res presheaf.second_map,
  rw [category.assoc, category.assoc, second_obj_iso_pi_inters_π, limit.lift_π, fan.mk_π_app,
    limit.lift_π_assoc, fan.mk_π_app, ← category.assoc, first_obj_iso_pi_opens_π, category.assoc,
    ← F.map_comp],
  refl,
end

/-- The natural isomorphism between the sites diagram and the spaces diagram. -/
@[simps]
def diagram_nat_iso : parallel_pair (presheaf.first_map R F) (presheaf.second_map R F) ≅
  diagram F (covering_of_presieve U R) :=
nat_iso.of_components
  (λ i, walking_parallel_pair.cases_on i
    (first_obj_iso_pi_opens F U R)
    (second_obj_iso_pi_inters F U R)) $
begin
  intros i j f,
  cases i,
  { cases j,
    { cases f, simp },
    { cases f,
      { exact first_obj_iso_comp_left_res_eq F U R, },
      { exact first_obj_iso_comp_right_res_eq F U R, } } },
  { cases j,
    { cases f, },
    { cases f, simp } },
end

/--
Postcomposing the given fork of the _sites_ diagram with the natural isomorphism between the
diagrams gives us a fork of the _spaces_ diagram. We construct a morphism from this fork to the
given fork of the _spaces_ diagram. This is shown to be an isomorphism below.
-/
@[simps]
def postcompose_diagram_fork_hom (hR : sieve.generate R ∈ opens.grothendieck_topology X U) :
  (cones.postcompose (diagram_nat_iso F U R).hom).obj (fork.of_ι _ (presheaf.w R F)) ⟶
  fork F (covering_of_presieve U R) :=
fork.mk_hom (F.map (eq_to_hom (supr_eq_of_mem_grothendieck U R hR)).op)
  (fork_map_comp_first_obj_iso_pi_opens_eq F U R hR).symm

instance is_iso_postcompose_diagram_fork_hom_hom
  (hR : sieve.generate R ∈ opens.grothendieck_topology X U) :
  is_iso (postcompose_diagram_fork_hom F U R hR).hom :=
begin rw postcompose_diagram_fork_hom_hom, apply eq_to_hom.is_iso, end

instance is_iso_postcompose_diagram_fork_hom
  (hR : sieve.generate R ∈ opens.grothendieck_topology X U) :
  is_iso (postcompose_diagram_fork_hom F U R hR) :=
cones.cone_iso_of_hom_iso _

/-- See `postcompose_diagram_fork_hom`. -/
def postcompose_diagram_fork_iso (hR : sieve.generate R ∈ opens.grothendieck_topology X U) :
  (cones.postcompose (diagram_nat_iso F U R).hom).obj (fork.of_ι _ (presheaf.w R F)) ≅
  fork F (covering_of_presieve U R) :=
as_iso (postcompose_diagram_fork_hom F U R hR)

end covering_of_presieve

lemma is_sheaf_sites_of_is_sheaf_spaces (Fsh : F.is_sheaf) :
  presheaf.is_sheaf (opens.grothendieck_topology X) F :=
begin
  rw presheaf.is_sheaf_iff_is_sheaf',
  intros U R hR,
  refine ⟨_⟩,
  apply (is_limit.of_cone_equiv (cones.postcompose_equivalence
    (covering_of_presieve.diagram_nat_iso F U R : _))).to_fun,
  apply (is_limit.equiv_iso_limit
    (covering_of_presieve.postcompose_diagram_fork_iso F U R hR)).inv_fun,
  exact (Fsh (covering_of_presieve U R)).some,
end

/--
Given a family of opens `U : ι → opens X`, we obtain a presieve on `supr U` by declaring that a
morphism `f : V ⟶ supr U` is a member of the presieve if and only if there exists an index `i : ι`
such that `V = U i`.
-/
def presieve_of_covering {ι : Type v} (U : ι → opens X) : presieve (supr U) :=
λ V f, ∃ i, V = U i

namespace presieve_of_covering

/-!
In this section, we will relate two different fork diagrams to each other.

The first one is the defining fork diagram for the sheaf condition in terms of spaces, applied to
the family of opens `U`. It will henceforth be called the _spaces diagram_. Its objects are called
`pi_opens` and `pi_inters` and its morphisms are `left_res` and `right_res`. The fork map into this
diagram is called `res`.

The second one is the defining fork diagram for the sheaf condition in terms of sites, applied to
the presieve `presieve_of_covering U`. It will henceforth be called the _sites diagram_. Its objects
are called `presheaf.first_obj` and `presheaf.second_obj` and its morphisms are `presheaf.first_map`
and `presheaf.second_obj`. The fork map into this diagram is called `presheaf.fork_map`.

-/

variables {ι : Type v} (U : ι → opens X)

/--
The sieve generated by `presieve_of_covering U` is a member of the grothendieck topology.
-/
lemma mem_grothendieck_topology :
  sieve.generate (presieve_of_covering U) ∈ opens.grothendieck_topology X (supr U) :=
begin
  intros x hx,
  obtain ⟨i, hxi⟩ := opens.mem_supr.mp hx,
  exact ⟨U i, opens.le_supr U i, ⟨U i, 𝟙 _, opens.le_supr U i, ⟨i, rfl⟩, category.id_comp _⟩, hxi⟩,
end

/--
An index `i : ι` can be turned into a dependent pair `(V, f)`, where `V` is an open set and
`f : V ⟶ supr U` is a member of `presieve_of_covering U f`.
-/
def hom_of_index (i : ι) : Σ V, {f : V ⟶ supr U // presieve_of_covering U f} :=
⟨U i, opens.le_supr U i, i, rfl⟩

/--
By using the axiom of choice, a dependent pair `(V, f)` where `f : V ⟶ supr U` is a member of
`presieve_of_covering U f` can be turned into an index `i : ι`, such that `V = U i`.
-/
def index_of_hom (f : Σ V, {f : V ⟶ supr U // presieve_of_covering U f}) : ι := f.2.2.some

lemma index_of_hom_spec (f : Σ V, {f : V ⟶ supr U // presieve_of_covering U f}) :
  f.1 = U (index_of_hom U f) := f.2.2.some_spec

/--
The canonical morphism from the first object in the sites diagram to the first object in the
spaces diagram. Note that this is *not* an isomorphism, as the product `pi_opens F U` may contain
duplicate factors, i.e. `U : ι → opens X` may not be injective.
-/
def first_obj_to_pi_opens : presheaf.first_obj (presieve_of_covering U) F ⟶ pi_opens F U :=
pi.lift (λ i, pi.π _ (hom_of_index U i))

/--
The canonical morphism from the first object in the spaces diagram to the first object in the
sites diagram. Note that this is *not* an isomorphism, as the product `pi_opens F U` may contain
duplicate factors, i.e. `U : ι → opens X` may not be injective.
-/
def pi_opens_to_first_obj : pi_opens F U ⟶
  presheaf.first_obj.{v v u} (presieve_of_covering U) F :=
pi.lift (λ f, pi.π _ (index_of_hom U f) ≫ F.map (eq_to_hom (index_of_hom_spec U f)).op)

/--
Even though `first_obj_to_pi_opens` and `pi_opens_to_first_obj` are not inverse to each other,
applying them both after a fork map `s.ι` does nothing. The intuition here is that a compatible
family `s : Π i : ι, F.obj (op (U i))` does not care about duplicate open sets:
If `U i = U j` the compatible family coincides on the intersection `U i ⊓ U j = U i = U j`,
hence `s i = s j` (module an `eq_to_hom` arrow).
-/
lemma fork_ι_comp_pi_opens_to_first_obj_to_pi_opens_eq
  (s : limits.fork (left_res F U) (right_res F U)) :
  s.ι ≫ pi_opens_to_first_obj F U ≫ first_obj_to_pi_opens F U = s.ι :=
begin
  ext j,
  dunfold first_obj_to_pi_opens pi_opens_to_first_obj,
  rw [category.assoc, category.assoc, limit.lift_π, fan.mk_π_app, limit.lift_π, fan.mk_π_app],
  -- The issue here is that `index_of_hom U (hom_of_index U j)` need not be equal to `j`.
  -- But `U j = U (index_of_hom U (hom_of_index U j))` and hence we obtain the following
  -- `eq_to_hom` arrow:
  have i_eq : U j ⟶ U j ⊓ U (index_of_hom U (hom_of_index U j)),
  { apply eq_to_hom, rw ← index_of_hom_spec U, exact inf_idem.symm, },
  -- Since `s` is a fork, we know that `s.ι ≫ left_res F U = s.ι ≫ right_res F U`.
  -- We compose both sides of this equality with the canonical projection at the index pair
  -- `(j, index_of_hom U (hom_of_index U j)` and the restriction along `i_eq`.
  have := congr_arg (λ f, f ≫
    pi.π (λ p : ι × ι, F.obj (op (U p.1 ⊓ U p.2))) (j, index_of_hom U (hom_of_index U j)) ≫
    F.map i_eq.op) s.condition,
  dsimp at this,
  rw [category.assoc, category.assoc] at this,
  symmetry,
  -- We claim that this is equality is our goal
  convert this using 2,
  { dunfold left_res,
    rw [limit.lift_π_assoc, fan.mk_π_app, category.assoc, ← F.map_comp],
    erw F.map_id,
    rw category.comp_id },
  { dunfold right_res,
    rw [limit.lift_π_assoc, fan.mk_π_app, category.assoc, ← F.map_comp],
    congr, }
end

/--
The canonical morphism from the second object of the spaces diagram to the second object of the
sites diagram.
-/
def pi_inters_to_second_obj : pi_inters F U ⟶
  presheaf.second_obj.{v v u} (presieve_of_covering U) F :=
pi.lift (λ f, pi.π _ (index_of_hom U f.fst, index_of_hom U f.snd) ≫
  F.map (eq_to_hom
    (by rw [complete_lattice.pullback_eq_inf, ← index_of_hom_spec U, ← index_of_hom_spec U])).op)

lemma pi_opens_to_first_obj_comp_fist_map_eq :
  pi_opens_to_first_obj F U ≫ presheaf.first_map (presieve_of_covering U) F =
  left_res F U ≫ pi_inters_to_second_obj F U :=
begin
  ext ⟨f, g⟩,
  dunfold pi_opens_to_first_obj presheaf.first_map left_res pi_inters_to_second_obj,
  rw [category.assoc, category.assoc, limit.lift_π, fan.mk_π_app, limit.lift_π, fan.mk_π_app,
    ← category.assoc, ← category.assoc, limit.lift_π, fan.mk_π_app, limit.lift_π, fan.mk_π_app,
    category.assoc, category.assoc, ← F.map_comp, ← F.map_comp],
  refl,
end

lemma pi_opens_to_first_obj_comp_second_map_eq :
  pi_opens_to_first_obj F U ≫ presheaf.second_map (presieve_of_covering U) F =
  right_res F U ≫ pi_inters_to_second_obj F U :=
begin
  ext ⟨f, g⟩,
  dunfold pi_opens_to_first_obj presheaf.second_map right_res pi_inters_to_second_obj,
  rw [category.assoc, category.assoc, limit.lift_π, fan.mk_π_app, limit.lift_π, fan.mk_π_app,
    ← category.assoc, ← category.assoc, limit.lift_π, fan.mk_π_app, limit.lift_π, fan.mk_π_app,
    category.assoc, category.assoc, ← F.map_comp, ← F.map_comp],
  refl,
end

lemma fork_map_comp_first_map_to_pi_opens_eq :
  presheaf.fork_map (presieve_of_covering U) F ≫ first_obj_to_pi_opens F U = res F U :=
begin
  ext i,
  dsimp [presheaf.fork_map, first_obj_to_pi_opens, res],
  rw [category.assoc, limit.lift_π, fan.mk_π_app, limit.lift_π, fan.mk_π_app,
    limit.lift_π, fan.mk_π_app],
  refl,
end

lemma res_comp_pi_opens_to_first_obj_eq :
  res F U ≫ pi_opens_to_first_obj F U = presheaf.fork_map (presieve_of_covering U) F :=
begin
  ext f,
  dunfold res pi_opens_to_first_obj presheaf.fork_map,
  rw [category.assoc, limit.lift_π, fan.mk_π_app, limit.lift_π, fan.mk_π_app, ← category.assoc,
    limit.lift_π, fan.mk_π_app, ← F.map_comp],
  congr,
end

end presieve_of_covering

open presieve_of_covering

lemma is_sheaf_spaces_of_is_sheaf_sites
  (Fsh : presheaf.is_sheaf (opens.grothendieck_topology X) F) :
  F.is_sheaf :=
begin
  intros ι U,
  rw presheaf.is_sheaf_iff_is_sheaf' at Fsh,
  -- We know that the sites diagram for `presieve_of_covering U` is a limit fork
  obtain ⟨h_limit⟩ := Fsh (supr U) (presieve_of_covering U)
    (presieve_of_covering.mem_grothendieck_topology U),
  refine ⟨fork.is_limit.mk' _ _⟩,
  -- Here, we are given an arbitrary fork of the spaces diagram and need to show that it factors
  -- uniquely through our limit fork.
  intro s,
  -- Composing `s.ι` with `pi_opens_to_first_obj F U` gives a fork of the sites diagram, which
  -- must factor through `presheaf.fork_map`.
  obtain ⟨l, hl⟩ := fork.is_limit.lift' h_limit (s.ι ≫ pi_opens_to_first_obj F U) _,
  swap,
  { rw [category.assoc, category.assoc, pi_opens_to_first_obj_comp_fist_map_eq,
    pi_opens_to_first_obj_comp_second_map_eq, ← category.assoc, ← category.assoc, s.condition] },
  -- We claim that `l` also gives a factorization of `s.ι`
  refine ⟨l, _, _⟩,
  { rw [← fork_ι_comp_pi_opens_to_first_obj_to_pi_opens_eq F U s, ← category.assoc, ← hl,
    category.assoc, fork.ι_of_ι, fork_map_comp_first_map_to_pi_opens_eq], refl },
  { intros m hm,
    apply fork.is_limit.hom_ext h_limit,
    rw [hl, fork.ι_of_ι],
    simp_rw ← res_comp_pi_opens_to_first_obj_eq,
    erw [← category.assoc, hm], },
end

lemma is_sheaf_sites_iff_is_sheaf_spaces :
  presheaf.is_sheaf (opens.grothendieck_topology X) F ↔ F.is_sheaf :=
iff.intro (is_sheaf_spaces_of_is_sheaf_sites F) (is_sheaf_sites_of_is_sheaf_spaces F)

variables (C X)

/-- Turn a sheaf on the site `opens X` into a sheaf on the space `X`. -/
@[simps]
def Sheaf_sites_to_sheaf_spaces : Sheaf (opens.grothendieck_topology X) C ⥤ sheaf C X :=
{ obj := λ F, ⟨F.1, is_sheaf_spaces_of_is_sheaf_sites F.1 F.2⟩,
  map := λ F G f, f }

/-- Turn a sheaf on the space `X` into a sheaf on the site `opens X`. -/
@[simps]
def Sheaf_spaces_to_sheaf_sites : sheaf C X ⥤ Sheaf (opens.grothendieck_topology X) C :=
{ obj := λ F, ⟨F.1, is_sheaf_sites_of_is_sheaf_spaces F.1 F.2⟩,
  map := λ F G f, f }

/--
The equivalence of categories between sheaves on the site `opens X` and sheaves on the space `X`.
-/
@[simps]
def Sheaf_spaces_equiv_sheaf_sites : Sheaf (opens.grothendieck_topology X) C ≌ sheaf C X :=
begin
  refine equivalence.mk (Sheaf_sites_to_sheaf_spaces C X) (Sheaf_spaces_to_sheaf_sites C X) _ _,
  all_goals
  { refine nat_iso.of_components (λ F, eq_to_iso (subtype.ext rfl)) (λ F G f, _),
    ext, dsimp [eq_to_hom], simp },
end

/-- The two forgetful functors are isomorphic via `Sheaf_spaces_equiv_sheaf_sites`. -/
def Sheaf_spaces_equiv_sheaf_sites_functor_forget :
  (Sheaf_spaces_equiv_sheaf_sites C X).functor ⋙ sheaf.forget C X ≅ Sheaf_to_presheaf _ _ :=
nat_iso.of_components (λ F, (iso.refl F.1))
  (λ F G f, by { erw [category.comp_id, category.id_comp], refl })

/-- The two forgetful functors are isomorphic via `Sheaf_spaces_equiv_sheaf_sites`. -/
def Sheaf_spaces_equiv_sheaf_sites_inverse_forget :
  (Sheaf_spaces_equiv_sheaf_sites C X).inverse ⋙ Sheaf_to_presheaf _ _ ≅ sheaf.forget C X :=
nat_iso.of_components (λ F, (iso.refl F.1))
  (λ F G f, by { erw [category.comp_id, category.id_comp], refl })

end Top.presheaf

namespace Top.opens

open category_theory topological_space

variables {X : Top} {ι : Type*}

lemma cover_dense_iff_is_basis [category ι] (B : ι ⥤ opens X) :
  cover_dense (opens.grothendieck_topology X) B ↔ opens.is_basis (set.range B.obj) :=
begin
  rw opens.is_basis_iff_nbhd,
  split, intros hd U x hx, rcases hd.1 U x hx with ⟨V,f,⟨i,f₁,f₂,hc⟩,hV⟩,
  exact ⟨B.obj i, ⟨i,rfl⟩, f₁.le hV, f₂.le⟩,
  intro hb, split, intros U x hx, rcases hb hx with ⟨_,⟨i,rfl⟩,hx,hi⟩,
  exact ⟨B.obj i, ⟨⟨hi⟩⟩, ⟨⟨i, 𝟙 _, ⟨⟨hi⟩⟩, rfl⟩⟩, hx⟩,
end

lemma cover_dense_induced_functor {B : ι → opens X} (h : opens.is_basis (set.range B)) :
  cover_dense (opens.grothendieck_topology X) (induced_functor B) :=
(cover_dense_iff_is_basis _).2 h

end Top.opens

namespace Top.sheaf

open category_theory topological_space Top opposite

variables {C : Type u} [category.{v} C] [limits.has_products C]
variables {X : Top.{v}} {ι : Type*} {B : ι → opens X}
variables (F : presheaf C X) (F' : sheaf C X) (h : opens.is_basis (set.range B))

<<<<<<< HEAD
lemma is_terminal_of_empty (F : sheaf C X) : limits.is_terminal (F.val.obj (op ∅)) :=
is_terminal_of_bot_cover ((presheaf.Sheaf_spaces_to_sheaf_sites C X).obj F) ∅ (by tidy)
=======
/-- The empty component of a sheaf is terminal -/
def is_terminal_of_empty (F : sheaf C X) : limits.is_terminal (F.val.obj (op ∅)) :=
((presheaf.Sheaf_spaces_to_sheaf_sites C X).obj F).is_terminal_of_bot_cover ∅ (by tidy)

/-- A variant of `is_terminal_of_empty` that is easier to `apply`. -/
def is_terminal_of_eq_empty (F : X.sheaf C) {U : opens X} (h : U = ∅) :
  limits.is_terminal (F.val.obj (op U)) :=
by convert F.is_terminal_of_empty
>>>>>>> 1376f53d

/-- If a family `B` of open sets forms a basis of the topology on `X`, and if `F'`
    is a sheaf on `X`, then a homomorphism between a presheaf `F` on `X` and `F'`
    is equivalent to a homomorphism between their restrictions to the indexing type
    `ι` of `B`, with the induced category structure on `ι`. -/
def restrict_hom_equiv_hom :
  ((induced_functor B).op ⋙ F ⟶ (induced_functor B).op ⋙ F'.1) ≃ (F ⟶ F'.1) :=
@cover_dense.restrict_hom_equiv_hom _ _ _ _ _ _ _ _ (opens.cover_dense_induced_functor h)
  _ F ((presheaf.Sheaf_spaces_to_sheaf_sites C X).obj F')

@[simp] lemma extend_hom_app (α : ((induced_functor B).op ⋙ F ⟶ (induced_functor B).op ⋙ F'.1))
  (i : ι) : (restrict_hom_equiv_hom F F' h α).app (op (B i)) = α.app (op i) :=
by { nth_rewrite 1 ← (restrict_hom_equiv_hom F F' h).left_inv α, refl }

include h
lemma hom_ext {α β : F ⟶ F'.1} (he : ∀ i, α.app (op (B i)) = β.app (op (B i))) : α = β :=
by { apply (restrict_hom_equiv_hom F F' h).symm.injective, ext i, exact he i.unop }

end Top.sheaf<|MERGE_RESOLUTION|>--- conflicted
+++ resolved
@@ -514,10 +514,6 @@
 variables {X : Top.{v}} {ι : Type*} {B : ι → opens X}
 variables (F : presheaf C X) (F' : sheaf C X) (h : opens.is_basis (set.range B))
 
-<<<<<<< HEAD
-lemma is_terminal_of_empty (F : sheaf C X) : limits.is_terminal (F.val.obj (op ∅)) :=
-is_terminal_of_bot_cover ((presheaf.Sheaf_spaces_to_sheaf_sites C X).obj F) ∅ (by tidy)
-=======
 /-- The empty component of a sheaf is terminal -/
 def is_terminal_of_empty (F : sheaf C X) : limits.is_terminal (F.val.obj (op ∅)) :=
 ((presheaf.Sheaf_spaces_to_sheaf_sites C X).obj F).is_terminal_of_bot_cover ∅ (by tidy)
@@ -526,7 +522,6 @@
 def is_terminal_of_eq_empty (F : X.sheaf C) {U : opens X} (h : U = ∅) :
   limits.is_terminal (F.val.obj (op U)) :=
 by convert F.is_terminal_of_empty
->>>>>>> 1376f53d
 
 /-- If a family `B` of open sets forms a basis of the topology on `X`, and if `F'`
     is a sheaf on `X`, then a homomorphism between a presheaf `F` on `X` and `F'`
