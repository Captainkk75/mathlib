/-
Copyright (c) 2014 Jeremy Avigad. All rights reserved.
Released under Apache 2.0 license as described in the file LICENSE.
Authors: Jeremy Avigad, Leonardo de Moura, Simon Hudon, Mario Carneiro
-/
import algebra.group.defs
import logic.function.basic

universe u

section associative
variables {α : Type u} (f : α → α → α) [is_associative α f] (x y : α)

/--
Composing two associative operations of `f : α → α → α` on the left
is equal to an associative operation on the left.
-/
lemma comp_assoc_left : (f x) ∘ (f y) = (f (f x y)) :=
by { ext z, rw [function.comp_apply, @is_associative.assoc _ f] }

/--
Composing two associative operations of `f : α → α → α` on the right
is equal to an associative operation on the right.
-/
lemma comp_assoc_right : (λ z, f z x) ∘ (λ z, f z y) = (λ z, f z (f y x)) :=
by { ext z, rw [function.comp_apply, @is_associative.assoc _ f] }

end associative

section semigroup
variables {α : Type*}

/--
Composing two multiplications on the left by `y` then `x`
is equal to a multiplication on the left by `x * y`.
-/
@[simp, to_additive
"Composing two additions on the left by `y` then `x`
is equal to a addition on the left by `x + y`."]
lemma comp_mul_left [semigroup α] (x y : α) :
  ((*) x) ∘ ((*) y) = ((*) (x * y)) :=
comp_assoc_left _ _ _

/--
Composing two multiplications on the right by `y` and `x`
is equal to a multiplication on the right by `y * x`.
-/
@[simp, to_additive
"Composing two additions on the right by `y` and `x`
is equal to a addition on the right by `y + x`."]
lemma comp_mul_right [semigroup α] (x y : α) :
  (* x) ∘ (* y) = (* (y * x)) :=
comp_assoc_right _ _ _

end semigroup

section monoid
variables {M : Type u} [monoid M]

@[to_additive]
lemma ite_mul_one {P : Prop} [decidable P] {a b : M} :
  ite P (a * b) 1 = ite P a 1 * ite P b 1 :=
by { by_cases h : P; simp [h], }

@[to_additive]
lemma eq_one_iff_eq_one_of_mul_eq_one {a b : M} (h : a * b = 1) : a = 1 ↔ b = 1 :=
by split; { rintro rfl, simpa using h }

end monoid

section comm_semigroup
variables {G : Type u} [comm_semigroup G]

@[no_rsimp, to_additive]
lemma mul_left_comm : ∀ a b c : G, a * (b * c) = b * (a * c) :=
left_comm has_mul.mul mul_comm mul_assoc
attribute [no_rsimp] add_left_comm

@[to_additive]
lemma mul_right_comm : ∀ a b c : G, a * b * c = a * c * b :=
right_comm has_mul.mul mul_comm mul_assoc

@[to_additive]
theorem mul_mul_mul_comm (a b c d : G) : (a * b) * (c * d) = (a * c) * (b * d) :=
by simp only [mul_left_comm, mul_assoc]

end comm_semigroup

local attribute [simp] mul_assoc sub_eq_add_neg

section add_monoid
variables {M : Type u} [add_monoid M] {a b c : M}

@[simp] lemma bit0_zero : bit0 (0 : M) = 0 := add_zero _
@[simp] lemma bit1_zero [has_one M] : bit1 (0 : M) = 1 :=
by rw [bit1, bit0_zero, zero_add]

end add_monoid

section comm_monoid
variables {M : Type u} [comm_monoid M] {x y z : M}

@[to_additive] lemma inv_unique (hy : x * y = 1) (hz : x * z = 1) : y = z :=
left_inv_eq_right_inv (trans (mul_comm _ _) hy) hz

end comm_monoid

section left_cancel_monoid

variables {M : Type u} [left_cancel_monoid M]

@[to_additive] lemma eq_one_of_mul_self_left_cancel {a : M} (h : a * a = a) : a = 1 :=
mul_left_cancel (show a * a = a * 1, by rwa mul_one)

@[to_additive] lemma eq_one_of_left_cancel_mul_self {a : M} (h : a = a * a) : a = 1 :=
mul_left_cancel (show a * a = a * 1, by rwa [mul_one, eq_comm])

end left_cancel_monoid

section right_cancel_monoid

variables {M : Type u} [right_cancel_monoid M]

@[to_additive] lemma eq_one_of_mul_self_right_cancel {a : M} (h : a * a = a) : a = 1 :=
mul_right_cancel (show a * a = 1 * a, by rwa one_mul)

@[to_additive] lemma eq_one_of_right_cancel_mul_self {a : M} (h : a = a * a) : a = 1 :=
mul_right_cancel (show a * a = 1 * a, by rwa [one_mul, eq_comm])

end right_cancel_monoid

section div_inv_monoid

variables {G : Type u} [div_inv_monoid G]

@[to_additive]
lemma inv_eq_one_div (x : G) :
  x⁻¹ = 1 / x :=
by rw [div_eq_mul_inv, one_mul]

@[to_additive]
lemma mul_one_div (x y : G) :
  x * (1 / y) = x / y :=
by rw [div_eq_mul_inv, one_mul, div_eq_mul_inv]

end div_inv_monoid

section group
variables {G : Type u} [group G] {a b c : G}

@[simp, to_additive]
lemma inv_mul_cancel_right (a b : G) : a * b⁻¹ * b = a :=
by simp [mul_assoc]

@[simp, to_additive neg_zero]
lemma one_inv : 1⁻¹ = (1 : G) :=
inv_eq_of_mul_eq_one (one_mul 1)

@[to_additive]
theorem left_inverse_inv (G) [group G] :
  function.left_inverse (λ a : G, a⁻¹) (λ a, a⁻¹) :=
inv_inv

@[simp, to_additive]
lemma inv_involutive : function.involutive (has_inv.inv : G → G) := inv_inv

@[to_additive]
lemma inv_injective : function.injective (has_inv.inv : G → G) :=
inv_involutive.injective

@[simp, to_additive] theorem inv_inj : a⁻¹ = b⁻¹ ↔ a = b := inv_injective.eq_iff

@[simp, to_additive]
lemma mul_inv_cancel_left (a b : G) : a * (a⁻¹ * b) = b :=
by rw [← mul_assoc, mul_right_inv, one_mul]

@[to_additive]
theorem mul_left_surjective (a : G) : function.surjective ((*) a) :=
λ x, ⟨a⁻¹ * x, mul_inv_cancel_left a x⟩

@[to_additive]
theorem mul_right_surjective (a : G) : function.surjective (λ x, x * a) :=
λ x, ⟨x * a⁻¹, inv_mul_cancel_right x a⟩

@[simp, to_additive neg_add_rev]
lemma mul_inv_rev (a b : G) : (a * b)⁻¹ = b⁻¹ * a⁻¹ :=
inv_eq_of_mul_eq_one $ by simp

@[to_additive]
lemma eq_inv_of_eq_inv (h : a = b⁻¹) : b = a⁻¹ :=
by simp [h]

@[to_additive]
lemma eq_inv_of_mul_eq_one (h : a * b = 1) : a = b⁻¹ :=
have a⁻¹ = b, from inv_eq_of_mul_eq_one h,
by simp [this.symm]

@[to_additive]
lemma eq_mul_inv_of_mul_eq (h : a * c = b) : a = b * c⁻¹ :=
by simp [h.symm]

@[to_additive]
lemma eq_inv_mul_of_mul_eq (h : b * a = c) : a = b⁻¹ * c :=
by simp [h.symm]

@[to_additive]
lemma inv_mul_eq_of_eq_mul (h : b = a * c) : a⁻¹ * b = c :=
by simp [h]

@[to_additive]
lemma mul_inv_eq_of_eq_mul (h : a = c * b) : a * b⁻¹ = c :=
by simp [h]

@[to_additive]
lemma eq_mul_of_mul_inv_eq (h : a * c⁻¹ = b) : a = b * c :=
by simp [h.symm]

@[to_additive]
lemma eq_mul_of_inv_mul_eq (h : b⁻¹ * a = c) : a = b * c :=
by simp [h.symm, mul_inv_cancel_left]

@[to_additive]
lemma mul_eq_of_eq_inv_mul (h : b = a⁻¹ * c) : a * b = c :=
by rw [h, mul_inv_cancel_left]

@[to_additive]
lemma mul_eq_of_eq_mul_inv (h : a = c * b⁻¹) : a * b = c :=
by simp [h]

@[to_additive]
theorem mul_self_iff_eq_one : a * a = a ↔ a = 1 :=
by have := @mul_right_inj _ _ a a 1; rwa mul_one at this

@[simp, to_additive]
theorem inv_eq_one : a⁻¹ = 1 ↔ a = 1 :=
by rw [← @inv_inj _ _ a 1, one_inv]

@[simp, to_additive]
theorem one_eq_inv : 1 = a⁻¹ ↔ a = 1 :=
by rw [eq_comm, inv_eq_one]

@[to_additive]
theorem inv_ne_one : a⁻¹ ≠ 1 ↔ a ≠ 1 :=
not_congr inv_eq_one

@[to_additive]
theorem eq_inv_iff_eq_inv : a = b⁻¹ ↔ b = a⁻¹ :=
⟨eq_inv_of_eq_inv, eq_inv_of_eq_inv⟩

@[to_additive]
theorem inv_eq_iff_inv_eq : a⁻¹ = b ↔ b⁻¹ = a :=
eq_comm.trans $ eq_inv_iff_eq_inv.trans eq_comm

@[to_additive]
theorem mul_eq_one_iff_eq_inv : a * b = 1 ↔ a = b⁻¹ :=
by simpa [mul_left_inv, -mul_left_inj] using @mul_left_inj _ _ b a (b⁻¹)

@[to_additive]
theorem mul_eq_one_iff_inv_eq : a * b = 1 ↔ a⁻¹ = b :=
by rw [mul_eq_one_iff_eq_inv, eq_inv_iff_eq_inv, eq_comm]

@[to_additive]
theorem eq_inv_iff_mul_eq_one : a = b⁻¹ ↔ a * b = 1 :=
mul_eq_one_iff_eq_inv.symm

@[to_additive]
theorem inv_eq_iff_mul_eq_one : a⁻¹ = b ↔ a * b = 1 :=
mul_eq_one_iff_inv_eq.symm

@[to_additive]
theorem eq_mul_inv_iff_mul_eq : a = b * c⁻¹ ↔ a * c = b :=
⟨λ h, by rw [h, inv_mul_cancel_right], λ h, by rw [← h, mul_inv_cancel_right]⟩

@[to_additive]
theorem eq_inv_mul_iff_mul_eq : a = b⁻¹ * c ↔ b * a = c :=
⟨λ h, by rw [h, mul_inv_cancel_left], λ h, by rw [← h, inv_mul_cancel_left]⟩

@[to_additive]
theorem inv_mul_eq_iff_eq_mul : a⁻¹ * b = c ↔ b = a * c :=
⟨λ h, by rw [← h, mul_inv_cancel_left], λ h, by rw [h, inv_mul_cancel_left]⟩

@[to_additive]
theorem mul_inv_eq_iff_eq_mul : a * b⁻¹ = c ↔ a = c * b :=
⟨λ h, by rw [← h, inv_mul_cancel_right], λ h, by rw [h, mul_inv_cancel_right]⟩

@[to_additive]
theorem mul_inv_eq_one : a * b⁻¹ = 1 ↔ a = b :=
by rw [mul_eq_one_iff_eq_inv, inv_inv]

@[to_additive]
theorem inv_mul_eq_one : a⁻¹ * b = 1 ↔ a = b :=
by rw [mul_eq_one_iff_eq_inv, inv_inj]

@[simp, to_additive]
lemma mul_left_eq_self : a * b = b ↔ a = 1 :=
⟨λ h, @mul_right_cancel _ _ a b 1 (by simp [h]), λ h, by simp [h]⟩

@[simp, to_additive]
lemma mul_right_eq_self : a * b = a ↔ b = 1 :=
⟨λ h, @mul_left_cancel _ _ a b 1 (by simp [h]), λ h, by simp [h]⟩

@[to_additive]
lemma div_left_injective : function.injective (λ a, a / b) :=
by simpa only [div_eq_mul_inv] using λ a a' h, mul_left_injective (b⁻¹) h

@[to_additive]
lemma div_right_injective : function.injective (λ a, b / a) :=
by simpa only [div_eq_mul_inv] using λ a a' h, inv_injective (mul_right_injective b h)

end group

section add_group
variables {G : Type u} [add_group G] {a b c d : G}

@[simp] lemma sub_self (a : G) : a - a = 0 :=
by rw [sub_eq_add_neg, add_right_neg a]

@[simp] lemma sub_add_cancel (a b : G) : a - b + b = a :=
by rw [sub_eq_add_neg, neg_add_cancel_right a b]

@[simp] lemma add_sub_cancel (a b : G) : a + b - b = a :=
by rw [sub_eq_add_neg, add_neg_cancel_right a b]

lemma add_sub_assoc (a b c : G) : a + b - c = a + (b - c) :=
by rw [sub_eq_add_neg, add_assoc, ←sub_eq_add_neg]

lemma eq_of_sub_eq_zero (h : a - b = 0) : a = b :=
have 0 + b = b, by rw zero_add,
have (a - b) + b = b, by rwa h,
by rwa [sub_eq_add_neg, neg_add_cancel_right] at this

lemma sub_eq_zero_of_eq (h : a = b) : a - b = 0 :=
by rw [h, sub_self]

lemma sub_eq_zero_iff_eq : a - b = 0 ↔ a = b :=
⟨eq_of_sub_eq_zero, sub_eq_zero_of_eq⟩

@[simp] lemma zero_sub (a : G) : 0 - a = -a :=
by rw [sub_eq_add_neg, zero_add (-a)]

@[simp] lemma sub_zero (a : G) : a - 0 = a :=
by rw [sub_eq_add_neg, neg_zero, add_zero]

lemma sub_ne_zero_of_ne (h : a ≠ b) : a - b ≠ 0 :=
begin
  intro hab,
  apply h,
  apply eq_of_sub_eq_zero hab
end

@[simp] lemma sub_neg_eq_add (a b : G) : a - (-b) = a + b :=
by rw [sub_eq_add_neg, neg_neg]

@[simp] lemma neg_sub (a b : G) : -(a - b) = b - a :=
neg_eq_of_add_eq_zero (by rw [sub_eq_add_neg, sub_eq_add_neg, add_assoc, neg_add_cancel_left,
  add_right_neg])

local attribute [simp] add_assoc

lemma add_sub (a b c : G) : a + (b - c) = a + b - c :=
by simp

lemma sub_add_eq_sub_sub_swap (a b c : G) : a - (b + c) = a - c - b :=
by simp

@[simp] lemma add_sub_add_right_eq_sub (a b c : G) : (a + c) - (b + c) = a - b :=
by rw [sub_add_eq_sub_sub_swap]; simp

lemma eq_sub_of_add_eq (h : a + c = b) : a = b - c :=
by simp [h.symm]

lemma sub_eq_of_eq_add (h : a = c + b) : a - b = c :=
by simp [h]

lemma eq_add_of_sub_eq (h : a - c = b) : a = b + c :=
by simp [h.symm]

lemma add_eq_of_eq_sub (h : a = c - b) : a + b = c :=
by simp [h]

@[simp] lemma sub_right_injective (a : G) : function.injective (λ b, a - b) :=
(add_right_injective _).comp neg_injective

@[simp] lemma sub_right_inj : a - b = a - c ↔ b = c :=
<<<<<<< HEAD
by { rw [sub_eq_add_neg, sub_eq_add_neg], exact (add_right_inj _).trans neg_inj }

@[simp] lemma sub_left_inj : b - a = c - a ↔ b = c :=
by { rw [sub_eq_add_neg, sub_eq_add_neg], exact add_left_inj _ }
=======
(sub_right_injective _).eq_iff

@[simp] lemma sub_left_injective (b : G) : function.injective (λ a, a - b) :=
add_left_injective _

@[simp] lemma sub_left_inj : b - a = c - a ↔ b = c :=
(sub_left_injective _).eq_iff
>>>>>>> 61e76c42

lemma sub_add_sub_cancel (a b c : G) : (a - b) + (b - c) = a - c :=
by rw [← add_sub_assoc, sub_add_cancel]

lemma sub_sub_sub_cancel_right (a b c : G) : (a - c) - (b - c) = a - b :=
by rw [← neg_sub c b, sub_neg_eq_add, sub_add_sub_cancel]

theorem sub_sub_assoc_swap : a - (b - c) = a + c - b :=
by simp

theorem sub_eq_zero : a - b = 0 ↔ a = b :=
⟨eq_of_sub_eq_zero, λ h, by rw [h, sub_self]⟩

theorem sub_ne_zero : a - b ≠ 0 ↔ a ≠ b :=
not_congr sub_eq_zero

theorem eq_sub_iff_add_eq : a = b - c ↔ a + c = b :=
by rw [sub_eq_add_neg, eq_add_neg_iff_add_eq]

theorem sub_eq_iff_eq_add : a - b = c ↔ a = c + b :=
by rw [sub_eq_add_neg, add_neg_eq_iff_eq_add]

theorem eq_iff_eq_of_sub_eq_sub (H : a - b = c - d) : a = b ↔ c = d :=
by rw [← sub_eq_zero, H, sub_eq_zero]

theorem left_inverse_sub_add_left (c : G) : function.left_inverse (λ x, x - c) (λ x, x + c) :=
assume x, add_sub_cancel x c

theorem left_inverse_add_left_sub (c : G) : function.left_inverse (λ x, x + c) (λ x, x - c) :=
assume x, sub_add_cancel x c

theorem left_inverse_add_right_neg_add (c : G) :
  function.left_inverse (λ x, c + x) (λ x, - c + x) :=
assume x, add_neg_cancel_left c x

theorem left_inverse_neg_add_add_right (c : G) :
  function.left_inverse (λ x, - c + x) (λ x, c + x) :=
assume x, neg_add_cancel_left c x

end add_group

section comm_group
variables {G : Type u} [comm_group G]

@[to_additive neg_add]
lemma mul_inv (a b : G) : (a * b)⁻¹ = a⁻¹ * b⁻¹ :=
by rw [mul_inv_rev, mul_comm]

end comm_group

section add_comm_group
variables {G : Type u} [add_comm_group G] {a b c d : G}

local attribute [simp] add_assoc add_comm add_left_comm sub_eq_add_neg

lemma sub_add_eq_sub_sub (a b c : G) : a - (b + c) = a - b - c :=
by simp

lemma neg_add_eq_sub (a b : G) : -a + b = b - a :=
by simp

lemma sub_add_eq_add_sub (a b c : G) : a - b + c = a + c - b :=
by simp

lemma sub_sub (a b c : G) : a - b - c = a - (b + c) :=
by simp

lemma sub_add (a b c : G) : a - b + c = a - (b - c) :=
by simp

@[simp] lemma add_sub_add_left_eq_sub (a b c : G) : (c + a) - (c + b) = a - b :=
by simp

lemma eq_sub_of_add_eq' (h : c + a = b) : a = b - c :=
by simp [h.symm]

lemma sub_eq_of_eq_add' (h : a = b + c) : a - b = c :=
begin simp [h], rw [add_left_comm], simp end

lemma eq_add_of_sub_eq' (h : a - b = c) : a = b + c :=
by simp [h.symm]

lemma add_eq_of_eq_sub' (h : b = c - a) : a + b = c :=
begin simp [h], rw [add_comm c, add_neg_cancel_left] end

lemma sub_sub_self (a b : G) : a - (a - b) = b :=
begin simp, rw [add_comm b, add_neg_cancel_left] end

lemma add_sub_comm (a b c d : G) : a + b - (c + d) = (a - c) + (b - d) :=
by simp

lemma sub_eq_sub_add_sub (a b c : G) : a - b = c - b + (a - c) :=
begin simp, rw [add_left_comm c], simp end

lemma neg_neg_sub_neg (a b : G) : - (-a - -b) = a - b :=
by simp

@[simp] lemma sub_sub_cancel (a b : G) : a - (a - b) = b := sub_sub_self a b

lemma sub_eq_neg_add (a b : G) : a - b = -b + a :=
by rw [sub_eq_add_neg, add_comm _ _]

theorem neg_add' (a b : G) : -(a + b) = -a - b :=
by rw [sub_eq_add_neg, neg_add a b]

@[simp]
lemma neg_sub_neg (a b : G) : -a - -b = b - a :=
by simp [sub_eq_neg_add, add_comm]

lemma eq_sub_iff_add_eq' : a = b - c ↔ c + a = b :=
by rw [eq_sub_iff_add_eq, add_comm]

lemma sub_eq_iff_eq_add' : a - b = c ↔ a = b + c :=
by rw [sub_eq_iff_eq_add, add_comm]

@[simp]
lemma add_sub_cancel' (a b : G) : a + b - a = b :=
by rw [sub_eq_neg_add, neg_add_cancel_left]

@[simp]
lemma add_sub_cancel'_right (a b : G) : a + (b - a) = b :=
by rw [← add_sub_assoc, add_sub_cancel']

-- This lemma is in the `simp` set under the name `add_neg_cancel_comm_assoc`,
-- defined  in `algebra/group/commute`
lemma add_add_neg_cancel'_right (a b : G) : a + (b + -a) = b :=
by rw [← sub_eq_add_neg, add_sub_cancel'_right a b]

lemma sub_right_comm (a b c : G) : a - b - c = a - c - b :=
by { repeat { rw sub_eq_add_neg }, exact add_right_comm _ _ _ }

@[simp] lemma add_add_sub_cancel (a b c : G) : (a + c) + (b - c) = a + b :=
by rw [add_assoc, add_sub_cancel'_right]

@[simp] lemma sub_add_add_cancel (a b c : G) : (a - c) + (b + c) = a + b :=
by rw [add_left_comm, sub_add_cancel, add_comm]

@[simp] lemma sub_add_sub_cancel' (a b c : G) : (a - b) + (c - a) = c - b :=
by rw add_comm; apply sub_add_sub_cancel

@[simp] lemma add_sub_sub_cancel (a b c : G) : (a + b) - (a - c) = b + c :=
by rw [← sub_add, add_sub_cancel']

@[simp] lemma sub_sub_sub_cancel_left (a b c : G) : (c - a) - (c - b) = b - a :=
by rw [← neg_sub b c, sub_neg_eq_add, add_comm, sub_add_sub_cancel]

lemma sub_eq_sub_iff_add_eq_add : a - b = c - d ↔ a + d = c + b :=
begin
  rw [sub_eq_iff_eq_add, sub_add_eq_add_sub, eq_comm, sub_eq_iff_eq_add'],
  simp only [add_comm, eq_comm]
end

lemma sub_eq_sub_iff_sub_eq_sub : a - b = c - d ↔ a - c = b - d :=
by simp [-sub_eq_add_neg, sub_eq_sub_iff_add_eq_add, add_comm]

end add_comm_group<|MERGE_RESOLUTION|>--- conflicted
+++ resolved
@@ -378,24 +378,11 @@
 lemma add_eq_of_eq_sub (h : a = c - b) : a + b = c :=
 by simp [h]
 
-@[simp] lemma sub_right_injective (a : G) : function.injective (λ b, a - b) :=
-(add_right_injective _).comp neg_injective
-
 @[simp] lemma sub_right_inj : a - b = a - c ↔ b = c :=
-<<<<<<< HEAD
-by { rw [sub_eq_add_neg, sub_eq_add_neg], exact (add_right_inj _).trans neg_inj }
+sub_right_injective.eq_iff
 
 @[simp] lemma sub_left_inj : b - a = c - a ↔ b = c :=
 by { rw [sub_eq_add_neg, sub_eq_add_neg], exact add_left_inj _ }
-=======
-(sub_right_injective _).eq_iff
-
-@[simp] lemma sub_left_injective (b : G) : function.injective (λ a, a - b) :=
-add_left_injective _
-
-@[simp] lemma sub_left_inj : b - a = c - a ↔ b = c :=
-(sub_left_injective _).eq_iff
->>>>>>> 61e76c42
 
 lemma sub_add_sub_cancel (a b c : G) : (a - b) + (b - c) = a - c :=
 by rw [← add_sub_assoc, sub_add_cancel]
