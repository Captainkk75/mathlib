--- conflicted
+++ resolved
@@ -396,7 +396,14 @@
   rw [function.comp_apply, innerSL_apply, b.repr_apply_apply, inner_smul_right, mul_comm]
 end
 
-<<<<<<< HEAD
+protected lemma summable_inner_mul_inner (b : hilbert_basis ι 𝕜 E) (x y : E) :
+  summable (λ i, ⟪x, b i⟫ * ⟪b i, y⟫) :=
+(b.has_sum_inner_mul_inner x y).summable
+
+protected lemma tsum_inner_mul_inner (b : hilbert_basis ι 𝕜 E) (x y : E) :
+  ∑' i, ⟪x, b i⟫ * ⟪b i, y⟫ = ⟪x, y⟫ :=
+(b.has_sum_inner_mul_inner x y).tsum_eq
+
 -- Note : this should be `b.repr` composed with an identification of `lp (λ i : ι, 𝕜) 2` with
 -- `pi_Lp 2 (λ i : ι, 𝕜)`, but we don't have this yet (July 2022).
 protected def to_orthonormal_basis [fintype ι] (b : hilbert_basis ι 𝕜 E) :
@@ -422,15 +429,6 @@
   rw [b.repr_apply_apply, coe_inner, ← inner_orthogonal_projection_left_eq_right,
       orthogonal_projection_mem_subspace_eq_self]
 end
-=======
-protected lemma summable_inner_mul_inner (b : hilbert_basis ι 𝕜 E) (x y : E) :
-  summable (λ i, ⟪x, b i⟫ * ⟪b i, y⟫) :=
-(b.has_sum_inner_mul_inner x y).summable
-
-protected lemma tsum_inner_mul_inner (b : hilbert_basis ι 𝕜 E) (x y : E) :
-  ∑' i, ⟪x, b i⟫ * ⟪b i, y⟫ = ⟪x, y⟫ :=
-(b.has_sum_inner_mul_inner x y).tsum_eq
->>>>>>> 20504ee1
 
 variables {v : ι → E} (hv : orthonormal 𝕜 v)
 include hv cplt
