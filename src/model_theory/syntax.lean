--- conflicted
+++ resolved
@@ -124,19 +124,13 @@
 end
 
 @[simp] lemma relabel_comp_relabel (f : α → β) (g : β → γ) :
-<<<<<<< HEAD
-  ((term.relabel g) ∘ (term.relabel f) : L.term α → L.term γ) = term.relabel (g ∘ f) :=
+  (term.relabel g ∘ term.relabel f : L.term α → L.term γ) = term.relabel (g ∘ f) :=
 funext (relabel_relabel f g)
 
 /-- Relabels a term's variables along a bijection. -/
 @[simps] def relabel_equiv (g : α ≃ β) : L.term α ≃ L.term β :=
 ⟨relabel g, relabel g.symm, λ t, by simp, λ t, by simp⟩
 
-=======
-  (term.relabel g ∘ term.relabel f : L.term α → L.term γ) = term.relabel (g ∘ f) :=
-funext (relabel_relabel f g)
-
->>>>>>> 46614736
 /-- Restricts a term to use only a set of the given variables. -/
 def restrict_var [decidable_eq α] : Π (t : L.term α) (f : t.var_finset → β), L.term β
 | (var a) f := var (f ⟨a, mem_singleton_self a⟩)
@@ -549,13 +543,10 @@
 @[simp] def subst {n : ℕ} (φ : L.bounded_formula α n) (f : α → L.term β) : L.bounded_formula β n :=
 φ.map_term_rel (λ _ t, t.subst (sum.elim (term.relabel sum.inl ∘ f) (var ∘ sum.inr)))
   (λ _, id) (λ _, id)
-<<<<<<< HEAD
 
 /-- A bijection sending formulas with constants to formulas with extra variables. -/
 def constants_vars_equiv : L[[γ]].bounded_formula α n ≃ L.bounded_formula (γ ⊕ α) n :=
 map_term_rel_equiv (λ _, term.constants_vars_equiv_left) (λ _, equiv.sum_empty _ _)
-=======
->>>>>>> 46614736
 
 /-- Turns the extra variables of a bounded formula into free variables. -/
 @[simp] def to_formula : ∀ {n : ℕ}, L.bounded_formula α n → L.formula (α ⊕ fin n)
