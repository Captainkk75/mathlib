--- conflicted
+++ resolved
@@ -436,7 +436,7 @@
 @[simp] lemma mk'_eq_coe (l : list α) : quotient.mk' l = (l : cycle α) :=
 rfl
 
-theorem coe_cons_eq_coe_append (l : list α) (a : α) : (↑(a :: l) : cycle α) = ↑(l ++ [a]) :=
+lemma coe_cons_eq_coe_append (l : list α) (a : α) : (↑(a :: l) : cycle α) = ↑(l ++ [a]) :=
 quot.sound ⟨1, by rw [rotate_cons_succ, rotate_zero]⟩
 
 /-- The unique empty cycle. -/
@@ -658,14 +658,10 @@
 def to_finset (s : cycle α) : finset α :=
 s.to_multiset.to_finset
 
-<<<<<<< HEAD
-@[simp] theorem coe_to_finset (l : list α) : (l : cycle α).to_finset = l.to_finset :=
-rfl
-
-@[simp] theorem nil_to_finset : nil.to_finset = (∅ : finset α) :=
-=======
+@[simp] lemma coe_to_finset (l : list α) : (l : cycle α).to_finset = l.to_finset :=
+rfl
+
 @[simp] lemma nil_to_finset : (@nil α).to_finset = ∅ :=
->>>>>>> 27a900cd
 rfl
 
 /-- Given a `s : cycle α` such that `nodup s`, retrieve the next element after `x ∈ s`. -/
@@ -746,22 +742,22 @@
         exact and.comm } } }
 end
 
-@[simp] theorem chain.nil (r : α → α → Prop) : cycle.chain r (@nil α) :=
+@[simp] lemma chain.nil (r : α → α → Prop) : cycle.chain r (@nil α) :=
 by exact rfl
 
-@[simp] theorem chain_cons (r : α → α → Prop) (a : α) (l : list α) :
+@[simp] lemma chain_cons (r : α → α → Prop) (a : α) (l : list α) :
   chain r (a :: l) ↔ list.chain r a (l ++ [a]) :=
 iff.rfl
 
-@[simp] theorem chain_singleton (r : α → α → Prop) (a : α) : chain r [a] ↔ r a a :=
+@[simp] lemma chain_singleton (r : α → α → Prop) (a : α) : chain r [a] ↔ r a a :=
 by rw [chain_cons, nil_append, chain_singleton]
 
-theorem chain_ne_nil (r : α → α → Prop) {l : list α} (hl : l ≠ []) :
+lemma chain_ne_nil (r : α → α → Prop) {l : list α} (hl : l ≠ []) :
   chain r l ↔ list.chain r (last l hl) l :=
 @list.reverse_rec_on α (λ m, ∀ hm : m ≠ [], (chain r ↑m ↔ list.chain r (last m hm) m)) l
   (λ hm, hm.irrefl.elim) (λ m a H _, by rw [←coe_cons_eq_coe_append, chain_cons, last_append]) hl
 
-theorem chain_map {β : Type*} {r : α → α → Prop} (f : β → α) {s : cycle β} :
+lemma chain_map {β : Type*} {r : α → α → Prop} (f : β → α) {s : cycle β} :
   chain r (s.map f) ↔ chain (λ a b, r (f a) (f b)) s :=
 quotient.induction_on' s $ λ l, begin
   cases l with a l;
