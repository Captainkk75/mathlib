--- conflicted
+++ resolved
@@ -256,7 +256,6 @@
 noncomputable def cocone (F : J ⥤ C) : cocone F :=
 (cocone_nonempty F).some
 
-<<<<<<< HEAD
 /--
 Given a "bowtie" of morphisms
 ```
@@ -292,7 +291,6 @@
     slice_lhs 1 3 { rw [←category.assoc, coeq_condition], },
     simp only [category.assoc], }
 end
-=======
 variables {D : Type u₁} [category.{v₁} D]
 
 /--
@@ -313,7 +311,6 @@
 /-- Being filtered is preserved by equivalence of categories. -/
 lemma of_equivalence (h : C ≌ D) : is_filtered D :=
 of_right_adjoint h.symm.to_adjunction
->>>>>>> 49cf3869
 
 end is_filtered
 
