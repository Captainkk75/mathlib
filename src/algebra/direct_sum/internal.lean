--- conflicted
+++ resolved
@@ -77,15 +77,7 @@
   direct_sum.submonoid_coe_ring_hom A (direct_sum.of (λ i, A i) i x) = x :=
 direct_sum.to_semiring_of _ _ _ _ _
 
-<<<<<<< HEAD
-section big_operators
-
-open_locale big_operators
-
-lemma direct_sum.coe_mul_apply_add_submonoid [add_monoid ι] [decidable_eq ι] [semiring R]
-=======
 lemma direct_sum.coe_mul_apply_add_submonoid [add_monoid ι] [semiring R]
->>>>>>> 2b2d1167
   (A : ι → add_submonoid R) [set_like.graded_monoid A]
   [Π (i : ι) (x : A i), decidable (x ≠ 0)] (r r' : ⨁ i, A i) (i : ι) :
   ((r * r') i : R) =
@@ -97,11 +89,6 @@
   simp_rw [direct_sum.coe_of_add_submonoid_apply, ←finset.sum_filter, set_like.coe_ghas_mul],
 end
 
-<<<<<<< HEAD
-end big_operators
-
-=======
->>>>>>> 2b2d1167
 /-! #### From `add_subgroup`s -/
 
 namespace add_subgroup
@@ -132,15 +119,7 @@
   direct_sum.subgroup_coe_ring_hom A (direct_sum.of (λ i, A i) i x) = x :=
 direct_sum.to_semiring_of _ _ _ _ _
 
-<<<<<<< HEAD
-section big_operators
-
-open_locale big_operators
-
-lemma direct_sum.coe_mul_apply_add_subgroup [add_monoid ι] [decidable_eq ι] [ring R]
-=======
 lemma direct_sum.coe_mul_apply_add_subgroup [add_monoid ι] [ring R]
->>>>>>> 2b2d1167
   (A : ι → add_subgroup R) [set_like.graded_monoid A] [Π (i : ι) (x : A i), decidable (x ≠ 0)]
   (r r' : ⨁ i, A i) (i : ι) :
   ((r * r') i : R) =
@@ -152,11 +131,6 @@
   simp_rw [direct_sum.coe_of_add_subgroup_apply, ←finset.sum_filter, set_like.coe_ghas_mul],
 end
 
-<<<<<<< HEAD
-end big_operators
-
-=======
->>>>>>> 2b2d1167
 /-! #### From `submodules`s -/
 
 namespace submodule
@@ -218,13 +192,6 @@
   direct_sum.submodule_coe_alg_hom A (direct_sum.of (λ i, A i) i x) = x :=
 direct_sum.to_semiring_of _ rfl (λ _ _ _ _, rfl) _ _
 
-<<<<<<< HEAD
-section big_operators
-
-open_locale big_operators
-
-=======
->>>>>>> 2b2d1167
 lemma direct_sum.coe_mul_apply_submodule [add_monoid ι]
   [comm_semiring S] [semiring R] [algebra S R]
   (A : ι → submodule S R) [Π (i : ι) (x : A i), decidable (x ≠ 0)]
@@ -235,10 +202,4 @@
 begin
   rw [direct_sum.mul_eq_sum_support_ghas_mul, dfinsupp.finset_sum_apply, submodule.coe_sum],
   simp_rw [direct_sum.coe_of_submodule_apply, ←finset.sum_filter, set_like.coe_ghas_mul],
-<<<<<<< HEAD
-end
-
-end big_operators
-=======
-end
->>>>>>> 2b2d1167
+end