/-
Copyright (c) 2019 Jeremy Avigad. All rights reserved.
Released under Apache 2.0 license as described in the file LICENSE.
Authors: Jeremy Avigad, Sébastien Gouëzel, Yury Kudryashov
-/
import analysis.calculus.tangent_cone
import analysis.normed_space.units

/-!
# The Fréchet derivative

Let `E` and `F` be normed spaces, `f : E → F`, and `f' : E →L[𝕜] F` a
continuous 𝕜-linear map, where `𝕜` is a non-discrete normed field. Then

  `has_fderiv_within_at f f' s x`

says that `f` has derivative `f'` at `x`, where the domain of interest
is restricted to `s`. We also have

  `has_fderiv_at f f' x := has_fderiv_within_at f f' x univ`

Finally,

  `has_strict_fderiv_at f f' x`

means that `f : E → F` has derivative `f' : E →L[𝕜] F` in the sense of strict differentiability,
i.e., `f y - f z - f'(y - z) = o(y - z)` as `y, z → x`. This notion is used in the inverse
function theorem, and is defined here only to avoid proving theorems like
`is_bounded_bilinear_map.has_fderiv_at` twice: first for `has_fderiv_at`, then for
`has_strict_fderiv_at`.

## Main results

In addition to the definition and basic properties of the derivative, this file contains the
usual formulas (and existence assertions) for the derivative of
* constants
* the identity
* bounded linear maps
* bounded bilinear maps
* sum of two functions
* sum of finitely many functions
* multiplication of a function by a scalar constant
* negative of a function
* subtraction of two functions
* multiplication of a function by a scalar function
* multiplication of two scalar functions
* composition of functions (the chain rule)
* inverse function (assuming that it exists; the inverse function theorem is in `inverse.lean`)

For most binary operations we also define `const_op` and `op_const` theorems for the cases when
the first or second argument is a constant. This makes writing chains of `has_deriv_at`'s easier,
and they more frequently lead to the desired result.

One can also interpret the derivative of a function `f : 𝕜 → E` as an element of `E` (by identifying
a linear function from `𝕜` to `E` with its value at `1`). Results on the Fréchet derivative are
translated to this more elementary point of view on the derivative in the file `deriv.lean`. The
derivative of polynomials is handled there, as it is naturally one-dimensional.

The simplifier is set up to prove automatically that some functions are differentiable, or
differentiable at a point (but not differentiable on a set or within a set at a point, as checking
automatically that the good domains are mapped one to the other when using composition is not
something the simplifier can easily do). This means that one can write
`example (x : ℝ) : differentiable ℝ (λ x, sin (exp (3 + x^2)) - 5 * cos x) := by simp`.
If there are divisions, one needs to supply to the simplifier proofs that the denominators do
not vanish, as in
```lean
example (x : ℝ) (h : 1 + sin x ≠ 0) : differentiable_at ℝ (λ x, exp x / (1 + sin x)) x :=
by simp [h]
```
Of course, these examples only work once `exp`, `cos` and `sin` have been shown to be
differentiable, in `analysis.special_functions.trigonometric`.

The simplifier is not set up to compute the Fréchet derivative of maps (as these are in general
complicated multidimensional linear maps), but it will compute one-dimensional derivatives,
see `deriv.lean`.

## Implementation details

The derivative is defined in terms of the `is_o` relation, but also
characterized in terms of the `tendsto` relation.

We also introduce predicates `differentiable_within_at 𝕜 f s x` (where `𝕜` is the base field,
`f` the function to be differentiated, `x` the point at which the derivative is asserted to exist,
and `s` the set along which the derivative is defined), as well as `differentiable_at 𝕜 f x`,
`differentiable_on 𝕜 f s` and `differentiable 𝕜 f` to express the existence of a derivative.

To be able to compute with derivatives, we write `fderiv_within 𝕜 f s x` and `fderiv 𝕜 f x`
for some choice of a derivative if it exists, and the zero function otherwise. This choice only
behaves well along sets for which the derivative is unique, i.e., those for which the tangent
directions span a dense subset of the whole space. The predicates `unique_diff_within_at s x` and
`unique_diff_on s`, defined in `tangent_cone.lean` express this property. We prove that indeed
they imply the uniqueness of the derivative. This is satisfied for open subsets, and in particular
for `univ`. This uniqueness only holds when the field is non-discrete, which we request at the very
beginning: otherwise, a derivative can be defined, but it has no interesting properties whatsoever.

To make sure that the simplifier can prove automatically that functions are differentiable, we tag
many lemmas with the `simp` attribute, for instance those saying that the sum of differentiable
functions is differentiable, as well as their product, their cartesian product, and so on. A notable
exception is the chain rule: we do not mark as a simp lemma the fact that, if `f` and `g` are
differentiable, then their composition also is: `simp` would always be able to match this lemma,
by taking `f` or `g` to be the identity. Instead, for every reasonable function (say, `exp`),
we add a lemma that if `f` is differentiable then so is `(λ x, exp (f x))`. This means adding
some boilerplate lemmas, but these can also be useful in their own right.

Tests for this ability of the simplifier (with more examples) are provided in
`tests/differentiable.lean`.

## Tags

derivative, differentiable, Fréchet, calculus

-/

open filter asymptotics continuous_linear_map set
open_locale topological_space classical

noncomputable theory


section

variables {𝕜 : Type*} [nondiscrete_normed_field 𝕜]
variables {E : Type*} [normed_group E] [normed_space 𝕜 E]
variables {F : Type*} [normed_group F] [normed_space 𝕜 F]
variables {G : Type*} [normed_group G] [normed_space 𝕜 G]
variables {G' : Type*} [normed_group G'] [normed_space 𝕜 G']

/-- A function `f` has the continuous linear map `f'` as derivative along the filter `L` if
`f x' = f x + f' (x' - x) + o (x' - x)` when `x'` converges along the filter `L`. This definition
is designed to be specialized for `L = 𝓝 x` (in `has_fderiv_at`), giving rise to the usual notion
of Fréchet derivative, and for `L = 𝓝[s] x` (in `has_fderiv_within_at`), giving rise to
the notion of Fréchet derivative along the set `s`. -/
def has_fderiv_at_filter (f : E → F) (f' : E →L[𝕜] F) (x : E) (L : filter E) :=
is_o (λ x', f x' - f x - f' (x' - x)) (λ x', x' - x) L

/-- A function `f` has the continuous linear map `f'` as derivative at `x` within a set `s` if
`f x' = f x + f' (x' - x) + o (x' - x)` when `x'` tends to `x` inside `s`. -/
def has_fderiv_within_at (f : E → F) (f' : E →L[𝕜] F) (s : set E) (x : E) :=
has_fderiv_at_filter f f' x (𝓝[s] x)

/-- A function `f` has the continuous linear map `f'` as derivative at `x` if
`f x' = f x + f' (x' - x) + o (x' - x)` when `x'` tends to `x`. -/
def has_fderiv_at (f : E → F) (f' : E →L[𝕜] F) (x : E) :=
has_fderiv_at_filter f f' x (𝓝 x)

/-- A function `f` has derivative `f'` at `a` in the sense of *strict differentiability*
if `f x - f y - f' (x - y) = o(x - y)` as `x, y → a`. This form of differentiability is required,
e.g., by the inverse function theorem. Any `C^1` function on a vector space over `ℝ` is strictly
differentiable but this definition works, e.g., for vector spaces over `p`-adic numbers. -/
def has_strict_fderiv_at (f : E → F) (f' : E →L[𝕜] F) (x : E) :=
is_o (λ p : E × E, f p.1 - f p.2 - f' (p.1 - p.2)) (λ p : E × E, p.1 - p.2) (𝓝 (x, x))

variables (𝕜)

/-- A function `f` is differentiable at a point `x` within a set `s` if it admits a derivative
there (possibly non-unique). -/
def differentiable_within_at (f : E → F) (s : set E) (x : E) :=
∃f' : E →L[𝕜] F, has_fderiv_within_at f f' s x

/-- A function `f` is differentiable at a point `x` if it admits a derivative there (possibly
non-unique). -/
def differentiable_at (f : E → F) (x : E) :=
∃f' : E →L[𝕜] F, has_fderiv_at f f' x

/-- If `f` has a derivative at `x` within `s`, then `fderiv_within 𝕜 f s x` is such a derivative.
Otherwise, it is set to `0`. -/
def fderiv_within (f : E → F) (s : set E) (x : E) : E →L[𝕜] F :=
if h : ∃f', has_fderiv_within_at f f' s x then classical.some h else 0

/-- If `f` has a derivative at `x`, then `fderiv 𝕜 f x` is such a derivative. Otherwise, it is
set to `0`. -/
def fderiv (f : E → F) (x : E) : E →L[𝕜] F :=
if h : ∃f', has_fderiv_at f f' x then classical.some h else 0

/-- `differentiable_on 𝕜 f s` means that `f` is differentiable within `s` at any point of `s`. -/
def differentiable_on (f : E → F) (s : set E) :=
∀x ∈ s, differentiable_within_at 𝕜 f s x

/-- `differentiable 𝕜 f` means that `f` is differentiable at any point. -/
def differentiable (f : E → F) :=
∀x, differentiable_at 𝕜 f x

variables {𝕜}
variables {f f₀ f₁ g : E → F}
variables {f' f₀' f₁' g' : E →L[𝕜] F}
variables (e : E →L[𝕜] F)
variables {x : E}
variables {s t : set E}
variables {L L₁ L₂ : filter E}

lemma fderiv_within_zero_of_not_differentiable_within_at
  (h : ¬ differentiable_within_at 𝕜 f s x) : fderiv_within 𝕜 f s x = 0 :=
have ¬ ∃ f', has_fderiv_within_at f f' s x, from h,
by simp [fderiv_within, this]

lemma fderiv_zero_of_not_differentiable_at (h : ¬ differentiable_at 𝕜 f x) : fderiv 𝕜 f x = 0 :=
have ¬ ∃ f', has_fderiv_at f f' x, from h,
by simp [fderiv, this]

section derivative_uniqueness
/- In this section, we discuss the uniqueness of the derivative.
We prove that the definitions `unique_diff_within_at` and `unique_diff_on` indeed imply the
uniqueness of the derivative. -/

/-- If a function f has a derivative f' at x, a rescaled version of f around x converges to f', i.e.,
`n (f (x + (1/n) v) - f x)` converges to `f' v`. More generally, if `c n` tends to infinity and
`c n * d n` tends to `v`, then `c n * (f (x + d n) - f x)` tends to `f' v`. This lemma expresses
this fact, for functions having a derivative within a set. Its specific formulation is useful for
tangent cone related discussions. -/
theorem has_fderiv_within_at.lim (h : has_fderiv_within_at f f' s x) {α : Type*} (l : filter α)
  {c : α → 𝕜} {d : α → E} {v : E} (dtop : ∀ᶠ n in l, x + d n ∈ s)
  (clim : tendsto (λ n, ∥c n∥) l at_top)
  (cdlim : tendsto (λ n, c n • d n) l (𝓝 v)) :
  tendsto (λn, c n • (f (x + d n) - f x)) l (𝓝 (f' v)) :=
begin
  have tendsto_arg : tendsto (λ n, x + d n) l (𝓝[s] x),
  { conv in (𝓝[s] x) { rw ← add_zero x },
    rw [nhds_within, tendsto_inf],
    split,
    { apply tendsto_const_nhds.add (tangent_cone_at.lim_zero l clim cdlim) },
    { rwa tendsto_principal } },
  have : is_o (λ y, f y - f x - f' (y - x)) (λ y, y - x) (𝓝[s] x) := h,
  have : is_o (λ n, f (x + d n) - f x - f' ((x + d n) - x)) (λ n, (x + d n)  - x) l :=
    this.comp_tendsto tendsto_arg,
  have : is_o (λ n, f (x + d n) - f x - f' (d n)) d l := by simpa only [add_sub_cancel'],
  have : is_o (λn, c n • (f (x + d n) - f x - f' (d n))) (λn, c n • d n) l :=
    (is_O_refl c l).smul_is_o this,
  have : is_o (λn, c n • (f (x + d n) - f x - f' (d n))) (λn, (1:ℝ)) l :=
    this.trans_is_O (is_O_one_of_tendsto ℝ cdlim),
  have L1 : tendsto (λn, c n • (f (x + d n) - f x - f' (d n))) l (𝓝 0) :=
    (is_o_one_iff ℝ).1 this,
  have L2 : tendsto (λn, f' (c n • d n)) l (𝓝 (f' v)) :=
    tendsto.comp f'.cont.continuous_at cdlim,
  have L3 : tendsto (λn, (c n • (f (x + d n) - f x - f' (d n)) +  f' (c n • d n)))
            l (𝓝 (0 + f' v)) :=
    L1.add L2,
  have : (λn, (c n • (f (x + d n) - f x - f' (d n)) +  f' (c n • d n)))
          = (λn, c n • (f (x + d n) - f x)),
    by { ext n, simp [smul_add, smul_sub] },
  rwa [this, zero_add] at L3
end

/-- `unique_diff_within_at` achieves its goal: it implies the uniqueness of the derivative. -/
theorem unique_diff_within_at.eq (H : unique_diff_within_at 𝕜 s x)
  (h : has_fderiv_within_at f f' s x) (h₁ : has_fderiv_within_at f f₁' s x) : f' = f₁' :=
begin
  have A : ∀y ∈ tangent_cone_at 𝕜 s x, f' y = f₁' y,
  { rintros y ⟨c, d, dtop, clim, cdlim⟩,
    exact tendsto_nhds_unique (h.lim at_top dtop clim cdlim) (h₁.lim at_top dtop clim cdlim) },
  have B : ∀y ∈ submodule.span 𝕜 (tangent_cone_at 𝕜 s x), f' y = f₁' y,
  { assume y hy,
    apply submodule.span_induction hy,
    { exact λy hy, A y hy },
    { simp only [continuous_linear_map.map_zero] },
    { simp {contextual := tt} },
    { simp {contextual := tt} } },
  have C : ∀y ∈ closure ((submodule.span 𝕜 (tangent_cone_at 𝕜 s x)) : set E), f' y = f₁' y,
  { assume y hy,
    let K := {y | f' y = f₁' y},
    have : (submodule.span 𝕜 (tangent_cone_at 𝕜 s x) : set E) ⊆ K := B,
    have : closure (submodule.span 𝕜 (tangent_cone_at 𝕜 s x) : set E) ⊆ closure K :=
      closure_mono this,
    have : y ∈ closure K := this hy,
    rwa (is_closed_eq f'.continuous f₁'.continuous).closure_eq at this },
  rw H.1 at C,
  ext y,
  exact C y (mem_univ _)
end

theorem unique_diff_on.eq (H : unique_diff_on 𝕜 s) (hx : x ∈ s)
  (h : has_fderiv_within_at f f' s x) (h₁ : has_fderiv_within_at f f₁' s x) : f' = f₁' :=
unique_diff_within_at.eq (H x hx) h h₁

end derivative_uniqueness

section fderiv_properties
/-! ### Basic properties of the derivative -/

theorem has_fderiv_at_filter_iff_tendsto :
  has_fderiv_at_filter f f' x L ↔
  tendsto (λ x', ∥x' - x∥⁻¹ * ∥f x' - f x - f' (x' - x)∥) L (𝓝 0) :=
have h : ∀ x', ∥x' - x∥ = 0 → ∥f x' - f x - f' (x' - x)∥ = 0, from λ x' hx',
  by { rw [sub_eq_zero.1 (norm_eq_zero.1 hx')], simp },
begin
  unfold has_fderiv_at_filter,
  rw [←is_o_norm_left, ←is_o_norm_right, is_o_iff_tendsto h],
  exact tendsto_congr (λ _, div_eq_inv_mul),
end

theorem has_fderiv_within_at_iff_tendsto : has_fderiv_within_at f f' s x ↔
  tendsto (λ x', ∥x' - x∥⁻¹ * ∥f x' - f x - f' (x' - x)∥) (𝓝[s] x) (𝓝 0) :=
has_fderiv_at_filter_iff_tendsto

theorem has_fderiv_at_iff_tendsto : has_fderiv_at f f' x ↔
  tendsto (λ x', ∥x' - x∥⁻¹ * ∥f x' - f x - f' (x' - x)∥) (𝓝 x) (𝓝 0) :=
has_fderiv_at_filter_iff_tendsto

theorem has_fderiv_at_iff_is_o_nhds_zero : has_fderiv_at f f' x ↔
  is_o (λh, f (x + h) - f x - f' h) (λh, h) (𝓝 0) :=
begin
  split,
  { assume H,
    have : tendsto (λ (z : E), z + x) (𝓝 0) (𝓝 (0 + x)),
      from tendsto_id.add tendsto_const_nhds,
    rw [zero_add] at this,
    refine (H.comp_tendsto this).congr _ _;
      intro z; simp only [function.comp, add_sub_cancel', add_comm z] },
  { assume H,
    have : tendsto (λ (z : E), z - x) (𝓝 x) (𝓝 (x - x)),
      from tendsto_id.sub tendsto_const_nhds,
    rw [sub_self] at this,
    refine (H.comp_tendsto this).congr _ _;
      intro z; simp only [function.comp, add_sub_cancel'_right] }
end

theorem has_fderiv_at_filter.mono (h : has_fderiv_at_filter f f' x L₂) (hst : L₁ ≤ L₂) :
  has_fderiv_at_filter f f' x L₁ :=
h.mono hst

theorem has_fderiv_within_at.mono (h : has_fderiv_within_at f f' t x) (hst : s ⊆ t) :
  has_fderiv_within_at f f' s x :=
h.mono (nhds_within_mono _ hst)

theorem has_fderiv_at.has_fderiv_at_filter (h : has_fderiv_at f f' x) (hL : L ≤ 𝓝 x) :
  has_fderiv_at_filter f f' x L :=
h.mono hL

theorem has_fderiv_at.has_fderiv_within_at
  (h : has_fderiv_at f f' x) : has_fderiv_within_at f f' s x :=
h.has_fderiv_at_filter inf_le_left

lemma has_fderiv_within_at.differentiable_within_at (h : has_fderiv_within_at f f' s x) :
  differentiable_within_at 𝕜 f s x :=
⟨f', h⟩

lemma has_fderiv_at.differentiable_at (h : has_fderiv_at f f' x) : differentiable_at 𝕜 f x :=
⟨f', h⟩

@[simp] lemma has_fderiv_within_at_univ :
  has_fderiv_within_at f f' univ x ↔ has_fderiv_at f f' x :=
by { simp only [has_fderiv_within_at, nhds_within_univ], refl }

lemma has_strict_fderiv_at.is_O_sub (hf : has_strict_fderiv_at f f' x) :
  is_O (λ p : E × E, f p.1 - f p.2) (λ p : E × E, p.1 - p.2) (𝓝 (x, x)) :=
hf.is_O.congr_of_sub.2 (f'.is_O_comp _ _)

lemma has_fderiv_at_filter.is_O_sub (h : has_fderiv_at_filter f f' x L) :
  is_O (λ x', f x' - f x) (λ x', x' - x) L :=
h.is_O.congr_of_sub.2 (f'.is_O_sub _ _)

protected lemma has_strict_fderiv_at.has_fderiv_at (hf : has_strict_fderiv_at f f' x) :
  has_fderiv_at f f' x :=
begin
  rw [has_fderiv_at, has_fderiv_at_filter, is_o_iff],
  exact (λ c hc, tendsto_id.prod_mk_nhds tendsto_const_nhds (is_o_iff.1 hf hc))
end

protected lemma has_strict_fderiv_at.differentiable_at (hf : has_strict_fderiv_at f f' x) :
  differentiable_at 𝕜 f x :=
hf.has_fderiv_at.differentiable_at

/-- Directional derivative agrees with `has_fderiv`. -/
lemma has_fderiv_at.lim (hf : has_fderiv_at f f' x) (v : E) {α : Type*} {c : α → 𝕜}
  {l : filter α} (hc : tendsto (λ n, ∥c n∥) l at_top) :
  tendsto (λ n, (c n) • (f (x + (c n)⁻¹ • v) - f x)) l (𝓝 (f' v)) :=
begin
  refine (has_fderiv_within_at_univ.2 hf).lim _ (univ_mem_sets' (λ _, trivial)) hc _,
  assume U hU,
  refine (eventually_ne_of_tendsto_norm_at_top hc (0:𝕜)).mono (λ y hy, _),
  convert mem_of_nhds hU,
  dsimp only,
  rw [← mul_smul, mul_inv_cancel hy, one_smul]
end

theorem has_fderiv_at_unique
  (h₀ : has_fderiv_at f f₀' x) (h₁ : has_fderiv_at f f₁' x) : f₀' = f₁' :=
begin
  rw ← has_fderiv_within_at_univ at h₀ h₁,
  exact unique_diff_within_at_univ.eq h₀ h₁
end

lemma has_fderiv_within_at_inter' (h : t ∈ 𝓝[s] x) :
  has_fderiv_within_at f f' (s ∩ t) x ↔ has_fderiv_within_at f f' s x :=
by simp [has_fderiv_within_at, nhds_within_restrict'' s h]

lemma has_fderiv_within_at_inter (h : t ∈ 𝓝 x) :
  has_fderiv_within_at f f' (s ∩ t) x ↔ has_fderiv_within_at f f' s x :=
by simp [has_fderiv_within_at, nhds_within_restrict' s h]

lemma has_fderiv_within_at.union (hs : has_fderiv_within_at f f' s x) (ht : has_fderiv_within_at f f' t x) :
  has_fderiv_within_at f f' (s ∪ t) x :=
begin
  simp only [has_fderiv_within_at, nhds_within_union],
  exact hs.join ht,
end

lemma has_fderiv_within_at.nhds_within (h : has_fderiv_within_at f f' s x)
  (ht : s ∈ 𝓝[t] x) : has_fderiv_within_at f f' t x :=
(has_fderiv_within_at_inter' ht).1 (h.mono (inter_subset_right _ _))

lemma has_fderiv_within_at.has_fderiv_at (h : has_fderiv_within_at f f' s x) (hs : s ∈ 𝓝 x) :
  has_fderiv_at f f' x :=
by rwa [← univ_inter s, has_fderiv_within_at_inter hs, has_fderiv_within_at_univ] at h

lemma differentiable_within_at.has_fderiv_within_at (h : differentiable_within_at 𝕜 f s x) :
  has_fderiv_within_at f (fderiv_within 𝕜 f s x) s x :=
begin
  dunfold fderiv_within,
  dunfold differentiable_within_at at h,
  rw dif_pos h,
  exact classical.some_spec h
end

lemma differentiable_at.has_fderiv_at (h : differentiable_at 𝕜 f x) :
  has_fderiv_at f (fderiv 𝕜 f x) x :=
begin
  dunfold fderiv,
  dunfold differentiable_at at h,
  rw dif_pos h,
  exact classical.some_spec h
end

lemma has_fderiv_at.fderiv (h : has_fderiv_at f f' x) : fderiv 𝕜 f x = f' :=
by { ext, rw has_fderiv_at_unique h h.differentiable_at.has_fderiv_at }

lemma has_fderiv_within_at.fderiv_within
  (h : has_fderiv_within_at f f' s x) (hxs : unique_diff_within_at 𝕜 s x) :
  fderiv_within 𝕜 f s x = f' :=
(hxs.eq h h.differentiable_within_at.has_fderiv_within_at).symm

/-- If `x` is not in the closure of `s`, then `f` has any derivative at `x` within `s`,
as this statement is empty. -/
lemma has_fderiv_within_at_of_not_mem_closure (h : x ∉ closure s) :
  has_fderiv_within_at f f' s x :=
begin
  simp [mem_closure_iff_nhds_within_ne_bot, ne_bot] at h,
  simp [has_fderiv_within_at, has_fderiv_at_filter, h, is_o, is_O_with],
end

lemma differentiable_within_at.mono (h : differentiable_within_at 𝕜 f t x) (st : s ⊆ t) :
  differentiable_within_at 𝕜 f s x :=
begin
  rcases h with ⟨f', hf'⟩,
  exact ⟨f', hf'.mono st⟩
end

lemma differentiable_within_at_univ :
  differentiable_within_at 𝕜 f univ x ↔ differentiable_at 𝕜 f x :=
by simp only [differentiable_within_at, has_fderiv_within_at_univ, differentiable_at]

lemma differentiable_within_at_inter (ht : t ∈ 𝓝 x) :
  differentiable_within_at 𝕜 f (s ∩ t) x ↔ differentiable_within_at 𝕜 f s x :=
by simp only [differentiable_within_at, has_fderiv_within_at, has_fderiv_at_filter,
    nhds_within_restrict' s ht]

lemma differentiable_within_at_inter' (ht : t ∈ 𝓝[s] x) :
  differentiable_within_at 𝕜 f (s ∩ t) x ↔ differentiable_within_at 𝕜 f s x :=
by simp only [differentiable_within_at, has_fderiv_within_at, has_fderiv_at_filter,
    nhds_within_restrict'' s ht]

lemma differentiable_at.differentiable_within_at
  (h : differentiable_at 𝕜 f x) : differentiable_within_at 𝕜 f s x :=
(differentiable_within_at_univ.2 h).mono (subset_univ _)

lemma differentiable.differentiable_at (h : differentiable 𝕜 f) :
  differentiable_at 𝕜 f x :=
h x

lemma differentiable_within_at.differentiable_at
  (h : differentiable_within_at 𝕜 f s x) (hs : s ∈ 𝓝 x) : differentiable_at 𝕜 f x :=
h.imp (λ f' hf', hf'.has_fderiv_at hs)

lemma differentiable_at.fderiv_within
  (h : differentiable_at 𝕜 f x) (hxs : unique_diff_within_at 𝕜 s x) :
  fderiv_within 𝕜 f s x = fderiv 𝕜 f x :=
begin
  apply has_fderiv_within_at.fderiv_within _ hxs,
  exact h.has_fderiv_at.has_fderiv_within_at
end

lemma differentiable_on.mono (h : differentiable_on 𝕜 f t) (st : s ⊆ t) :
  differentiable_on 𝕜 f s :=
λx hx, (h x (st hx)).mono st

lemma differentiable_on_univ :
  differentiable_on 𝕜 f univ ↔ differentiable 𝕜 f :=
by { simp [differentiable_on, differentiable_within_at_univ], refl }

lemma differentiable.differentiable_on (h : differentiable 𝕜 f) : differentiable_on 𝕜 f s :=
(differentiable_on_univ.2 h).mono (subset_univ _)

lemma differentiable_on_of_locally_differentiable_on
  (h : ∀x∈s, ∃u, is_open u ∧ x ∈ u ∧ differentiable_on 𝕜 f (s ∩ u)) : differentiable_on 𝕜 f s :=
begin
  assume x xs,
  rcases h x xs with ⟨t, t_open, xt, ht⟩,
  exact (differentiable_within_at_inter (mem_nhds_sets t_open xt)).1 (ht x ⟨xs, xt⟩)
end

lemma fderiv_within_subset (st : s ⊆ t) (ht : unique_diff_within_at 𝕜 s x)
  (h : differentiable_within_at 𝕜 f t x) :
  fderiv_within 𝕜 f s x = fderiv_within 𝕜 f t x :=
((differentiable_within_at.has_fderiv_within_at h).mono st).fderiv_within ht

@[simp] lemma fderiv_within_univ : fderiv_within 𝕜 f univ = fderiv 𝕜 f :=
begin
  ext x : 1,
  by_cases h : differentiable_at 𝕜 f x,
  { apply has_fderiv_within_at.fderiv_within _ unique_diff_within_at_univ,
    rw has_fderiv_within_at_univ,
    apply h.has_fderiv_at },
  { have : ¬ differentiable_within_at 𝕜 f univ x,
      by contrapose! h; rwa ← differentiable_within_at_univ,
    rw [fderiv_zero_of_not_differentiable_at h,
        fderiv_within_zero_of_not_differentiable_within_at this] }
end

lemma fderiv_within_inter (ht : t ∈ 𝓝 x) (hs : unique_diff_within_at 𝕜 s x) :
  fderiv_within 𝕜 f (s ∩ t) x = fderiv_within 𝕜 f s x :=
begin
  by_cases h : differentiable_within_at 𝕜 f (s ∩ t) x,
  { apply fderiv_within_subset (inter_subset_left _ _) _ ((differentiable_within_at_inter ht).1 h),
    apply hs.inter ht },
  { have : ¬ differentiable_within_at 𝕜 f s x,
      by contrapose! h; rw differentiable_within_at_inter; assumption,
    rw [fderiv_within_zero_of_not_differentiable_within_at h,
        fderiv_within_zero_of_not_differentiable_within_at this] }
end

end fderiv_properties

section continuous
/-! ### Deducing continuity from differentiability -/

theorem has_fderiv_at_filter.tendsto_nhds
  (hL : L ≤ 𝓝 x) (h : has_fderiv_at_filter f f' x L) :
  tendsto f L (𝓝 (f x)) :=
begin
  have : tendsto (λ x', f x' - f x) L (𝓝 0),
  { refine h.is_O_sub.trans_tendsto (tendsto_le_left hL _),
    rw ← sub_self x, exact tendsto_id.sub tendsto_const_nhds },
  have := tendsto.add this tendsto_const_nhds,
  rw zero_add (f x) at this,
  exact this.congr (by simp)
end

theorem has_fderiv_within_at.continuous_within_at
  (h : has_fderiv_within_at f f' s x) : continuous_within_at f s x :=
has_fderiv_at_filter.tendsto_nhds inf_le_left h

theorem has_fderiv_at.continuous_at (h : has_fderiv_at f f' x) :
  continuous_at f x :=
has_fderiv_at_filter.tendsto_nhds (le_refl _) h

lemma differentiable_within_at.continuous_within_at (h : differentiable_within_at 𝕜 f s x) :
  continuous_within_at f s x :=
let ⟨f', hf'⟩ := h in hf'.continuous_within_at

lemma differentiable_at.continuous_at (h : differentiable_at 𝕜 f x) : continuous_at f x :=
let ⟨f', hf'⟩ := h in hf'.continuous_at

lemma differentiable_on.continuous_on (h : differentiable_on 𝕜 f s) : continuous_on f s :=
λx hx, (h x hx).continuous_within_at

lemma differentiable.continuous (h : differentiable 𝕜 f) : continuous f :=
continuous_iff_continuous_at.2 $ λx, (h x).continuous_at

protected lemma has_strict_fderiv_at.continuous_at (hf : has_strict_fderiv_at f f' x) :
  continuous_at f x :=
hf.has_fderiv_at.continuous_at

lemma has_strict_fderiv_at.is_O_sub_rev {f' : E ≃L[𝕜] F}
  (hf : has_strict_fderiv_at f (f' : E →L[𝕜] F) x) :
  is_O (λ p : E × E, p.1 - p.2) (λ p : E × E, f p.1 - f p.2) (𝓝 (x, x)) :=
((f'.is_O_comp_rev _ _).trans (hf.trans_is_O (f'.is_O_comp_rev _ _)).right_is_O_add).congr
(λ _, rfl) (λ _, sub_add_cancel _ _)

lemma has_fderiv_at_filter.is_O_sub_rev {f' : E ≃L[𝕜] F}
  (hf : has_fderiv_at_filter f (f' : E →L[𝕜] F) x L) :
  is_O (λ x', x' - x) (λ x', f x' - f x) L :=
((f'.is_O_sub_rev _ _).trans (hf.trans_is_O (f'.is_O_sub_rev _ _)).right_is_O_add).congr
(λ _, rfl) (λ _, sub_add_cancel _ _)

end continuous

section congr
/-! ### congr properties of the derivative -/

theorem filter.eventually_eq.has_strict_fderiv_at_iff
  (h : f₀ =ᶠ[𝓝 x] f₁) (h' : ∀ y, f₀' y = f₁' y) :
  has_strict_fderiv_at f₀ f₀' x ↔ has_strict_fderiv_at f₁ f₁' x :=
begin
  refine is_o_congr ((h.prod_mk_nhds h).mono _) (eventually_of_forall $ λ _, rfl),
  rintros p ⟨hp₁, hp₂⟩,
  simp only [*]
end

theorem has_strict_fderiv_at.congr_of_eventually_eq (h : has_strict_fderiv_at f f' x)
  (h₁ : f =ᶠ[𝓝 x] f₁) : has_strict_fderiv_at f₁ f' x :=
(h₁.has_strict_fderiv_at_iff (λ _, rfl)).1 h

theorem filter.eventually_eq.has_fderiv_at_filter_iff
  (h₀ : f₀ =ᶠ[L] f₁) (hx : f₀ x = f₁ x) (h₁ : ∀ x, f₀' x = f₁' x) :
  has_fderiv_at_filter f₀ f₀' x L ↔ has_fderiv_at_filter f₁ f₁' x L :=
is_o_congr (h₀.mono $ λ y hy, by simp only [hy, h₁, hx]) (eventually_of_forall $ λ _, rfl)

lemma has_fderiv_at_filter.congr_of_eventually_eq (h : has_fderiv_at_filter f f' x L)
  (hL : f₁ =ᶠ[L] f) (hx : f₁ x = f x) : has_fderiv_at_filter f₁ f' x L :=
(hL.has_fderiv_at_filter_iff hx $ λ _, rfl).2 h

lemma has_fderiv_within_at.congr_mono (h : has_fderiv_within_at f f' s x) (ht : ∀x ∈ t, f₁ x = f x)
  (hx : f₁ x = f x) (h₁ : t ⊆ s) : has_fderiv_within_at f₁ f' t x :=
has_fderiv_at_filter.congr_of_eventually_eq (h.mono h₁) (filter.mem_inf_sets_of_right ht) hx

lemma has_fderiv_within_at.congr (h : has_fderiv_within_at f f' s x) (hs : ∀x ∈ s, f₁ x = f x)
  (hx : f₁ x = f x) : has_fderiv_within_at f₁ f' s x :=
h.congr_mono hs hx (subset.refl _)

lemma has_fderiv_within_at.congr_of_eventually_eq (h : has_fderiv_within_at f f' s x)
  (h₁ : f₁ =ᶠ[𝓝[s] x] f) (hx : f₁ x = f x) : has_fderiv_within_at f₁ f' s x :=
has_fderiv_at_filter.congr_of_eventually_eq h h₁ hx

lemma has_fderiv_at.congr_of_eventually_eq (h : has_fderiv_at f f' x)
  (h₁ : f₁ =ᶠ[𝓝 x] f) : has_fderiv_at f₁ f' x :=
has_fderiv_at_filter.congr_of_eventually_eq h h₁ (mem_of_nhds h₁ : _)

lemma differentiable_within_at.congr_mono (h : differentiable_within_at 𝕜 f s x)
  (ht : ∀x ∈ t, f₁ x = f x) (hx : f₁ x = f x) (h₁ : t ⊆ s) : differentiable_within_at 𝕜 f₁ t x :=
(has_fderiv_within_at.congr_mono h.has_fderiv_within_at ht hx h₁).differentiable_within_at

lemma differentiable_within_at.congr (h : differentiable_within_at 𝕜 f s x)
  (ht : ∀x ∈ s, f₁ x = f x) (hx : f₁ x = f x) : differentiable_within_at 𝕜 f₁ s x :=
differentiable_within_at.congr_mono h ht hx (subset.refl _)

lemma differentiable_within_at.congr_of_eventually_eq
  (h : differentiable_within_at 𝕜 f s x) (h₁ : f₁ =ᶠ[𝓝[s] x] f)
  (hx : f₁ x = f x) : differentiable_within_at 𝕜 f₁ s x :=
(h.has_fderiv_within_at.congr_of_eventually_eq h₁ hx).differentiable_within_at

lemma differentiable_on.congr_mono (h : differentiable_on 𝕜 f s) (h' : ∀x ∈ t, f₁ x = f x)
  (h₁ : t ⊆ s) : differentiable_on 𝕜 f₁ t :=
λ x hx, (h x (h₁ hx)).congr_mono h' (h' x hx) h₁

lemma differentiable_on.congr (h : differentiable_on 𝕜 f s) (h' : ∀x ∈ s, f₁ x = f x) :
  differentiable_on 𝕜 f₁ s :=
λ x hx, (h x hx).congr h' (h' x hx)

lemma differentiable_on_congr (h' : ∀x ∈ s, f₁ x = f x) :
  differentiable_on 𝕜 f₁ s ↔ differentiable_on 𝕜 f s :=
⟨λ h, differentiable_on.congr h (λy hy, (h' y hy).symm),
λ h, differentiable_on.congr h h'⟩

lemma differentiable_at.congr_of_eventually_eq (h : differentiable_at 𝕜 f x) (hL : f₁ =ᶠ[𝓝 x] f) :
  differentiable_at 𝕜 f₁ x :=
has_fderiv_at.differentiable_at
  (has_fderiv_at_filter.congr_of_eventually_eq h.has_fderiv_at hL (mem_of_nhds hL : _))

lemma differentiable_within_at.fderiv_within_congr_mono (h : differentiable_within_at 𝕜 f s x)
  (hs : ∀x ∈ t, f₁ x = f x) (hx : f₁ x = f x) (hxt : unique_diff_within_at 𝕜 t x) (h₁ : t ⊆ s) :
  fderiv_within 𝕜 f₁ t x = fderiv_within 𝕜 f s x :=
(has_fderiv_within_at.congr_mono h.has_fderiv_within_at hs hx h₁).fderiv_within hxt

lemma filter.eventually_eq.fderiv_within_eq (hs : unique_diff_within_at 𝕜 s x)
  (hL : f₁ =ᶠ[𝓝[s] x] f) (hx : f₁ x = f x) :
  fderiv_within 𝕜 f₁ s x = fderiv_within 𝕜 f s x :=
if h : differentiable_within_at 𝕜 f s x
then has_fderiv_within_at.fderiv_within (h.has_fderiv_within_at.congr_of_eventually_eq hL hx) hs
else
  have h' : ¬ differentiable_within_at 𝕜 f₁ s x,
  from mt (λ h, h.congr_of_eventually_eq (hL.mono $ λ x, eq.symm) hx.symm) h,
  by rw [fderiv_within_zero_of_not_differentiable_within_at h,
    fderiv_within_zero_of_not_differentiable_within_at h']

lemma fderiv_within_congr (hs : unique_diff_within_at 𝕜 s x)
  (hL : ∀y∈s, f₁ y = f y) (hx : f₁ x = f x) :
  fderiv_within 𝕜 f₁ s x = fderiv_within 𝕜 f s x :=
begin
  apply filter.eventually_eq.fderiv_within_eq hs _ hx,
  apply mem_sets_of_superset self_mem_nhds_within,
  exact hL
end

lemma filter.eventually_eq.fderiv_eq (hL : f₁ =ᶠ[𝓝 x] f) :
  fderiv 𝕜 f₁ x = fderiv 𝕜 f x :=
begin
  have A : f₁ x = f x := hL.eq_of_nhds,
  rw [← fderiv_within_univ, ← fderiv_within_univ],
  rw ← nhds_within_univ at hL,
  exact hL.fderiv_within_eq unique_diff_within_at_univ A
end

end congr

section id
/-! ### Derivative of the identity -/

theorem has_strict_fderiv_at_id (x : E) :
  has_strict_fderiv_at id (id 𝕜 E) x :=
(is_o_zero _ _).congr_left $ by simp

theorem has_fderiv_at_filter_id (x : E) (L : filter E) :
  has_fderiv_at_filter id (id 𝕜 E) x L :=
(is_o_zero _ _).congr_left $ by simp

theorem has_fderiv_within_at_id (x : E) (s : set E) :
  has_fderiv_within_at id (id 𝕜 E) s x :=
has_fderiv_at_filter_id _ _

theorem has_fderiv_at_id (x : E) : has_fderiv_at id (id 𝕜 E) x :=
has_fderiv_at_filter_id _ _

@[simp] lemma differentiable_at_id : differentiable_at 𝕜 id x :=
(has_fderiv_at_id x).differentiable_at

@[simp] lemma differentiable_at_id' : differentiable_at 𝕜 (λ x, x) x :=
(has_fderiv_at_id x).differentiable_at

lemma differentiable_within_at_id : differentiable_within_at 𝕜 id s x :=
differentiable_at_id.differentiable_within_at

@[simp] lemma differentiable_id : differentiable 𝕜 (id : E → E) :=
λx, differentiable_at_id

@[simp] lemma differentiable_id' : differentiable 𝕜 (λ (x : E), x) :=
λx, differentiable_at_id

lemma differentiable_on_id : differentiable_on 𝕜 id s :=
differentiable_id.differentiable_on

lemma fderiv_id : fderiv 𝕜 id x = id 𝕜 E :=
has_fderiv_at.fderiv (has_fderiv_at_id x)

lemma fderiv_id' : fderiv 𝕜 (λ (x : E), x) x = continuous_linear_map.id 𝕜 E :=
fderiv_id

lemma fderiv_within_id (hxs : unique_diff_within_at 𝕜 s x) :
  fderiv_within 𝕜 id s x = id 𝕜 E :=
begin
  rw differentiable_at.fderiv_within (differentiable_at_id) hxs,
  exact fderiv_id
end

lemma fderiv_within_id' (hxs : unique_diff_within_at 𝕜 s x) :
  fderiv_within 𝕜 (λ (x : E), x) s x = continuous_linear_map.id 𝕜 E :=
fderiv_within_id hxs

end id

section const
/-! ### derivative of a constant function -/

theorem has_strict_fderiv_at_const (c : F) (x : E) :
  has_strict_fderiv_at (λ _, c) (0 : E →L[𝕜] F) x :=
(is_o_zero _ _).congr_left $ λ _, by simp only [zero_apply, sub_self]

theorem has_fderiv_at_filter_const (c : F) (x : E) (L : filter E) :
  has_fderiv_at_filter (λ x, c) (0 : E →L[𝕜] F) x L :=
(is_o_zero _ _).congr_left $ λ _, by simp only [zero_apply, sub_self]

theorem has_fderiv_within_at_const (c : F) (x : E) (s : set E) :
  has_fderiv_within_at (λ x, c) (0 : E →L[𝕜] F) s x :=
has_fderiv_at_filter_const _ _ _

theorem has_fderiv_at_const (c : F) (x : E) :
  has_fderiv_at (λ x, c) (0 : E →L[𝕜] F) x :=
has_fderiv_at_filter_const _ _ _

@[simp] lemma differentiable_at_const (c : F) : differentiable_at 𝕜 (λx, c) x :=
⟨0, has_fderiv_at_const c x⟩

lemma differentiable_within_at_const (c : F) : differentiable_within_at 𝕜 (λx, c) s x :=
differentiable_at.differentiable_within_at (differentiable_at_const _)

lemma fderiv_const_apply (c : F) : fderiv 𝕜 (λy, c) x = 0 :=
has_fderiv_at.fderiv (has_fderiv_at_const c x)

lemma fderiv_const (c : F) : fderiv 𝕜 (λ (y : E), c) = 0 :=
by { ext m, rw fderiv_const_apply, refl }

lemma fderiv_within_const_apply (c : F) (hxs : unique_diff_within_at 𝕜 s x) :
  fderiv_within 𝕜 (λy, c) s x = 0 :=
begin
  rw differentiable_at.fderiv_within (differentiable_at_const _) hxs,
  exact fderiv_const_apply _
end

@[simp] lemma differentiable_const (c : F) : differentiable 𝕜 (λx : E, c) :=
λx, differentiable_at_const _

lemma differentiable_on_const (c : F) : differentiable_on 𝕜 (λx, c) s :=
(differentiable_const _).differentiable_on

end const

section continuous_linear_map
/-!
### Continuous linear maps

There are currently two variants of these in mathlib, the bundled version
(named `continuous_linear_map`, and denoted `E →L[𝕜] F`), and the unbundled version (with a
predicate `is_bounded_linear_map`). We give statements for both versions. -/

protected theorem continuous_linear_map.has_strict_fderiv_at {x : E} :
  has_strict_fderiv_at e e x :=
(is_o_zero _ _).congr_left $ λ x, by simp only [e.map_sub, sub_self]

protected lemma continuous_linear_map.has_fderiv_at_filter :
  has_fderiv_at_filter e e x L :=
(is_o_zero _ _).congr_left $ λ x, by simp only [e.map_sub, sub_self]

protected lemma continuous_linear_map.has_fderiv_within_at : has_fderiv_within_at e e s x :=
e.has_fderiv_at_filter

protected lemma continuous_linear_map.has_fderiv_at : has_fderiv_at e e x :=
e.has_fderiv_at_filter

@[simp] protected lemma continuous_linear_map.differentiable_at : differentiable_at 𝕜 e x :=
e.has_fderiv_at.differentiable_at

protected lemma continuous_linear_map.differentiable_within_at : differentiable_within_at 𝕜 e s x :=
e.differentiable_at.differentiable_within_at

protected lemma continuous_linear_map.fderiv : fderiv 𝕜 e x = e :=
e.has_fderiv_at.fderiv

protected lemma continuous_linear_map.fderiv_within (hxs : unique_diff_within_at 𝕜 s x) :
  fderiv_within 𝕜 e s x = e :=
begin
  rw differentiable_at.fderiv_within e.differentiable_at hxs,
  exact e.fderiv
end

@[simp]protected lemma continuous_linear_map.differentiable : differentiable 𝕜 e :=
λx, e.differentiable_at

protected lemma continuous_linear_map.differentiable_on : differentiable_on 𝕜 e s :=
e.differentiable.differentiable_on

lemma is_bounded_linear_map.has_fderiv_at_filter (h : is_bounded_linear_map 𝕜 f) :
  has_fderiv_at_filter f h.to_continuous_linear_map x L :=
h.to_continuous_linear_map.has_fderiv_at_filter

lemma is_bounded_linear_map.has_fderiv_within_at (h : is_bounded_linear_map 𝕜 f) :
  has_fderiv_within_at f h.to_continuous_linear_map s x :=
h.has_fderiv_at_filter

lemma is_bounded_linear_map.has_fderiv_at (h : is_bounded_linear_map 𝕜 f) :
  has_fderiv_at f h.to_continuous_linear_map x  :=
h.has_fderiv_at_filter

lemma is_bounded_linear_map.differentiable_at (h : is_bounded_linear_map 𝕜 f) :
  differentiable_at 𝕜 f x :=
h.has_fderiv_at.differentiable_at

lemma is_bounded_linear_map.differentiable_within_at (h : is_bounded_linear_map 𝕜 f) :
  differentiable_within_at 𝕜 f s x :=
h.differentiable_at.differentiable_within_at

lemma is_bounded_linear_map.fderiv (h : is_bounded_linear_map 𝕜 f) :
  fderiv 𝕜 f x = h.to_continuous_linear_map :=
has_fderiv_at.fderiv (h.has_fderiv_at)

lemma is_bounded_linear_map.fderiv_within (h : is_bounded_linear_map 𝕜 f)
  (hxs : unique_diff_within_at 𝕜 s x) : fderiv_within 𝕜 f s x = h.to_continuous_linear_map :=
begin
  rw differentiable_at.fderiv_within h.differentiable_at hxs,
  exact h.fderiv
end

lemma is_bounded_linear_map.differentiable (h : is_bounded_linear_map 𝕜 f) :
  differentiable 𝕜 f :=
λx, h.differentiable_at

lemma is_bounded_linear_map.differentiable_on (h : is_bounded_linear_map 𝕜 f) :
  differentiable_on 𝕜 f s :=
h.differentiable.differentiable_on

end continuous_linear_map

section composition
/-!
### Derivative of the composition of two functions

For composition lemmas, we put x explicit to help the elaborator, as otherwise Lean tends to
get confused since there are too many possibilities for composition -/

variable (x)

theorem has_fderiv_at_filter.comp {g : F → G} {g' : F →L[𝕜] G}
  (hg : has_fderiv_at_filter g g' (f x) (L.map f))
  (hf : has_fderiv_at_filter f f' x L) :
  has_fderiv_at_filter (g ∘ f) (g'.comp f') x L :=
let eq₁ := (g'.is_O_comp _ _).trans_is_o hf in
let eq₂ := (hg.comp_tendsto tendsto_map).trans_is_O hf.is_O_sub in
by { refine eq₂.triangle (eq₁.congr_left (λ x', _)), simp }

/- A readable version of the previous theorem,
   a general form of the chain rule. -/

example {g : F → G} {g' : F →L[𝕜] G}
  (hg : has_fderiv_at_filter g g' (f x) (L.map f))
  (hf : has_fderiv_at_filter f f' x L) :
  has_fderiv_at_filter (g ∘ f) (g'.comp f') x L :=
begin
  unfold has_fderiv_at_filter at hg,
  have : is_o (λ x', g (f x') - g (f x) - g' (f x' - f x)) (λ x', f x' - f x) L,
    from hg.comp_tendsto (le_refl _),
  have eq₁ : is_o (λ x', g (f x') - g (f x) - g' (f x' - f x)) (λ x', x' - x) L,
    from this.trans_is_O hf.is_O_sub,
  have eq₂ : is_o (λ x', f x' - f x - f' (x' - x)) (λ x', x' - x) L,
    from hf,
  have : is_O
    (λ x', g' (f x' - f x - f' (x' - x))) (λ x', f x' - f x - f' (x' - x)) L,
    from g'.is_O_comp _ _,
  have : is_o (λ x', g' (f x' - f x - f' (x' - x))) (λ x', x' - x) L,
    from this.trans_is_o eq₂,
  have eq₃ : is_o (λ x', g' (f x' - f x) - (g' (f' (x' - x)))) (λ x', x' - x) L,
    by { refine this.congr_left _, simp},
  exact eq₁.triangle eq₃
end

theorem has_fderiv_within_at.comp {g : F → G} {g' : F →L[𝕜] G} {t : set F}
  (hg : has_fderiv_within_at g g' t (f x)) (hf : has_fderiv_within_at f f' s x) (hst : s ⊆ f ⁻¹' t) :
  has_fderiv_within_at (g ∘ f) (g'.comp f') s x :=
begin
  apply has_fderiv_at_filter.comp _ (has_fderiv_at_filter.mono hg _) hf,
  calc map f (𝓝[s] x)
      ≤ 𝓝[f '' s] (f x) : hf.continuous_within_at.tendsto_nhds_within_image
  ... ≤ 𝓝[t] (f x)        : nhds_within_mono _ (image_subset_iff.mpr hst)
end

/-- The chain rule. -/
theorem has_fderiv_at.comp {g : F → G} {g' : F →L[𝕜] G}
  (hg : has_fderiv_at g g' (f x)) (hf : has_fderiv_at f f' x) :
  has_fderiv_at (g ∘ f) (g'.comp f') x :=
(hg.mono hf.continuous_at).comp x hf

theorem has_fderiv_at.comp_has_fderiv_within_at {g : F → G} {g' : F →L[𝕜] G}
  (hg : has_fderiv_at g g' (f x)) (hf : has_fderiv_within_at f f' s x) :
  has_fderiv_within_at (g ∘ f) (g'.comp f') s x :=
begin
  rw ← has_fderiv_within_at_univ at hg,
  exact has_fderiv_within_at.comp x hg hf subset_preimage_univ
end

lemma differentiable_within_at.comp {g : F → G} {t : set F}
  (hg : differentiable_within_at 𝕜 g t (f x)) (hf : differentiable_within_at 𝕜 f s x)
  (h : s ⊆ f ⁻¹' t) : differentiable_within_at 𝕜 (g ∘ f) s x :=
begin
  rcases hf with ⟨f', hf'⟩,
  rcases hg with ⟨g', hg'⟩,
  exact ⟨continuous_linear_map.comp g' f', hg'.comp x hf' h⟩
end

lemma differentiable_within_at.comp' {g : F → G} {t : set F}
  (hg : differentiable_within_at 𝕜 g t (f x)) (hf : differentiable_within_at 𝕜 f s x) :
  differentiable_within_at 𝕜 (g ∘ f) (s ∩ f⁻¹' t) x :=
hg.comp x (hf.mono (inter_subset_left _ _)) (inter_subset_right _ _)

lemma differentiable_at.comp {g : F → G}
  (hg : differentiable_at 𝕜 g (f x)) (hf : differentiable_at 𝕜 f x) :
  differentiable_at 𝕜 (g ∘ f) x :=
(hg.has_fderiv_at.comp x hf.has_fderiv_at).differentiable_at

lemma differentiable_at.comp_differentiable_within_at {g : F → G}
  (hg : differentiable_at 𝕜 g (f x)) (hf : differentiable_within_at 𝕜 f s x) :
  differentiable_within_at 𝕜 (g ∘ f) s x :=
(differentiable_within_at_univ.2 hg).comp x hf (by simp)

lemma fderiv_within.comp {g : F → G} {t : set F}
  (hg : differentiable_within_at 𝕜 g t (f x)) (hf : differentiable_within_at 𝕜 f s x)
  (h : maps_to f s t) (hxs : unique_diff_within_at 𝕜 s x) :
  fderiv_within 𝕜 (g ∘ f) s x = (fderiv_within 𝕜 g t (f x)).comp (fderiv_within 𝕜 f s x) :=
begin
  apply has_fderiv_within_at.fderiv_within _ hxs,
  exact has_fderiv_within_at.comp x (hg.has_fderiv_within_at) (hf.has_fderiv_within_at) h
end

lemma fderiv.comp {g : F → G}
  (hg : differentiable_at 𝕜 g (f x)) (hf : differentiable_at 𝕜 f x) :
  fderiv 𝕜 (g ∘ f) x = (fderiv 𝕜 g (f x)).comp (fderiv 𝕜 f x) :=
begin
  apply has_fderiv_at.fderiv,
  exact has_fderiv_at.comp x hg.has_fderiv_at hf.has_fderiv_at
end

lemma fderiv.comp_fderiv_within {g : F → G}
  (hg : differentiable_at 𝕜 g (f x)) (hf : differentiable_within_at 𝕜 f s x)
  (hxs : unique_diff_within_at 𝕜 s x) :
  fderiv_within 𝕜 (g ∘ f) s x = (fderiv 𝕜 g (f x)).comp (fderiv_within 𝕜 f s x) :=
begin
  apply has_fderiv_within_at.fderiv_within _ hxs,
  exact has_fderiv_at.comp_has_fderiv_within_at x (hg.has_fderiv_at) (hf.has_fderiv_within_at)
end

lemma differentiable_on.comp {g : F → G} {t : set F}
  (hg : differentiable_on 𝕜 g t) (hf : differentiable_on 𝕜 f s) (st : s ⊆ f ⁻¹' t) :
  differentiable_on 𝕜 (g ∘ f) s :=
λx hx, differentiable_within_at.comp x (hg (f x) (st hx)) (hf x hx) st

lemma differentiable.comp {g : F → G} (hg : differentiable 𝕜 g) (hf : differentiable 𝕜 f) :
  differentiable 𝕜 (g ∘ f) :=
λx, differentiable_at.comp x (hg (f x)) (hf x)

lemma differentiable.comp_differentiable_on {g : F → G} (hg : differentiable 𝕜 g)
  (hf : differentiable_on 𝕜 f s) :
  differentiable_on 𝕜 (g ∘ f) s :=
(differentiable_on_univ.2 hg).comp hf (by simp)

/-- The chain rule for derivatives in the sense of strict differentiability. -/
protected lemma has_strict_fderiv_at.comp {g : F → G} {g' : F →L[𝕜] G}
  (hg : has_strict_fderiv_at g g' (f x)) (hf : has_strict_fderiv_at f f' x) :
  has_strict_fderiv_at (λ x, g (f x)) (g'.comp f') x :=
((hg.comp_tendsto (hf.continuous_at.prod_map' hf.continuous_at)).trans_is_O hf.is_O_sub).triangle $
  by simpa only [g'.map_sub, f'.coe_comp'] using (g'.is_O_comp _ _).trans_is_o hf

protected lemma differentiable.iterate {f : E → E} (hf : differentiable 𝕜 f) (n : ℕ) :
  differentiable 𝕜 (f^[n]) :=
nat.rec_on n differentiable_id (λ n ihn, ihn.comp hf)

protected lemma differentiable_on.iterate {f : E → E} (hf : differentiable_on 𝕜 f s)
  (hs : maps_to f s s) (n : ℕ) :
  differentiable_on 𝕜 (f^[n]) s :=
nat.rec_on n differentiable_on_id (λ n ihn, ihn.comp hf hs)

variable {x}

protected lemma has_fderiv_at_filter.iterate {f : E → E} {f' : E →L[𝕜] E}
  (hf : has_fderiv_at_filter f f' x L) (hL : tendsto f L L) (hx : f x = x) (n : ℕ) :
  has_fderiv_at_filter (f^[n]) (f'^n) x L :=
begin
  induction n with n ihn,
  { exact has_fderiv_at_filter_id x L },
  { change has_fderiv_at_filter (f^[n] ∘ f) (f'^(n+1)) x L,
    rw [pow_succ'],
    refine has_fderiv_at_filter.comp x _ hf,
    rw hx,
    exact ihn.mono hL }
end

protected lemma has_fderiv_at.iterate {f : E → E} {f' : E →L[𝕜] E}
  (hf : has_fderiv_at f f' x) (hx : f x = x) (n : ℕ) :
  has_fderiv_at (f^[n]) (f'^n) x :=
begin
  refine hf.iterate _ hx n,
  convert hf.continuous_at,
  exact hx.symm
end

protected lemma has_fderiv_within_at.iterate {f : E → E} {f' : E →L[𝕜] E}
  (hf : has_fderiv_within_at f f' s x) (hx : f x = x) (hs : maps_to f s s) (n : ℕ) :
  has_fderiv_within_at (f^[n]) (f'^n) s x :=
begin
  refine hf.iterate _ hx n,
  convert tendsto_inf.2 ⟨hf.continuous_within_at, _⟩,
  exacts [hx.symm, tendsto_le_left inf_le_right (tendsto_principal_principal.2 hs)]
end

protected lemma has_strict_fderiv_at.iterate {f : E → E} {f' : E →L[𝕜] E}
  (hf : has_strict_fderiv_at f f' x) (hx : f x = x) (n : ℕ) :
  has_strict_fderiv_at (f^[n]) (f'^n) x :=
begin
  induction n with n ihn,
  { exact has_strict_fderiv_at_id x },
  { change has_strict_fderiv_at (f^[n] ∘ f) (f'^(n+1)) x,
    rw [pow_succ'],
    refine has_strict_fderiv_at.comp x _ hf,
    rwa hx }
end

protected lemma differentiable_at.iterate {f : E → E} (hf : differentiable_at 𝕜 f x)
  (hx : f x = x) (n : ℕ) :
  differentiable_at 𝕜 (f^[n]) x :=
exists.elim hf $ λ f' hf, (hf.iterate hx n).differentiable_at

protected lemma differentiable_within_at.iterate {f : E → E} (hf : differentiable_within_at 𝕜 f s x)
  (hx : f x = x) (hs : maps_to f s s) (n : ℕ) :
  differentiable_within_at 𝕜 (f^[n]) s x :=
exists.elim hf $ λ f' hf, (hf.iterate hx hs n).differentiable_within_at

end composition

section cartesian_product
/-! ### Derivative of the cartesian product of two functions -/

section prod
variables {f₂ : E → G} {f₂' : E →L[𝕜] G}

protected lemma has_strict_fderiv_at.prod
  (hf₁ : has_strict_fderiv_at f₁ f₁' x) (hf₂ : has_strict_fderiv_at f₂ f₂' x) :
  has_strict_fderiv_at (λx, (f₁ x, f₂ x)) (f₁'.prod f₂') x :=
hf₁.prod_left hf₂

lemma has_fderiv_at_filter.prod
  (hf₁ : has_fderiv_at_filter f₁ f₁' x L) (hf₂ : has_fderiv_at_filter f₂ f₂' x L) :
  has_fderiv_at_filter (λx, (f₁ x, f₂ x)) (f₁'.prod f₂') x L :=
hf₁.prod_left hf₂

lemma has_fderiv_within_at.prod
  (hf₁ : has_fderiv_within_at f₁ f₁' s x) (hf₂ : has_fderiv_within_at f₂ f₂' s x) :
  has_fderiv_within_at (λx, (f₁ x, f₂ x)) (f₁'.prod f₂') s x :=
hf₁.prod hf₂

lemma has_fderiv_at.prod (hf₁ : has_fderiv_at f₁ f₁' x) (hf₂ : has_fderiv_at f₂ f₂' x) :
  has_fderiv_at (λx, (f₁ x, f₂ x)) (continuous_linear_map.prod f₁' f₂') x :=
hf₁.prod hf₂

lemma differentiable_within_at.prod
  (hf₁ : differentiable_within_at 𝕜 f₁ s x) (hf₂ : differentiable_within_at 𝕜 f₂ s x) :
  differentiable_within_at 𝕜 (λx:E, (f₁ x, f₂ x)) s x :=
(hf₁.has_fderiv_within_at.prod hf₂.has_fderiv_within_at).differentiable_within_at

@[simp]
lemma differentiable_at.prod (hf₁ : differentiable_at 𝕜 f₁ x) (hf₂ : differentiable_at 𝕜 f₂ x) :
  differentiable_at 𝕜 (λx:E, (f₁ x, f₂ x)) x :=
(hf₁.has_fderiv_at.prod hf₂.has_fderiv_at).differentiable_at

lemma differentiable_on.prod (hf₁ : differentiable_on 𝕜 f₁ s) (hf₂ : differentiable_on 𝕜 f₂ s) :
  differentiable_on 𝕜 (λx:E, (f₁ x, f₂ x)) s :=
λx hx, differentiable_within_at.prod (hf₁ x hx) (hf₂ x hx)

@[simp]
lemma differentiable.prod (hf₁ : differentiable 𝕜 f₁) (hf₂ : differentiable 𝕜 f₂) :
  differentiable 𝕜 (λx:E, (f₁ x, f₂ x)) :=
λ x, differentiable_at.prod (hf₁ x) (hf₂ x)

lemma differentiable_at.fderiv_prod
  (hf₁ : differentiable_at 𝕜 f₁ x) (hf₂ : differentiable_at 𝕜 f₂ x) :
  fderiv 𝕜 (λx:E, (f₁ x, f₂ x)) x = (fderiv 𝕜 f₁ x).prod (fderiv 𝕜 f₂ x) :=
(hf₁.has_fderiv_at.prod hf₂.has_fderiv_at).fderiv

lemma differentiable_at.fderiv_within_prod
  (hf₁ : differentiable_within_at 𝕜 f₁ s x) (hf₂ : differentiable_within_at 𝕜 f₂ s x)
  (hxs : unique_diff_within_at 𝕜 s x) :
  fderiv_within 𝕜 (λx:E, (f₁ x, f₂ x)) s x =
    (fderiv_within 𝕜 f₁ s x).prod (fderiv_within 𝕜 f₂ s x) :=
begin
  apply has_fderiv_within_at.fderiv_within _ hxs,
  exact has_fderiv_within_at.prod hf₁.has_fderiv_within_at hf₂.has_fderiv_within_at
end

end prod

section fst

variables {f₂ : E → F × G} {f₂' : E →L[𝕜] F × G} {p : E × F}

lemma has_strict_fderiv_at_fst : has_strict_fderiv_at prod.fst (fst 𝕜 E F) p :=
(fst 𝕜 E F).has_strict_fderiv_at

protected lemma has_strict_fderiv_at.fst (h : has_strict_fderiv_at f₂ f₂' x) :
  has_strict_fderiv_at (λ x, (f₂ x).1) ((fst 𝕜 F G).comp f₂') x :=
has_strict_fderiv_at_fst.comp x h

lemma has_fderiv_at_filter_fst {L : filter (E × F)} :
  has_fderiv_at_filter prod.fst (fst 𝕜 E F) p L :=
(fst 𝕜 E F).has_fderiv_at_filter

protected lemma has_fderiv_at_filter.fst (h : has_fderiv_at_filter f₂ f₂' x L) :
  has_fderiv_at_filter (λ x, (f₂ x).1) ((fst 𝕜 F G).comp f₂') x L :=
has_fderiv_at_filter_fst.comp x h

lemma has_fderiv_at_fst : has_fderiv_at prod.fst (fst 𝕜 E F) p :=
has_fderiv_at_filter_fst

protected lemma has_fderiv_at.fst (h : has_fderiv_at f₂ f₂' x) :
  has_fderiv_at (λ x, (f₂ x).1) ((fst 𝕜 F G).comp f₂') x :=
h.fst

lemma has_fderiv_within_at_fst {s : set (E × F)} :
  has_fderiv_within_at prod.fst (fst 𝕜 E F) s p :=
has_fderiv_at_filter_fst

protected lemma has_fderiv_within_at.fst (h : has_fderiv_within_at f₂ f₂' s x) :
  has_fderiv_within_at (λ x, (f₂ x).1) ((fst 𝕜 F G).comp f₂') s x :=
h.fst

lemma differentiable_at_fst : differentiable_at 𝕜 prod.fst p :=
has_fderiv_at_fst.differentiable_at

@[simp] protected lemma differentiable_at.fst (h : differentiable_at 𝕜 f₂ x) :
  differentiable_at 𝕜 (λ x, (f₂ x).1) x :=
differentiable_at_fst.comp x h

lemma differentiable_fst : differentiable 𝕜 (prod.fst : E × F → E) :=
λ x, differentiable_at_fst

@[simp] protected lemma differentiable.fst (h : differentiable 𝕜 f₂) :
  differentiable 𝕜 (λ x, (f₂ x).1) :=
differentiable_fst.comp h

lemma differentiable_within_at_fst {s : set (E × F)} : differentiable_within_at 𝕜 prod.fst s p :=
differentiable_at_fst.differentiable_within_at

protected lemma differentiable_within_at.fst (h : differentiable_within_at 𝕜 f₂ s x) :
  differentiable_within_at 𝕜 (λ x, (f₂ x).1) s x :=
differentiable_at_fst.comp_differentiable_within_at x h

lemma differentiable_on_fst {s : set (E × F)} : differentiable_on 𝕜 prod.fst s :=
differentiable_fst.differentiable_on

protected lemma differentiable_on.fst (h : differentiable_on 𝕜 f₂ s) :
  differentiable_on 𝕜 (λ x, (f₂ x).1) s :=
differentiable_fst.comp_differentiable_on h

lemma fderiv_fst : fderiv 𝕜 prod.fst p = fst 𝕜 E F := has_fderiv_at_fst.fderiv

lemma fderiv.fst (h : differentiable_at 𝕜 f₂ x) :
  fderiv 𝕜 (λ x, (f₂ x).1) x = (fst 𝕜 F G).comp (fderiv 𝕜 f₂ x) :=
h.has_fderiv_at.fst.fderiv

lemma fderiv_within_fst {s : set (E × F)} (hs : unique_diff_within_at 𝕜 s p) :
  fderiv_within 𝕜 prod.fst s p = fst 𝕜 E F :=
has_fderiv_within_at_fst.fderiv_within hs

lemma fderiv_within.fst (hs : unique_diff_within_at 𝕜 s x) (h : differentiable_within_at 𝕜 f₂ s x) :
  fderiv_within 𝕜 (λ x, (f₂ x).1) s x = (fst 𝕜 F G).comp (fderiv_within 𝕜 f₂ s x) :=
h.has_fderiv_within_at.fst.fderiv_within hs

end fst

section snd

variables {f₂ : E → F × G} {f₂' : E →L[𝕜] F × G} {p : E × F}

lemma has_strict_fderiv_at_snd : has_strict_fderiv_at prod.snd (snd 𝕜 E F) p :=
(snd 𝕜 E F).has_strict_fderiv_at

protected lemma has_strict_fderiv_at.snd (h : has_strict_fderiv_at f₂ f₂' x) :
  has_strict_fderiv_at (λ x, (f₂ x).2) ((snd 𝕜 F G).comp f₂') x :=
has_strict_fderiv_at_snd.comp x h

lemma has_fderiv_at_filter_snd {L : filter (E × F)} :
  has_fderiv_at_filter prod.snd (snd 𝕜 E F) p L :=
(snd 𝕜 E F).has_fderiv_at_filter

protected lemma has_fderiv_at_filter.snd (h : has_fderiv_at_filter f₂ f₂' x L) :
  has_fderiv_at_filter (λ x, (f₂ x).2) ((snd 𝕜 F G).comp f₂') x L :=
has_fderiv_at_filter_snd.comp x h

lemma has_fderiv_at_snd : has_fderiv_at prod.snd (snd 𝕜 E F) p :=
has_fderiv_at_filter_snd

protected lemma has_fderiv_at.snd (h : has_fderiv_at f₂ f₂' x) :
  has_fderiv_at (λ x, (f₂ x).2) ((snd 𝕜 F G).comp f₂') x :=
h.snd

lemma has_fderiv_within_at_snd {s : set (E × F)} :
  has_fderiv_within_at prod.snd (snd 𝕜 E F) s p :=
has_fderiv_at_filter_snd

protected lemma has_fderiv_within_at.snd (h : has_fderiv_within_at f₂ f₂' s x) :
  has_fderiv_within_at (λ x, (f₂ x).2) ((snd 𝕜 F G).comp f₂') s x :=
h.snd

lemma differentiable_at_snd : differentiable_at 𝕜 prod.snd p :=
has_fderiv_at_snd.differentiable_at

@[simp] protected lemma differentiable_at.snd (h : differentiable_at 𝕜 f₂ x) :
  differentiable_at 𝕜 (λ x, (f₂ x).2) x :=
differentiable_at_snd.comp x h

lemma differentiable_snd : differentiable 𝕜 (prod.snd : E × F → F) :=
λ x, differentiable_at_snd

@[simp] protected lemma differentiable.snd (h : differentiable 𝕜 f₂) :
  differentiable 𝕜 (λ x, (f₂ x).2) :=
differentiable_snd.comp h

lemma differentiable_within_at_snd {s : set (E × F)} : differentiable_within_at 𝕜 prod.snd s p :=
differentiable_at_snd.differentiable_within_at

protected lemma differentiable_within_at.snd (h : differentiable_within_at 𝕜 f₂ s x) :
  differentiable_within_at 𝕜 (λ x, (f₂ x).2) s x :=
differentiable_at_snd.comp_differentiable_within_at x h

lemma differentiable_on_snd {s : set (E × F)} : differentiable_on 𝕜 prod.snd s :=
differentiable_snd.differentiable_on

protected lemma differentiable_on.snd (h : differentiable_on 𝕜 f₂ s) :
  differentiable_on 𝕜 (λ x, (f₂ x).2) s :=
differentiable_snd.comp_differentiable_on h

lemma fderiv_snd : fderiv 𝕜 prod.snd p = snd 𝕜 E F := has_fderiv_at_snd.fderiv

lemma fderiv.snd (h : differentiable_at 𝕜 f₂ x) :
  fderiv 𝕜 (λ x, (f₂ x).2) x = (snd 𝕜 F G).comp (fderiv 𝕜 f₂ x) :=
h.has_fderiv_at.snd.fderiv

lemma fderiv_within_snd {s : set (E × F)} (hs : unique_diff_within_at 𝕜 s p) :
  fderiv_within 𝕜 prod.snd s p = snd 𝕜 E F :=
has_fderiv_within_at_snd.fderiv_within hs

lemma fderiv_within.snd (hs : unique_diff_within_at 𝕜 s x) (h : differentiable_within_at 𝕜 f₂ s x) :
  fderiv_within 𝕜 (λ x, (f₂ x).2) s x = (snd 𝕜 F G).comp (fderiv_within 𝕜 f₂ s x) :=
h.has_fderiv_within_at.snd.fderiv_within hs

end snd

section prod_map

variables {f₂ : G → G'} {f₂' : G →L[𝕜] G'} {y : G} (p : E × G)

-- TODO (Lean 3.8): use `prod.map f f₂``

protected theorem has_strict_fderiv_at.prod_map (hf : has_strict_fderiv_at f f' p.1)
  (hf₂ : has_strict_fderiv_at f₂ f₂' p.2) :
  has_strict_fderiv_at (λ p : E × G, (f p.1, f₂ p.2)) (f'.prod_map f₂') p :=
(hf.comp p has_strict_fderiv_at_fst).prod (hf₂.comp p has_strict_fderiv_at_snd)

protected theorem has_fderiv_at.prod_map (hf : has_fderiv_at f f' p.1)
  (hf₂ : has_fderiv_at f₂ f₂' p.2) :
  has_fderiv_at (λ p : E × G, (f p.1, f₂ p.2)) (f'.prod_map f₂') p :=
(hf.comp p has_fderiv_at_fst).prod (hf₂.comp p has_fderiv_at_snd)

@[simp] protected theorem differentiable_at.prod_map (hf : differentiable_at 𝕜 f p.1)
  (hf₂ : differentiable_at 𝕜 f₂ p.2) :
  differentiable_at 𝕜 (λ p : E × G, (f p.1, f₂ p.2)) p :=
(hf.comp p differentiable_at_fst).prod (hf₂.comp p differentiable_at_snd)

end prod_map

end cartesian_product

section const_smul
/-! ### Derivative of a function multiplied by a constant -/

theorem has_strict_fderiv_at.const_smul (h : has_strict_fderiv_at f f' x) (c : 𝕜) :
  has_strict_fderiv_at (λ x, c • f x) (c • f') x :=
(c • (1 : F →L[𝕜] F)).has_strict_fderiv_at.comp x h

theorem has_fderiv_at_filter.const_smul (h : has_fderiv_at_filter f f' x L) (c : 𝕜) :
  has_fderiv_at_filter (λ x, c • f x) (c • f') x L :=
(c • (1 : F →L[𝕜] F)).has_fderiv_at_filter.comp x h

theorem has_fderiv_within_at.const_smul (h : has_fderiv_within_at f f' s x) (c : 𝕜) :
  has_fderiv_within_at (λ x, c • f x) (c • f') s x :=
h.const_smul c

theorem has_fderiv_at.const_smul (h : has_fderiv_at f f' x) (c : 𝕜) :
  has_fderiv_at (λ x, c • f x) (c • f') x :=
h.const_smul c

lemma differentiable_within_at.const_smul (h : differentiable_within_at 𝕜 f s x) (c : 𝕜) :
  differentiable_within_at 𝕜 (λy, c • f y) s x :=
(h.has_fderiv_within_at.const_smul c).differentiable_within_at

lemma differentiable_at.const_smul (h : differentiable_at 𝕜 f x) (c : 𝕜) :
  differentiable_at 𝕜 (λy, c • f y) x :=
(h.has_fderiv_at.const_smul c).differentiable_at

lemma differentiable_on.const_smul (h : differentiable_on 𝕜 f s) (c : 𝕜) :
  differentiable_on 𝕜 (λy, c • f y) s :=
λx hx, (h x hx).const_smul c

lemma differentiable.const_smul (h : differentiable 𝕜 f) (c : 𝕜) :
  differentiable 𝕜 (λy, c • f y) :=
λx, (h x).const_smul c

lemma fderiv_within_const_smul (hxs : unique_diff_within_at 𝕜 s x)
  (h : differentiable_within_at 𝕜 f s x) (c : 𝕜) :
  fderiv_within 𝕜 (λy, c • f y) s x = c • fderiv_within 𝕜 f s x :=
(h.has_fderiv_within_at.const_smul c).fderiv_within hxs

lemma fderiv_const_smul (h : differentiable_at 𝕜 f x) (c : 𝕜) :
  fderiv 𝕜 (λy, c • f y) x = c • fderiv 𝕜 f x :=
(h.has_fderiv_at.const_smul c).fderiv

end const_smul

section add
/-! ### Derivative of the sum of two functions -/

theorem has_strict_fderiv_at.add (hf : has_strict_fderiv_at f f' x)
  (hg : has_strict_fderiv_at g g' x) :
  has_strict_fderiv_at (λ y, f y + g y) (f' + g') x :=
(hf.add hg).congr_left $ λ y, by simp; abel

theorem has_fderiv_at_filter.add
  (hf : has_fderiv_at_filter f f' x L) (hg : has_fderiv_at_filter g g' x L) :
  has_fderiv_at_filter (λ y, f y + g y) (f' + g') x L :=
(hf.add hg).congr_left $ λ _, by simp; abel

theorem has_fderiv_within_at.add
  (hf : has_fderiv_within_at f f' s x) (hg : has_fderiv_within_at g g' s x) :
  has_fderiv_within_at (λ y, f y + g y) (f' + g') s x :=
hf.add hg

theorem has_fderiv_at.add
  (hf : has_fderiv_at f f' x) (hg : has_fderiv_at g g' x) :
  has_fderiv_at (λ x, f x + g x) (f' + g') x :=
hf.add hg

lemma differentiable_within_at.add
  (hf : differentiable_within_at 𝕜 f s x) (hg : differentiable_within_at 𝕜 g s x) :
  differentiable_within_at 𝕜 (λ y, f y + g y) s x :=
(hf.has_fderiv_within_at.add hg.has_fderiv_within_at).differentiable_within_at

@[simp] lemma differentiable_at.add
  (hf : differentiable_at 𝕜 f x) (hg : differentiable_at 𝕜 g x) :
  differentiable_at 𝕜 (λ y, f y + g y) x :=
(hf.has_fderiv_at.add hg.has_fderiv_at).differentiable_at

lemma differentiable_on.add
  (hf : differentiable_on 𝕜 f s) (hg : differentiable_on 𝕜 g s) :
  differentiable_on 𝕜 (λy, f y + g y) s :=
λx hx, (hf x hx).add (hg x hx)

@[simp] lemma differentiable.add
  (hf : differentiable 𝕜 f) (hg : differentiable 𝕜 g) :
  differentiable 𝕜 (λy, f y + g y) :=
λx, (hf x).add (hg x)

lemma fderiv_within_add (hxs : unique_diff_within_at 𝕜 s x)
  (hf : differentiable_within_at 𝕜 f s x) (hg : differentiable_within_at 𝕜 g s x) :
  fderiv_within 𝕜 (λy, f y + g y) s x = fderiv_within 𝕜 f s x + fderiv_within 𝕜 g s x :=
(hf.has_fderiv_within_at.add hg.has_fderiv_within_at).fderiv_within hxs

lemma fderiv_add
  (hf : differentiable_at 𝕜 f x) (hg : differentiable_at 𝕜 g x) :
  fderiv 𝕜 (λy, f y + g y) x = fderiv 𝕜 f x + fderiv 𝕜 g x :=
(hf.has_fderiv_at.add hg.has_fderiv_at).fderiv

theorem has_strict_fderiv_at.add_const (hf : has_strict_fderiv_at f f' x) (c : F) :
  has_strict_fderiv_at (λ y, f y + c) f' x :=
add_zero f' ▸ hf.add (has_strict_fderiv_at_const _ _)

theorem has_fderiv_at_filter.add_const
  (hf : has_fderiv_at_filter f f' x L) (c : F) :
  has_fderiv_at_filter (λ y, f y + c) f' x L :=
add_zero f' ▸ hf.add (has_fderiv_at_filter_const _ _ _)

theorem has_fderiv_within_at.add_const
  (hf : has_fderiv_within_at f f' s x) (c : F) :
  has_fderiv_within_at (λ y, f y + c) f' s x :=
hf.add_const c

theorem has_fderiv_at.add_const
  (hf : has_fderiv_at f f' x) (c : F):
  has_fderiv_at (λ x, f x + c) f' x :=
hf.add_const c

lemma differentiable_within_at.add_const
  (hf : differentiable_within_at 𝕜 f s x) (c : F) :
  differentiable_within_at 𝕜 (λ y, f y + c) s x :=
(hf.has_fderiv_within_at.add_const c).differentiable_within_at

lemma differentiable_at.add_const
  (hf : differentiable_at 𝕜 f x) (c : F) :
  differentiable_at 𝕜 (λ y, f y + c) x :=
(hf.has_fderiv_at.add_const c).differentiable_at

lemma differentiable_on.add_const
  (hf : differentiable_on 𝕜 f s) (c : F) :
  differentiable_on 𝕜 (λy, f y + c) s :=
λx hx, (hf x hx).add_const c

lemma differentiable.add_const
  (hf : differentiable 𝕜 f) (c : F) :
  differentiable 𝕜 (λy, f y + c) :=
λx, (hf x).add_const c

lemma fderiv_within_add_const (hxs : unique_diff_within_at 𝕜 s x)
  (hf : differentiable_within_at 𝕜 f s x) (c : F) :
  fderiv_within 𝕜 (λy, f y + c) s x = fderiv_within 𝕜 f s x :=
(hf.has_fderiv_within_at.add_const c).fderiv_within hxs

lemma fderiv_add_const
  (hf : differentiable_at 𝕜 f x) (c : F) :
  fderiv 𝕜 (λy, f y + c) x = fderiv 𝕜 f x :=
(hf.has_fderiv_at.add_const c).fderiv

theorem has_strict_fderiv_at.const_add (hf : has_strict_fderiv_at f f' x) (c : F) :
  has_strict_fderiv_at (λ y, c + f y) f' x :=
zero_add f' ▸ (has_strict_fderiv_at_const _ _).add hf

theorem has_fderiv_at_filter.const_add
  (hf : has_fderiv_at_filter f f' x L) (c : F) :
  has_fderiv_at_filter (λ y, c + f y) f' x L :=
zero_add f' ▸ (has_fderiv_at_filter_const _ _ _).add hf

theorem has_fderiv_within_at.const_add
  (hf : has_fderiv_within_at f f' s x) (c : F) :
  has_fderiv_within_at (λ y, c + f y) f' s x :=
hf.const_add c

theorem has_fderiv_at.const_add
  (hf : has_fderiv_at f f' x) (c : F):
  has_fderiv_at (λ x, c + f x) f' x :=
hf.const_add c

lemma differentiable_within_at.const_add
  (hf : differentiable_within_at 𝕜 f s x) (c : F) :
  differentiable_within_at 𝕜 (λ y, c + f y) s x :=
(hf.has_fderiv_within_at.const_add c).differentiable_within_at

lemma differentiable_at.const_add
  (hf : differentiable_at 𝕜 f x) (c : F) :
  differentiable_at 𝕜 (λ y, c + f y) x :=
(hf.has_fderiv_at.const_add c).differentiable_at

lemma differentiable_on.const_add
  (hf : differentiable_on 𝕜 f s) (c : F) :
  differentiable_on 𝕜 (λy, c + f y) s :=
λx hx, (hf x hx).const_add c

lemma differentiable.const_add
  (hf : differentiable 𝕜 f) (c : F) :
  differentiable 𝕜 (λy, c + f y) :=
λx, (hf x).const_add c

lemma fderiv_within_const_add (hxs : unique_diff_within_at 𝕜 s x)
  (hf : differentiable_within_at 𝕜 f s x) (c : F) :
  fderiv_within 𝕜 (λy, c + f y) s x = fderiv_within 𝕜 f s x :=
(hf.has_fderiv_within_at.const_add c).fderiv_within hxs

lemma fderiv_const_add
  (hf : differentiable_at 𝕜 f x) (c : F) :
  fderiv 𝕜 (λy, c + f y) x = fderiv 𝕜 f x :=
(hf.has_fderiv_at.const_add c).fderiv

end add


section sum
/-! ### Derivative of a finite sum of functions -/

open_locale big_operators

variables {ι : Type*} {u : finset ι} {A : ι → (E → F)} {A' : ι → (E →L[𝕜] F)}

theorem has_strict_fderiv_at.sum (h : ∀ i ∈ u, has_strict_fderiv_at (A i) (A' i) x) :
  has_strict_fderiv_at (λ y, ∑ i in u, A i y) (∑ i in u, A' i) x :=
begin
  dsimp [has_strict_fderiv_at] at *,
  convert is_o.sum h,
  simp [finset.sum_sub_distrib, continuous_linear_map.sum_apply]
end

theorem has_fderiv_at_filter.sum (h : ∀ i ∈ u, has_fderiv_at_filter (A i) (A' i) x L) :
  has_fderiv_at_filter (λ y, ∑ i in u, A i y) (∑ i in u, A' i) x L :=
begin
  dsimp [has_fderiv_at_filter] at *,
  convert is_o.sum h,
  simp [continuous_linear_map.sum_apply]
end

theorem has_fderiv_within_at.sum (h : ∀ i ∈ u, has_fderiv_within_at (A i) (A' i) s x) :
  has_fderiv_within_at (λ y, ∑ i in u, A i y) (∑ i in u, A' i) s x :=
has_fderiv_at_filter.sum h

theorem has_fderiv_at.sum (h : ∀ i ∈ u, has_fderiv_at (A i) (A' i) x) :
  has_fderiv_at (λ y, ∑ i in u, A i y) (∑ i in u, A' i) x :=
has_fderiv_at_filter.sum h

theorem differentiable_within_at.sum (h : ∀ i ∈ u, differentiable_within_at 𝕜 (A i) s x) :
  differentiable_within_at 𝕜 (λ y, ∑ i in u, A i y) s x :=
has_fderiv_within_at.differentiable_within_at $ has_fderiv_within_at.sum $
λ i hi, (h i hi).has_fderiv_within_at

@[simp] theorem differentiable_at.sum (h : ∀ i ∈ u, differentiable_at 𝕜 (A i) x) :
  differentiable_at 𝕜 (λ y, ∑ i in u, A i y) x :=
has_fderiv_at.differentiable_at $ has_fderiv_at.sum $ λ i hi, (h i hi).has_fderiv_at

theorem differentiable_on.sum (h : ∀ i ∈ u, differentiable_on 𝕜 (A i) s) :
  differentiable_on 𝕜 (λ y, ∑ i in u, A i y) s :=
λ x hx, differentiable_within_at.sum $ λ i hi, h i hi x hx

@[simp] theorem differentiable.sum (h : ∀ i ∈ u, differentiable 𝕜 (A i)) :
  differentiable 𝕜 (λ y, ∑ i in u, A i y) :=
λ x, differentiable_at.sum $ λ i hi, h i hi x

theorem fderiv_within_sum (hxs : unique_diff_within_at 𝕜 s x)
  (h : ∀ i ∈ u, differentiable_within_at 𝕜 (A i) s x) :
  fderiv_within 𝕜 (λ y, ∑ i in u, A i y) s x = (∑ i in u, fderiv_within 𝕜 (A i) s x) :=
(has_fderiv_within_at.sum (λ i hi, (h i hi).has_fderiv_within_at)).fderiv_within hxs

theorem fderiv_sum (h : ∀ i ∈ u, differentiable_at 𝕜 (A i) x) :
  fderiv 𝕜 (λ y, ∑ i in u, A i y) x = (∑ i in u, fderiv 𝕜 (A i) x) :=
(has_fderiv_at.sum (λ i hi, (h i hi).has_fderiv_at)).fderiv

end sum

section neg
/-! ### Derivative of the negative of a function -/

theorem has_strict_fderiv_at.neg (h : has_strict_fderiv_at f f' x) :
  has_strict_fderiv_at (λ x, -f x) (-f') x :=
(-1 : F →L[𝕜] F).has_strict_fderiv_at.comp x h

theorem has_fderiv_at_filter.neg (h : has_fderiv_at_filter f f' x L) :
  has_fderiv_at_filter (λ x, -f x) (-f') x L :=
(-1 : F →L[𝕜] F).has_fderiv_at_filter.comp x h

theorem has_fderiv_within_at.neg (h : has_fderiv_within_at f f' s x) :
  has_fderiv_within_at (λ x, -f x) (-f') s x :=
h.neg

theorem has_fderiv_at.neg (h : has_fderiv_at f f' x) :
  has_fderiv_at (λ x, -f x) (-f') x :=
h.neg

lemma differentiable_within_at.neg (h : differentiable_within_at 𝕜 f s x) :
  differentiable_within_at 𝕜 (λy, -f y) s x :=
h.has_fderiv_within_at.neg.differentiable_within_at

@[simp] lemma differentiable_at.neg (h : differentiable_at 𝕜 f x) :
  differentiable_at 𝕜 (λy, -f y) x :=
h.has_fderiv_at.neg.differentiable_at

lemma differentiable_on.neg (h : differentiable_on 𝕜 f s) :
  differentiable_on 𝕜 (λy, -f y) s :=
λx hx, (h x hx).neg

@[simp] lemma differentiable.neg (h : differentiable 𝕜 f) :
  differentiable 𝕜 (λy, -f y) :=
λx, (h x).neg

lemma fderiv_within_neg (hxs : unique_diff_within_at 𝕜 s x)
  (h : differentiable_within_at 𝕜 f s x) :
  fderiv_within 𝕜 (λy, -f y) s x = - fderiv_within 𝕜 f s x :=
h.has_fderiv_within_at.neg.fderiv_within hxs

lemma fderiv_neg (h : differentiable_at 𝕜 f x) :
  fderiv 𝕜 (λy, -f y) x = - fderiv 𝕜 f x :=
h.has_fderiv_at.neg.fderiv

end neg

section sub
/-! ### Derivative of the difference of two functions -/

theorem has_strict_fderiv_at.sub
  (hf : has_strict_fderiv_at f f' x) (hg : has_strict_fderiv_at g g' x) :
  has_strict_fderiv_at (λ x, f x - g x) (f' - g') x :=
hf.add hg.neg

theorem has_fderiv_at_filter.sub
  (hf : has_fderiv_at_filter f f' x L) (hg : has_fderiv_at_filter g g' x L) :
  has_fderiv_at_filter (λ x, f x - g x) (f' - g') x L :=
hf.add hg.neg

theorem has_fderiv_within_at.sub
  (hf : has_fderiv_within_at f f' s x) (hg : has_fderiv_within_at g g' s x) :
  has_fderiv_within_at (λ x, f x - g x) (f' - g') s x :=
hf.sub hg

theorem has_fderiv_at.sub
  (hf : has_fderiv_at f f' x) (hg : has_fderiv_at g g' x) :
  has_fderiv_at (λ x, f x - g x) (f' - g') x :=
hf.sub hg

lemma differentiable_within_at.sub
  (hf : differentiable_within_at 𝕜 f s x) (hg : differentiable_within_at 𝕜 g s x) :
  differentiable_within_at 𝕜 (λ y, f y - g y) s x :=
(hf.has_fderiv_within_at.sub hg.has_fderiv_within_at).differentiable_within_at

@[simp] lemma differentiable_at.sub
  (hf : differentiable_at 𝕜 f x) (hg : differentiable_at 𝕜 g x) :
  differentiable_at 𝕜 (λ y, f y - g y) x :=
(hf.has_fderiv_at.sub hg.has_fderiv_at).differentiable_at

lemma differentiable_on.sub
  (hf : differentiable_on 𝕜 f s) (hg : differentiable_on 𝕜 g s) :
  differentiable_on 𝕜 (λy, f y - g y) s :=
λx hx, (hf x hx).sub (hg x hx)

@[simp] lemma differentiable.sub
  (hf : differentiable 𝕜 f) (hg : differentiable 𝕜 g) :
  differentiable 𝕜 (λy, f y - g y) :=
λx, (hf x).sub (hg x)

lemma fderiv_within_sub (hxs : unique_diff_within_at 𝕜 s x)
  (hf : differentiable_within_at 𝕜 f s x) (hg : differentiable_within_at 𝕜 g s x) :
  fderiv_within 𝕜 (λy, f y - g y) s x = fderiv_within 𝕜 f s x - fderiv_within 𝕜 g s x :=
(hf.has_fderiv_within_at.sub hg.has_fderiv_within_at).fderiv_within hxs

lemma fderiv_sub
  (hf : differentiable_at 𝕜 f x) (hg : differentiable_at 𝕜 g x) :
  fderiv 𝕜 (λy, f y - g y) x = fderiv 𝕜 f x - fderiv 𝕜 g x :=
(hf.has_fderiv_at.sub hg.has_fderiv_at).fderiv

theorem has_strict_fderiv_at.sub_const
  (hf : has_strict_fderiv_at f f' x) (c : F) :
  has_strict_fderiv_at (λ x, f x - c) f' x :=
hf.add_const (-c)

theorem has_fderiv_at_filter.sub_const
  (hf : has_fderiv_at_filter f f' x L) (c : F) :
  has_fderiv_at_filter (λ x, f x - c) f' x L :=
hf.add_const (-c)

theorem has_fderiv_within_at.sub_const
  (hf : has_fderiv_within_at f f' s x) (c : F) :
  has_fderiv_within_at (λ x, f x - c) f' s x :=
hf.sub_const c

theorem has_fderiv_at.sub_const
  (hf : has_fderiv_at f f' x) (c : F) :
  has_fderiv_at (λ x, f x - c) f' x :=
hf.sub_const c

lemma differentiable_within_at.sub_const
  (hf : differentiable_within_at 𝕜 f s x) (c : F) :
  differentiable_within_at 𝕜 (λ y, f y - c) s x :=
(hf.has_fderiv_within_at.sub_const c).differentiable_within_at

lemma differentiable_at.sub_const
  (hf : differentiable_at 𝕜 f x) (c : F) :
  differentiable_at 𝕜 (λ y, f y - c) x :=
(hf.has_fderiv_at.sub_const c).differentiable_at

lemma differentiable_on.sub_const
  (hf : differentiable_on 𝕜 f s) (c : F) :
  differentiable_on 𝕜 (λy, f y - c) s :=
λx hx, (hf x hx).sub_const c

lemma differentiable.sub_const
  (hf : differentiable 𝕜 f) (c : F) :
  differentiable 𝕜 (λy, f y - c) :=
λx, (hf x).sub_const c

lemma fderiv_within_sub_const (hxs : unique_diff_within_at 𝕜 s x)
  (hf : differentiable_within_at 𝕜 f s x) (c : F) :
  fderiv_within 𝕜 (λy, f y - c) s x = fderiv_within 𝕜 f s x :=
(hf.has_fderiv_within_at.sub_const c).fderiv_within hxs

lemma fderiv_sub_const
  (hf : differentiable_at 𝕜 f x) (c : F) :
  fderiv 𝕜 (λy, f y - c) x = fderiv 𝕜 f x :=
(hf.has_fderiv_at.sub_const c).fderiv

theorem has_strict_fderiv_at.const_sub
  (hf : has_strict_fderiv_at f f' x) (c : F) :
  has_strict_fderiv_at (λ x, c - f x) (-f') x :=
hf.neg.const_add c

theorem has_fderiv_at_filter.const_sub
  (hf : has_fderiv_at_filter f f' x L) (c : F) :
  has_fderiv_at_filter (λ x, c - f x) (-f') x L :=
hf.neg.const_add c

theorem has_fderiv_within_at.const_sub
  (hf : has_fderiv_within_at f f' s x) (c : F) :
  has_fderiv_within_at (λ x, c - f x) (-f') s x :=
hf.const_sub c

theorem has_fderiv_at.const_sub
  (hf : has_fderiv_at f f' x) (c : F) :
  has_fderiv_at (λ x, c - f x) (-f') x :=
hf.const_sub c

lemma differentiable_within_at.const_sub
  (hf : differentiable_within_at 𝕜 f s x) (c : F) :
  differentiable_within_at 𝕜 (λ y, c - f y) s x :=
(hf.has_fderiv_within_at.const_sub c).differentiable_within_at

lemma differentiable_at.const_sub
  (hf : differentiable_at 𝕜 f x) (c : F) :
  differentiable_at 𝕜 (λ y, c - f y) x :=
(hf.has_fderiv_at.const_sub c).differentiable_at

lemma differentiable_on.const_sub
  (hf : differentiable_on 𝕜 f s) (c : F) :
  differentiable_on 𝕜 (λy, c - f y) s :=
λx hx, (hf x hx).const_sub c

lemma differentiable.const_sub
  (hf : differentiable 𝕜 f) (c : F) :
  differentiable 𝕜 (λy, c - f y) :=
λx, (hf x).const_sub c

lemma fderiv_within_const_sub (hxs : unique_diff_within_at 𝕜 s x)
  (hf : differentiable_within_at 𝕜 f s x) (c : F) :
  fderiv_within 𝕜 (λy, c - f y) s x = -fderiv_within 𝕜 f s x :=
(hf.has_fderiv_within_at.const_sub c).fderiv_within hxs

lemma fderiv_const_sub
  (hf : differentiable_at 𝕜 f x) (c : F) :
  fderiv 𝕜 (λy, c - f y) x = -fderiv 𝕜 f x :=
(hf.has_fderiv_at.const_sub c).fderiv

end sub

section bilinear_map
/-! ### Derivative of a bounded bilinear map -/

variables {b : E × F → G} {u : set (E × F) }

open normed_field

lemma is_bounded_bilinear_map.has_strict_fderiv_at (h : is_bounded_bilinear_map 𝕜 b) (p : E × F) :
  has_strict_fderiv_at b (h.deriv p) p :=
begin
  rw has_strict_fderiv_at,
  set T := (E × F) × (E × F),
  have : is_o (λ q : T, b (q.1 - q.2)) (λ q : T, ∥q.1 - q.2∥ * 1) (𝓝 (p, p)),
  { refine (h.is_O'.comp_tendsto le_top).trans_is_o _,
    simp only [(∘)],
    refine (is_O_refl (λ q : T, ∥q.1 - q.2∥) _).mul_is_o (is_o.norm_left $ (is_o_one_iff _).2 _),
    rw [← sub_self p],
    exact continuous_at_fst.sub continuous_at_snd },
  simp only [mul_one, is_o_norm_right] at this,
  refine (is_o.congr_of_sub _).1 this, clear this,
  convert_to is_o (λ q : T, h.deriv (p - q.2) (q.1 - q.2)) (λ q : T, q.1 - q.2) (𝓝 (p, p)),
  { ext ⟨⟨x₁, y₁⟩, ⟨x₂, y₂⟩⟩, rcases p with ⟨x, y⟩,
    simp only [is_bounded_bilinear_map_deriv_coe, prod.mk_sub_mk, h.map_sub_left, h.map_sub_right],
    abel },
  have : is_o (λ q : T, p - q.2) (λ q, (1:ℝ)) (𝓝 (p, p)),
    from (is_o_one_iff _).2 (sub_self p ▸ tendsto_const_nhds.sub continuous_at_snd),
  apply is_bounded_bilinear_map_apply.is_O_comp.trans_is_o,
  refine is_o.trans_is_O _ (is_O_const_mul_self 1 _ _).of_norm_right,
  refine is_o.mul_is_O _ (is_O_refl _ _),
  exact (((h.is_bounded_linear_map_deriv.is_O_id ⊤).comp_tendsto le_top : _).trans_is_o this).norm_left
end

lemma is_bounded_bilinear_map.has_fderiv_at (h : is_bounded_bilinear_map 𝕜 b) (p : E × F) :
  has_fderiv_at b (h.deriv p) p :=
(h.has_strict_fderiv_at p).has_fderiv_at

lemma is_bounded_bilinear_map.has_fderiv_within_at (h : is_bounded_bilinear_map 𝕜 b) (p : E × F) :
  has_fderiv_within_at b (h.deriv p) u p :=
(h.has_fderiv_at p).has_fderiv_within_at

lemma is_bounded_bilinear_map.differentiable_at (h : is_bounded_bilinear_map 𝕜 b) (p : E × F) :
  differentiable_at 𝕜 b p :=
(h.has_fderiv_at p).differentiable_at

lemma is_bounded_bilinear_map.differentiable_within_at (h : is_bounded_bilinear_map 𝕜 b)
  (p : E × F) :
  differentiable_within_at 𝕜 b u p :=
(h.differentiable_at p).differentiable_within_at

lemma is_bounded_bilinear_map.fderiv (h : is_bounded_bilinear_map 𝕜 b) (p : E × F) :
  fderiv 𝕜 b p = h.deriv p :=
has_fderiv_at.fderiv (h.has_fderiv_at p)

lemma is_bounded_bilinear_map.fderiv_within (h : is_bounded_bilinear_map 𝕜 b) (p : E × F)
  (hxs : unique_diff_within_at 𝕜 u p) : fderiv_within 𝕜 b u p = h.deriv p :=
begin
  rw differentiable_at.fderiv_within (h.differentiable_at p) hxs,
  exact h.fderiv p
end

lemma is_bounded_bilinear_map.differentiable (h : is_bounded_bilinear_map 𝕜 b) :
  differentiable 𝕜 b :=
λx, h.differentiable_at x

lemma is_bounded_bilinear_map.differentiable_on (h : is_bounded_bilinear_map 𝕜 b) :
  differentiable_on 𝕜 b u :=
h.differentiable.differentiable_on

lemma is_bounded_bilinear_map.continuous (h : is_bounded_bilinear_map 𝕜 b) :
  continuous b :=
h.differentiable.continuous

lemma is_bounded_bilinear_map.continuous_left (h : is_bounded_bilinear_map 𝕜 b) {f : F} :
  continuous (λe, b (e, f)) :=
h.continuous.comp (continuous_id.prod_mk continuous_const)

lemma is_bounded_bilinear_map.continuous_right (h : is_bounded_bilinear_map 𝕜 b) {e : E} :
  continuous (λf, b (e, f)) :=
h.continuous.comp (continuous_const.prod_mk continuous_id)

end bilinear_map

section smul
/-! ### Derivative of the product of a scalar-valued function and a vector-valued function -/

variables {c : E → 𝕜} {c' : E →L[𝕜] 𝕜}

theorem has_strict_fderiv_at.smul (hc : has_strict_fderiv_at c c' x)
  (hf : has_strict_fderiv_at f f' x) :
  has_strict_fderiv_at (λ y, c y • f y) (c x • f' + c'.smul_right (f x)) x :=
(is_bounded_bilinear_map_smul.has_strict_fderiv_at (c x, f x)).comp x $
  hc.prod hf

theorem has_fderiv_within_at.smul
  (hc : has_fderiv_within_at c c' s x) (hf : has_fderiv_within_at f f' s x) :
  has_fderiv_within_at (λ y, c y • f y) (c x • f' + c'.smul_right (f x)) s x :=
(is_bounded_bilinear_map_smul.has_fderiv_at (c x, f x)).comp_has_fderiv_within_at x $
  hc.prod hf

theorem has_fderiv_at.smul (hc : has_fderiv_at c c' x) (hf : has_fderiv_at f f' x) :
  has_fderiv_at (λ y, c y • f y) (c x • f' + c'.smul_right (f x)) x :=
(is_bounded_bilinear_map_smul.has_fderiv_at (c x, f x)).comp x $
  hc.prod hf

lemma differentiable_within_at.smul
  (hc : differentiable_within_at 𝕜 c s x) (hf : differentiable_within_at 𝕜 f s x) :
  differentiable_within_at 𝕜 (λ y, c y • f y) s x :=
(hc.has_fderiv_within_at.smul hf.has_fderiv_within_at).differentiable_within_at

@[simp] lemma differentiable_at.smul (hc : differentiable_at 𝕜 c x) (hf : differentiable_at 𝕜 f x) :
  differentiable_at 𝕜 (λ y, c y • f y) x :=
(hc.has_fderiv_at.smul hf.has_fderiv_at).differentiable_at

lemma differentiable_on.smul (hc : differentiable_on 𝕜 c s) (hf : differentiable_on 𝕜 f s) :
  differentiable_on 𝕜 (λ y, c y • f y) s :=
λx hx, (hc x hx).smul (hf x hx)

@[simp] lemma differentiable.smul (hc : differentiable 𝕜 c) (hf : differentiable 𝕜 f) :
  differentiable 𝕜 (λ y, c y • f y) :=
λx, (hc x).smul (hf x)

lemma fderiv_within_smul (hxs : unique_diff_within_at 𝕜 s x)
  (hc : differentiable_within_at 𝕜 c s x) (hf : differentiable_within_at 𝕜 f s x) :
  fderiv_within 𝕜 (λ y, c y • f y) s x =
    c x • fderiv_within 𝕜 f s x + (fderiv_within 𝕜 c s x).smul_right (f x) :=
(hc.has_fderiv_within_at.smul hf.has_fderiv_within_at).fderiv_within hxs

lemma fderiv_smul (hc : differentiable_at 𝕜 c x) (hf : differentiable_at 𝕜 f x) :
  fderiv 𝕜 (λ y, c y • f y) x =
    c x • fderiv 𝕜 f x + (fderiv 𝕜 c x).smul_right (f x) :=
(hc.has_fderiv_at.smul hf.has_fderiv_at).fderiv

theorem has_strict_fderiv_at.smul_const (hc : has_strict_fderiv_at c c' x) (f : F) :
  has_strict_fderiv_at (λ y, c y • f) (c'.smul_right f) x :=
by simpa only [smul_zero, zero_add] using hc.smul (has_strict_fderiv_at_const f x)

theorem has_fderiv_within_at.smul_const (hc : has_fderiv_within_at c c' s x) (f : F) :
  has_fderiv_within_at (λ y, c y • f) (c'.smul_right f) s x :=
by simpa only [smul_zero, zero_add] using hc.smul (has_fderiv_within_at_const f x s)

theorem has_fderiv_at.smul_const (hc : has_fderiv_at c c' x) (f : F) :
  has_fderiv_at (λ y, c y • f) (c'.smul_right f) x :=
by simpa only [smul_zero, zero_add] using hc.smul (has_fderiv_at_const f x)

lemma differentiable_within_at.smul_const
  (hc : differentiable_within_at 𝕜 c s x) (f : F) :
  differentiable_within_at 𝕜 (λ y, c y • f) s x :=
(hc.has_fderiv_within_at.smul_const f).differentiable_within_at

lemma differentiable_at.smul_const (hc : differentiable_at 𝕜 c x) (f : F) :
  differentiable_at 𝕜 (λ y, c y • f) x :=
(hc.has_fderiv_at.smul_const f).differentiable_at

lemma differentiable_on.smul_const (hc : differentiable_on 𝕜 c s) (f : F) :
  differentiable_on 𝕜 (λ y, c y • f) s :=
λx hx, (hc x hx).smul_const f

lemma differentiable.smul_const (hc : differentiable 𝕜 c) (f : F) :
  differentiable 𝕜 (λ y, c y • f) :=
λx, (hc x).smul_const f

lemma fderiv_within_smul_const (hxs : unique_diff_within_at 𝕜 s x)
  (hc : differentiable_within_at 𝕜 c s x) (f : F) :
  fderiv_within 𝕜 (λ y, c y • f) s x =
    (fderiv_within 𝕜 c s x).smul_right f :=
(hc.has_fderiv_within_at.smul_const f).fderiv_within hxs

lemma fderiv_smul_const (hc : differentiable_at 𝕜 c x) (f : F) :
  fderiv 𝕜 (λ y, c y • f) x = (fderiv 𝕜 c x).smul_right f :=
(hc.has_fderiv_at.smul_const f).fderiv

end smul

section mul
/-! ### Derivative of the product of two scalar-valued functions -/

variables {c d : E → 𝕜} {c' d' : E →L[𝕜] 𝕜}

theorem has_strict_fderiv_at.mul
  (hc : has_strict_fderiv_at c c' x) (hd : has_strict_fderiv_at d d' x) :
  has_strict_fderiv_at (λ y, c y * d y) (c x • d' + d x • c') x :=
by { convert hc.smul hd, ext z, apply mul_comm }

theorem has_fderiv_within_at.mul
  (hc : has_fderiv_within_at c c' s x) (hd : has_fderiv_within_at d d' s x) :
  has_fderiv_within_at (λ y, c y * d y) (c x • d' + d x • c') s x :=
by { convert hc.smul hd, ext z, apply mul_comm }

theorem has_fderiv_at.mul (hc : has_fderiv_at c c' x) (hd : has_fderiv_at d d' x) :
  has_fderiv_at (λ y, c y * d y) (c x • d' + d x • c') x :=
by { convert hc.smul hd, ext z, apply mul_comm }

lemma differentiable_within_at.mul
  (hc : differentiable_within_at 𝕜 c s x) (hd : differentiable_within_at 𝕜 d s x) :
  differentiable_within_at 𝕜 (λ y, c y * d y) s x :=
(hc.has_fderiv_within_at.mul hd.has_fderiv_within_at).differentiable_within_at

@[simp] lemma differentiable_at.mul (hc : differentiable_at 𝕜 c x) (hd : differentiable_at 𝕜 d x) :
  differentiable_at 𝕜 (λ y, c y * d y) x :=
(hc.has_fderiv_at.mul hd.has_fderiv_at).differentiable_at

lemma differentiable_on.mul (hc : differentiable_on 𝕜 c s) (hd : differentiable_on 𝕜 d s) :
  differentiable_on 𝕜 (λ y, c y * d y) s :=
λx hx, (hc x hx).mul (hd x hx)

@[simp] lemma differentiable.mul (hc : differentiable 𝕜 c) (hd : differentiable 𝕜 d) :
  differentiable 𝕜 (λ y, c y * d y) :=
λx, (hc x).mul (hd x)

lemma fderiv_within_mul (hxs : unique_diff_within_at 𝕜 s x)
  (hc : differentiable_within_at 𝕜 c s x) (hd : differentiable_within_at 𝕜 d s x) :
  fderiv_within 𝕜 (λ y, c y * d y) s x =
    c x • fderiv_within 𝕜 d s x + d x • fderiv_within 𝕜 c s x :=
(hc.has_fderiv_within_at.mul hd.has_fderiv_within_at).fderiv_within hxs

lemma fderiv_mul (hc : differentiable_at 𝕜 c x) (hd : differentiable_at 𝕜 d x) :
  fderiv 𝕜 (λ y, c y * d y) x =
    c x • fderiv 𝕜 d x + d x • fderiv 𝕜 c x :=
(hc.has_fderiv_at.mul hd.has_fderiv_at).fderiv

theorem has_strict_fderiv_at.mul_const (hc : has_strict_fderiv_at c c' x) (d : 𝕜) :
  has_strict_fderiv_at (λ y, c y * d) (d • c') x :=
by simpa only [smul_zero, zero_add] using hc.mul (has_strict_fderiv_at_const d x)

theorem has_fderiv_within_at.mul_const (hc : has_fderiv_within_at c c' s x) (d : 𝕜) :
  has_fderiv_within_at (λ y, c y * d) (d • c') s x :=
by simpa only [smul_zero, zero_add] using hc.mul (has_fderiv_within_at_const d x s)

theorem has_fderiv_at.mul_const (hc : has_fderiv_at c c' x) (d : 𝕜) :
  has_fderiv_at (λ y, c y * d) (d • c') x :=
begin
  rw [← has_fderiv_within_at_univ] at *,
  exact hc.mul_const d
end

lemma differentiable_within_at.mul_const
  (hc : differentiable_within_at 𝕜 c s x) (d : 𝕜) :
  differentiable_within_at 𝕜 (λ y, c y * d) s x :=
(hc.has_fderiv_within_at.mul_const d).differentiable_within_at

lemma differentiable_at.mul_const (hc : differentiable_at 𝕜 c x) (d : 𝕜) :
  differentiable_at 𝕜 (λ y, c y * d) x :=
(hc.has_fderiv_at.mul_const d).differentiable_at

lemma differentiable_on.mul_const (hc : differentiable_on 𝕜 c s) (d : 𝕜) :
  differentiable_on 𝕜 (λ y, c y * d) s :=
λx hx, (hc x hx).mul_const d

lemma differentiable.mul_const (hc : differentiable 𝕜 c) (d : 𝕜) :
  differentiable 𝕜 (λ y, c y * d) :=
λx, (hc x).mul_const d

lemma fderiv_within_mul_const (hxs : unique_diff_within_at 𝕜 s x)
  (hc : differentiable_within_at 𝕜 c s x) (d : 𝕜) :
  fderiv_within 𝕜 (λ y, c y * d) s x = d • fderiv_within 𝕜 c s x :=
(hc.has_fderiv_within_at.mul_const d).fderiv_within hxs

lemma fderiv_mul_const (hc : differentiable_at 𝕜 c x) (d : 𝕜) :
  fderiv 𝕜 (λ y, c y * d) x = d • fderiv 𝕜 c x :=
(hc.has_fderiv_at.mul_const d).fderiv

theorem has_strict_fderiv_at.const_mul (hc : has_strict_fderiv_at c c' x) (d : 𝕜) :
  has_strict_fderiv_at (λ y, d * c y) (d • c') x :=
begin
  simp only [mul_comm d],
  exact hc.mul_const d,
end

theorem has_fderiv_within_at.const_mul
  (hc : has_fderiv_within_at c c' s x) (d : 𝕜) :
  has_fderiv_within_at (λ y, d * c y) (d • c') s x :=
begin
  simp only [mul_comm d],
  exact hc.mul_const d,
end

theorem has_fderiv_at.const_mul (hc : has_fderiv_at c c' x) (d : 𝕜) :
  has_fderiv_at (λ y, d * c y) (d • c') x :=
begin
  simp only [mul_comm d],
  exact hc.mul_const d,
end

lemma differentiable_within_at.const_mul
  (hc : differentiable_within_at 𝕜 c s x) (d : 𝕜) :
  differentiable_within_at 𝕜 (λ y, d * c y) s x :=
(hc.has_fderiv_within_at.const_mul d).differentiable_within_at

lemma differentiable_at.const_mul (hc : differentiable_at 𝕜 c x) (d : 𝕜) :
  differentiable_at 𝕜 (λ y, d * c y) x :=
(hc.has_fderiv_at.const_mul d).differentiable_at

lemma differentiable_on.const_mul (hc : differentiable_on 𝕜 c s) (d : 𝕜) :
  differentiable_on 𝕜 (λ y, d * c y) s :=
λx hx, (hc x hx).const_mul d

lemma differentiable.const_mul (hc : differentiable 𝕜 c) (d : 𝕜) :
  differentiable 𝕜 (λ y, d * c y) :=
λx, (hc x).const_mul d

lemma fderiv_within_const_mul (hxs : unique_diff_within_at 𝕜 s x)
  (hc : differentiable_within_at 𝕜 c s x) (d : 𝕜) :
  fderiv_within 𝕜 (λ y, d * c y) s x = d • fderiv_within 𝕜 c s x :=
(hc.has_fderiv_within_at.const_mul d).fderiv_within hxs

lemma fderiv_const_mul (hc : differentiable_at 𝕜 c x) (d : 𝕜) :
  fderiv 𝕜 (λ y, d * c y) x = d • fderiv 𝕜 c x :=
(hc.has_fderiv_at.const_mul d).fderiv

end mul

section algebra_inverse
variables {R :Type*} [normed_ring R] [normed_algebra 𝕜 R] [complete_space R]
open normed_ring continuous_linear_map ring

/-- At an invertible element `x` of a normed algebra `R`, the Fréchet derivative of the inversion
operation is the linear map `λ t, - x⁻¹ * t * x⁻¹`. -/
lemma has_fderiv_at_inverse  (x : units R) :
  has_fderiv_at inverse (- (lmul_right 𝕜 R ↑x⁻¹).comp (lmul_left 𝕜 R ↑x⁻¹)) x :=
begin
  have h_is_o : is_o (λ (t : R), inverse (↑x + t) - ↑x⁻¹ + ↑x⁻¹ * t * ↑x⁻¹)
    (λ (t : R), t) (𝓝 0),
  { refine (inverse_add_norm_diff_second_order x).trans_is_o ((is_o_norm_norm).mp _),
    simp only [normed_field.norm_pow, norm_norm],
    have h12 : 1 < 2 := by norm_num,
    convert (asymptotics.is_o_pow_pow h12).comp_tendsto lim_norm_zero,
    ext, simp },
  have h_lim : tendsto (λ (y:R), y - x) (𝓝 x) (𝓝 0),
  { refine tendsto_zero_iff_norm_tendsto_zero.mpr _,
    exact tendsto_iff_norm_tendsto_zero.mp tendsto_id },
  simp only [has_fderiv_at, has_fderiv_at_filter],
  convert h_is_o.comp_tendsto h_lim,
  ext y,
  simp only [coe_comp', function.comp_app, lmul_right_apply, lmul_left_apply, neg_apply,
    inverse_unit x, units.inv_mul, add_sub_cancel'_right, mul_sub, sub_mul, one_mul],
  abel
end

lemma differentiable_at_inverse (x : units R) : differentiable_at 𝕜 (@inverse R _) x :=
(has_fderiv_at_inverse x).differentiable_at

lemma fderiv_inverse (x : units R) :
  fderiv 𝕜 (@inverse R _) x = - (lmul_right 𝕜 R ↑x⁻¹).comp (lmul_left 𝕜 R ↑x⁻¹) :=
(has_fderiv_at_inverse x).fderiv

end algebra_inverse

section continuous_linear_equiv
/-! ### Differentiability of linear equivs, and invariance of differentiability -/

variable (iso : E ≃L[𝕜] F)

protected lemma continuous_linear_equiv.has_strict_fderiv_at :
  has_strict_fderiv_at iso (iso : E →L[𝕜] F) x :=
iso.to_continuous_linear_map.has_strict_fderiv_at

protected lemma continuous_linear_equiv.has_fderiv_within_at :
  has_fderiv_within_at iso (iso : E →L[𝕜] F) s x :=
iso.to_continuous_linear_map.has_fderiv_within_at

protected lemma continuous_linear_equiv.has_fderiv_at : has_fderiv_at iso (iso : E →L[𝕜] F) x :=
iso.to_continuous_linear_map.has_fderiv_at_filter

protected lemma continuous_linear_equiv.differentiable_at : differentiable_at 𝕜 iso x :=
iso.has_fderiv_at.differentiable_at

protected lemma continuous_linear_equiv.differentiable_within_at :
  differentiable_within_at 𝕜 iso s x :=
iso.differentiable_at.differentiable_within_at

protected lemma continuous_linear_equiv.fderiv : fderiv 𝕜 iso x = iso :=
iso.has_fderiv_at.fderiv

protected lemma continuous_linear_equiv.fderiv_within (hxs : unique_diff_within_at 𝕜 s x) :
  fderiv_within 𝕜 iso s x = iso :=
iso.to_continuous_linear_map.fderiv_within hxs

protected lemma continuous_linear_equiv.differentiable : differentiable 𝕜 iso :=
λx, iso.differentiable_at

protected lemma continuous_linear_equiv.differentiable_on : differentiable_on 𝕜 iso s :=
iso.differentiable.differentiable_on

lemma continuous_linear_equiv.comp_differentiable_within_at_iff {f : G → E} {s : set G} {x : G} :
  differentiable_within_at 𝕜 (iso ∘ f) s x ↔ differentiable_within_at 𝕜 f s x :=
begin
  refine ⟨λ H, _, λ H, iso.differentiable.differentiable_at.comp_differentiable_within_at x H⟩,
  have : differentiable_within_at 𝕜 (iso.symm ∘ (iso ∘ f)) s x :=
    iso.symm.differentiable.differentiable_at.comp_differentiable_within_at x H,
  rwa [← function.comp.assoc iso.symm iso f, iso.symm_comp_self] at this,
end

lemma continuous_linear_equiv.comp_differentiable_at_iff {f : G → E} {x : G} :
  differentiable_at 𝕜 (iso ∘ f) x ↔ differentiable_at 𝕜 f x :=
by rw [← differentiable_within_at_univ, ← differentiable_within_at_univ,
       iso.comp_differentiable_within_at_iff]

lemma continuous_linear_equiv.comp_differentiable_on_iff {f : G → E} {s : set G} :
  differentiable_on 𝕜 (iso ∘ f) s ↔ differentiable_on 𝕜 f s :=
begin
  rw [differentiable_on, differentiable_on],
  simp only [iso.comp_differentiable_within_at_iff],
end

lemma continuous_linear_equiv.comp_differentiable_iff {f : G → E} :
  differentiable 𝕜 (iso ∘ f) ↔ differentiable 𝕜 f :=
begin
  rw [← differentiable_on_univ, ← differentiable_on_univ],
  exact iso.comp_differentiable_on_iff
end

lemma continuous_linear_equiv.comp_has_fderiv_within_at_iff
  {f : G → E} {s : set G} {x : G} {f' : G →L[𝕜] E} :
  has_fderiv_within_at (iso ∘ f) ((iso : E →L[𝕜] F).comp f') s x ↔ has_fderiv_within_at f f' s x :=
begin
  refine ⟨λ H, _, λ H, iso.has_fderiv_at.comp_has_fderiv_within_at x H⟩,
  have A : f = iso.symm ∘ (iso ∘ f), by { rw [← function.comp.assoc, iso.symm_comp_self], refl },
  have B : f' = (iso.symm : F →L[𝕜] E).comp ((iso : E →L[𝕜] F).comp f'),
    by rw [← continuous_linear_map.comp_assoc, iso.coe_symm_comp_coe, continuous_linear_map.id_comp],
  rw [A, B],
  exact iso.symm.has_fderiv_at.comp_has_fderiv_within_at x H
end

lemma continuous_linear_equiv.comp_has_strict_fderiv_at_iff {f : G → E} {x : G} {f' : G →L[𝕜] E} :
  has_strict_fderiv_at (iso ∘ f) ((iso : E →L[𝕜] F).comp f') x ↔ has_strict_fderiv_at f f' x :=
begin
  refine ⟨λ H, _, λ H, iso.has_strict_fderiv_at.comp x H⟩,
  convert iso.symm.has_strict_fderiv_at.comp x H; ext z; apply (iso.symm_apply_apply _).symm
end

lemma continuous_linear_equiv.comp_has_fderiv_at_iff {f : G → E} {x : G} {f' : G →L[𝕜] E} :
  has_fderiv_at (iso ∘ f) ((iso : E →L[𝕜] F).comp f') x ↔ has_fderiv_at f f' x :=
by rw [← has_fderiv_within_at_univ, ← has_fderiv_within_at_univ, iso.comp_has_fderiv_within_at_iff]

lemma continuous_linear_equiv.comp_has_fderiv_within_at_iff'
  {f : G → E} {s : set G} {x : G} {f' : G →L[𝕜] F} :
  has_fderiv_within_at (iso ∘ f) f' s x ↔
  has_fderiv_within_at f ((iso.symm : F →L[𝕜] E).comp f') s x :=
by rw [← iso.comp_has_fderiv_within_at_iff, ← continuous_linear_map.comp_assoc,
  iso.coe_comp_coe_symm, continuous_linear_map.id_comp]

lemma continuous_linear_equiv.comp_has_fderiv_at_iff' {f : G → E} {x : G} {f' : G →L[𝕜] F} :
  has_fderiv_at (iso ∘ f) f' x ↔ has_fderiv_at f ((iso.symm : F →L[𝕜] E).comp f') x :=
by rw [← has_fderiv_within_at_univ, ← has_fderiv_within_at_univ, iso.comp_has_fderiv_within_at_iff']

lemma continuous_linear_equiv.comp_fderiv_within {f : G → E} {s : set G} {x : G}
  (hxs : unique_diff_within_at 𝕜 s x) :
  fderiv_within 𝕜 (iso ∘ f) s x = (iso : E →L[𝕜] F).comp (fderiv_within 𝕜 f s x) :=
begin
  by_cases h : differentiable_within_at 𝕜 f s x,
  { rw [fderiv.comp_fderiv_within x iso.differentiable_at h hxs, iso.fderiv] },
  { have : ¬differentiable_within_at 𝕜 (iso ∘ f) s x,
      from mt iso.comp_differentiable_within_at_iff.1 h,
    rw [fderiv_within_zero_of_not_differentiable_within_at h,
        fderiv_within_zero_of_not_differentiable_within_at this,
        continuous_linear_map.comp_zero] }
end

lemma continuous_linear_equiv.comp_fderiv {f : G → E} {x : G} :
  fderiv 𝕜 (iso ∘ f) x = (iso : E →L[𝕜] F).comp (fderiv 𝕜 f x) :=
begin
  rw [← fderiv_within_univ, ← fderiv_within_univ],
  exact iso.comp_fderiv_within unique_diff_within_at_univ,
end

end continuous_linear_equiv

/-- If `f (g y) = y` for `y` in some neighborhood of `a`, `g` is continuous at `a`, and `f` has an
invertible derivative `f'` at `g a` in the strict sense, then `g` has the derivative `f'⁻¹` at `a`
in the strict sense.

This is one of the easy parts of the inverse function theorem: it assumes that we already have an
inverse function. -/
theorem has_strict_fderiv_at.of_local_left_inverse {f : E → F} {f' : E ≃L[𝕜] F} {g : F → E} {a : F}
  (hg : continuous_at g a) (hf : has_strict_fderiv_at f (f' : E →L[𝕜] F) (g a))
  (hfg : ∀ᶠ y in 𝓝 a, f (g y) = y) :
  has_strict_fderiv_at g (f'.symm : F →L[𝕜] E) a :=
begin
  replace hg := hg.prod_map' hg,
  replace hfg := hfg.prod_mk_nhds hfg,
  have : is_O (λ p : F × F, g p.1 - g p.2 - f'.symm (p.1 - p.2))
    (λ p : F × F, f' (g p.1 - g p.2) - (p.1 - p.2)) (𝓝 (a, a)),
  { refine ((f'.symm : F →L[𝕜] E).is_O_comp _ _).congr (λ x, _) (λ _, rfl),
    simp },
  refine this.trans_is_o _, clear this,
  refine ((hf.comp_tendsto hg).symm.congr' (hfg.mono _)
    (eventually_of_forall $ λ _, rfl)).trans_is_O _,
  { rintros p ⟨hp1, hp2⟩,
    simp [hp1, hp2] },
  { refine (hf.is_O_sub_rev.comp_tendsto hg).congr'
      (eventually_of_forall $ λ _, rfl) (hfg.mono _),
    rintros p ⟨hp1, hp2⟩,
    simp only [(∘), hp1, hp2] }
end

/-- If `f (g y) = y` for `y` in some neighborhood of `a`, `g` is continuous at `a`, and `f` has an
invertible derivative `f'` at `g a`, then `g` has the derivative `f'⁻¹` at `a`.

This is one of the easy parts of the inverse function theorem: it assumes that we already have
an inverse function. -/
theorem has_fderiv_at.of_local_left_inverse {f : E → F} {f' : E ≃L[𝕜] F} {g : F → E} {a : F}
  (hg : continuous_at g a) (hf : has_fderiv_at f (f' : E →L[𝕜] F) (g a))
  (hfg : ∀ᶠ y in 𝓝 a, f (g y) = y) :
  has_fderiv_at g (f'.symm : F →L[𝕜] E) a :=
begin
  have : is_O (λ x : F, g x - g a - f'.symm (x - a)) (λ x : F, f' (g x - g a) - (x - a)) (𝓝 a),
  { refine ((f'.symm : F →L[𝕜] E).is_O_comp _ _).congr (λ x, _) (λ _, rfl),
    simp },
  refine this.trans_is_o _, clear this,
  refine ((hf.comp_tendsto hg).symm.congr' (hfg.mono _)
    (eventually_of_forall $ λ _, rfl)).trans_is_O _,
  { rintros p hp,
    simp [hp, hfg.self_of_nhds] },
  { refine (hf.is_O_sub_rev.comp_tendsto hg).congr'
      (eventually_of_forall $ λ _, rfl) (hfg.mono _),
    rintros p hp,
    simp only [(∘), hp, hfg.self_of_nhds] }
end

end

section
/-
  In the special case of a normed space over the reals,
  we can use  scalar multiplication in the `tendsto` characterization
  of the Fréchet derivative.
-/


variables {E : Type*} [normed_group E] [normed_space ℝ E]
variables {F : Type*} [normed_group F] [normed_space ℝ F]
variables {f : E → F} {f' : E →L[ℝ] F} {x : E}

theorem has_fderiv_at_filter_real_equiv {L : filter E} :
  tendsto (λ x' : E, ∥x' - x∥⁻¹ * ∥f x' - f x - f' (x' - x)∥) L (𝓝 0) ↔
  tendsto (λ x' : E, ∥x' - x∥⁻¹ • (f x' - f x - f' (x' - x))) L (𝓝 0) :=
begin
  symmetry,
  rw [tendsto_iff_norm_tendsto_zero], refine tendsto_congr (λ x', _),
  have : ∥x' - x∥⁻¹ ≥ 0, from inv_nonneg.mpr (norm_nonneg _),
  simp [norm_smul, real.norm_eq_abs, abs_of_nonneg this]
end

lemma has_fderiv_at.lim_real (hf : has_fderiv_at f f' x) (v : E) :
  tendsto (λ (c:ℝ), c • (f (x + c⁻¹ • v) - f x)) at_top (𝓝 (f' v)) :=
begin
  apply hf.lim v,
  rw tendsto_at_top_at_top,
  exact λ b, ⟨b, λ a ha, le_trans ha (le_abs_self _)⟩
end

end

section tangent_cone

variables {𝕜 : Type*} [nondiscrete_normed_field 𝕜]
{E : Type*} [normed_group E] [normed_space 𝕜 E]
{F : Type*} [normed_group F] [normed_space 𝕜 F]
{f : E → F} {s : set E} {f' : E →L[𝕜] F}

/-- The image of a tangent cone under the differential of a map is included in the tangent cone to
the image. -/
lemma has_fderiv_within_at.maps_to_tangent_cone {x : E} (h : has_fderiv_within_at f f' s x) :
  maps_to f' (tangent_cone_at 𝕜 s x) (tangent_cone_at 𝕜 (f '' s) (f x)) :=
begin
  rintros v ⟨c, d, dtop, clim, cdlim⟩,
  refine ⟨c, (λn, f (x + d n) - f x), mem_sets_of_superset dtop _, clim, h.lim at_top dtop clim cdlim⟩,
  simp [-mem_image, mem_image_of_mem] {contextual := tt}
end

/-- If a set has the unique differentiability property at a point x, then the image of this set
under a map with onto derivative has also the unique differentiability property at the image point.
-/
lemma has_fderiv_within_at.unique_diff_within_at {x : E} (h : has_fderiv_within_at f f' s x)
  (hs : unique_diff_within_at 𝕜 s x) (h' : closure (range f') = univ) :
  unique_diff_within_at 𝕜 (f '' s) (f x) :=
begin
  have B : ∀v ∈ (submodule.span 𝕜 (tangent_cone_at 𝕜 s x) : set E),
    f' v ∈ (submodule.span 𝕜 (tangent_cone_at 𝕜 (f '' s) (f x)) : set F),
  { assume v hv,
    apply submodule.span_induction hv,
    { exact λ w hw, submodule.subset_span (h.maps_to_tangent_cone hw) },
    { simp },
    { assume w₁ w₂ hw₁ hw₂,
      rw continuous_linear_map.map_add,
      exact submodule.add_mem (submodule.span 𝕜 (tangent_cone_at 𝕜 (f '' s) (f x))) hw₁ hw₂ },
    { assume a w hw,
      rw continuous_linear_map.map_smul,
      exact submodule.smul_mem (submodule.span 𝕜 (tangent_cone_at 𝕜 (f '' s) (f x))) _ hw } },
  rw [unique_diff_within_at, ← univ_subset_iff],
  split,
  show f x ∈ closure (f '' s), from h.continuous_within_at.mem_closure_image hs.2,
  show univ ⊆ closure ↑(submodule.span 𝕜 (tangent_cone_at 𝕜 (f '' s) (f x))), from calc
    univ ⊆ closure (range f') : univ_subset_iff.2 h'
    ... = closure (f' '' univ) : by rw image_univ
    ... = closure (f' '' (closure (submodule.span 𝕜 (tangent_cone_at 𝕜 s x) : set E))) : by rw hs.1
    ... ⊆ closure (closure (f' '' (submodule.span 𝕜 (tangent_cone_at 𝕜 s x) : set E))) :
      closure_mono (image_closure_subset_closure_image f'.cont)
    ... = closure (f' '' (submodule.span 𝕜 (tangent_cone_at 𝕜 s x) : set E)) : closure_closure
    ... ⊆ closure (submodule.span 𝕜 (tangent_cone_at 𝕜 (f '' s) (f x)) : set F) :
      closure_mono (image_subset_iff.mpr B)
end

lemma has_fderiv_within_at.unique_diff_within_at_of_continuous_linear_equiv
  {x : E} (e' : E ≃L[𝕜] F) (h : has_fderiv_within_at f (e' : E →L[𝕜] F) s x)
  (hs : unique_diff_within_at 𝕜 s x) :
  unique_diff_within_at 𝕜 (f '' s) (f x) :=
begin
  apply h.unique_diff_within_at hs,
  have : set.range (e' : E →L[𝕜] F) = univ := e'.to_linear_equiv.to_equiv.range_eq_univ,
  rw [this, closure_univ]
end

lemma continuous_linear_equiv.unique_diff_on_preimage_iff (e : F ≃L[𝕜] E) :
  unique_diff_on 𝕜 (e ⁻¹' s) ↔ unique_diff_on 𝕜 s :=
begin
  split,
  { assume hs x hx,
    have A : s = e '' (e.symm '' s) :=
      (equiv.symm_image_image (e.symm.to_linear_equiv.to_equiv) s).symm,
    have B : e.symm '' s = e⁻¹' s :=
      equiv.image_eq_preimage e.symm.to_linear_equiv.to_equiv s,
    rw [A, B, (e.apply_symm_apply x).symm],
    refine has_fderiv_within_at.unique_diff_within_at_of_continuous_linear_equiv e
      e.has_fderiv_within_at (hs _ _),
    rwa [mem_preimage, e.apply_symm_apply x] },
  { assume hs x hx,
    have : e ⁻¹' s = e.symm '' s :=
      (equiv.image_eq_preimage e.symm.to_linear_equiv.to_equiv s).symm,
    rw [this, (e.symm_apply_apply x).symm],
    exact has_fderiv_within_at.unique_diff_within_at_of_continuous_linear_equiv e.symm
      e.symm.has_fderiv_within_at (hs _ hx) },
end

end tangent_cone

section restrict_scalars
/-!
### Restricting from `ℂ` to `ℝ`, or generally from `𝕜'` to `𝕜`

If a function is differentiable over `ℂ`, then it is differentiable over `ℝ`. In this paragraph,
we give variants of this statement, in the general situation where `ℂ` and `ℝ` are replaced
respectively by `𝕜'` and `𝕜` where `𝕜'` is a normed algebra over `𝕜`.
-/

variables (𝕜 : Type*) [nondiscrete_normed_field 𝕜]
{𝕜' : Type*} [nondiscrete_normed_field 𝕜'] [normed_algebra 𝕜 𝕜']
{E : Type*} [normed_group E] [normed_space 𝕜' E]
{F : Type*} [normed_group F] [normed_space 𝕜' F]
<<<<<<< HEAD
{f : module.restrict_scalars 𝕜 𝕜' E → module.restrict_scalars 𝕜 𝕜' F}
{f' : module.restrict_scalars 𝕜 𝕜' E →L[𝕜'] module.restrict_scalars 𝕜 𝕜' F} {s : set E} {x : E}
=======
{f : semimodule.restrict_scalars 𝕜 𝕜' E → semimodule.restrict_scalars 𝕜 𝕜' F}
{f' : semimodule.restrict_scalars 𝕜 𝕜' E →L[𝕜'] semimodule.restrict_scalars 𝕜 𝕜' F} {s : set E} {x : E}
>>>>>>> 8da70972

lemma has_strict_fderiv_at.restrict_scalars (h : has_strict_fderiv_at f f' x) :
  has_strict_fderiv_at f (f'.restrict_scalars 𝕜) x := h

lemma has_fderiv_at.restrict_scalars (h : has_fderiv_at f f' x) :
  has_fderiv_at f (f'.restrict_scalars 𝕜) x := h

lemma has_fderiv_within_at.restrict_scalars (h : has_fderiv_within_at f f' s x) :
  has_fderiv_within_at f (f'.restrict_scalars 𝕜) s x := h

lemma differentiable_at.restrict_scalars (h : differentiable_at 𝕜' f x) :
  differentiable_at 𝕜 f x :=
(h.has_fderiv_at.restrict_scalars 𝕜).differentiable_at

lemma differentiable_within_at.restrict_scalars (h : differentiable_within_at 𝕜' f s x) :
  differentiable_within_at 𝕜 f s x :=
(h.has_fderiv_within_at.restrict_scalars 𝕜).differentiable_within_at

lemma differentiable_on.restrict_scalars (h : differentiable_on 𝕜' f s) :
  differentiable_on 𝕜 f s :=
λx hx, (h x hx).restrict_scalars 𝕜

lemma differentiable.restrict_scalars (h : differentiable 𝕜' f) :
  differentiable 𝕜 f :=
λx, (h x).restrict_scalars 𝕜

end restrict_scalars

/-!
### Multiplying by a complex function respects real differentiability

Consider two functions `c : E → ℂ` and `f : E → F` where `F` is a complex vector space. If both
`c` and `f` are differentiable over `ℝ`, then so is their product. This paragraph proves this
statement, in the general version where `ℝ` is replaced by a field `𝕜`, and `ℂ` is replaced
by a normed algebra `𝕜'` over `𝕜`.
 -/
section smul_algebra

variables {𝕜 : Type*} [nondiscrete_normed_field 𝕜]
{𝕜' : Type*} [nondiscrete_normed_field 𝕜'] [normed_algebra 𝕜 𝕜']
{E : Type*} [normed_group E] [normed_space 𝕜 E]
{F : Type*} [normed_group F] [normed_space 𝕜' F]
<<<<<<< HEAD
{f : E → module.restrict_scalars 𝕜 𝕜' F}
{f' : E →L[𝕜] module.restrict_scalars 𝕜 𝕜' F} {s : set E} {x : E}
=======
{f : E → semimodule.restrict_scalars 𝕜 𝕜' F}
{f' : E →L[𝕜] semimodule.restrict_scalars 𝕜 𝕜' F} {s : set E} {x : E}
>>>>>>> 8da70972
{c : E → 𝕜'} {c' : E →L[𝕜] 𝕜'} {L : filter E}

theorem has_strict_fderiv_at.smul_algebra (hc : has_strict_fderiv_at c c' x)
  (hf : has_strict_fderiv_at f f' x) :
  has_strict_fderiv_at (λ y, c y • f y) (c x • f' + c'.smul_algebra_right (f x)) x :=
(is_bounded_bilinear_map_smul_algebra.has_strict_fderiv_at (c x, f x)).comp x $
  hc.prod hf

theorem has_fderiv_within_at.smul_algebra
  (hc : has_fderiv_within_at c c' s x) (hf : has_fderiv_within_at f f' s x) :
  has_fderiv_within_at (λ y, c y • f y) (c x • f' + c'.smul_algebra_right (f x)) s x :=
(is_bounded_bilinear_map_smul_algebra.has_fderiv_at (c x, f x)).comp_has_fderiv_within_at x $
  hc.prod hf

theorem has_fderiv_at.smul_algebra (hc : has_fderiv_at c c' x) (hf : has_fderiv_at f f' x) :
  has_fderiv_at (λ y, c y • f y) (c x • f' + c'.smul_algebra_right (f x)) x :=
(is_bounded_bilinear_map_smul_algebra.has_fderiv_at (c x, f x)).comp x $
  hc.prod hf

lemma differentiable_within_at.smul_algebra
  (hc : differentiable_within_at 𝕜 c s x) (hf : differentiable_within_at 𝕜 f s x) :
  differentiable_within_at 𝕜 (λ y, c y • f y) s x :=
(hc.has_fderiv_within_at.smul_algebra hf.has_fderiv_within_at).differentiable_within_at

@[simp] lemma differentiable_at.smul_algebra
  (hc : differentiable_at 𝕜 c x) (hf : differentiable_at 𝕜 f x) :
  differentiable_at 𝕜 (λ y, c y • f y) x :=
(hc.has_fderiv_at.smul_algebra hf.has_fderiv_at).differentiable_at

lemma differentiable_on.smul_algebra (hc : differentiable_on 𝕜 c s) (hf : differentiable_on 𝕜 f s) :
  differentiable_on 𝕜 (λ y, c y • f y) s :=
λx hx, (hc x hx).smul_algebra (hf x hx)

@[simp] lemma differentiable.smul_algebra (hc : differentiable 𝕜 c) (hf : differentiable 𝕜 f) :
  differentiable 𝕜 (λ y, c y • f y) :=
λx, (hc x).smul_algebra (hf x)

lemma fderiv_within_smul_algebra (hxs : unique_diff_within_at 𝕜 s x)
  (hc : differentiable_within_at 𝕜 c s x) (hf : differentiable_within_at 𝕜 f s x) :
  fderiv_within 𝕜 (λ y, c y • f y) s x =
    c x • fderiv_within 𝕜 f s x + (fderiv_within 𝕜 c s x).smul_algebra_right (f x) :=
(hc.has_fderiv_within_at.smul_algebra hf.has_fderiv_within_at).fderiv_within hxs

lemma fderiv_smul_algebra (hc : differentiable_at 𝕜 c x) (hf : differentiable_at 𝕜 f x) :
  fderiv 𝕜 (λ y, c y • f y) x =
    c x • fderiv 𝕜 f x + (fderiv 𝕜 c x).smul_algebra_right (f x) :=
(hc.has_fderiv_at.smul_algebra hf.has_fderiv_at).fderiv

theorem has_strict_fderiv_at.smul_algebra_const
<<<<<<< HEAD
  (hc : has_strict_fderiv_at c c' x) (f : module.restrict_scalars 𝕜 𝕜' F) :
=======
  (hc : has_strict_fderiv_at c c' x) (f : semimodule.restrict_scalars 𝕜 𝕜' F) :
>>>>>>> 8da70972
  has_strict_fderiv_at (λ y, c y • f) (c'.smul_algebra_right f) x :=
by simpa only [smul_zero, zero_add] using hc.smul_algebra (has_strict_fderiv_at_const f x)

theorem has_fderiv_within_at.smul_algebra_const
<<<<<<< HEAD
  (hc : has_fderiv_within_at c c' s x) (f : module.restrict_scalars 𝕜 𝕜' F) :
=======
  (hc : has_fderiv_within_at c c' s x) (f : semimodule.restrict_scalars 𝕜 𝕜' F) :
>>>>>>> 8da70972
  has_fderiv_within_at (λ y, c y • f) (c'.smul_algebra_right f) s x :=
by simpa only [smul_zero, zero_add] using hc.smul_algebra (has_fderiv_within_at_const f x s)

theorem has_fderiv_at.smul_algebra_const
<<<<<<< HEAD
  (hc : has_fderiv_at c c' x) (f : module.restrict_scalars 𝕜 𝕜' F) :
=======
  (hc : has_fderiv_at c c' x) (f : semimodule.restrict_scalars 𝕜 𝕜' F) :
>>>>>>> 8da70972
  has_fderiv_at (λ y, c y • f) (c'.smul_algebra_right f) x :=
by simpa only [smul_zero, zero_add] using hc.smul_algebra (has_fderiv_at_const f x)

lemma differentiable_within_at.smul_algebra_const
<<<<<<< HEAD
  (hc : differentiable_within_at 𝕜 c s x) (f : module.restrict_scalars 𝕜 𝕜' F) :
=======
  (hc : differentiable_within_at 𝕜 c s x) (f : semimodule.restrict_scalars 𝕜 𝕜' F) :
>>>>>>> 8da70972
  differentiable_within_at 𝕜 (λ y, c y • f) s x :=
(hc.has_fderiv_within_at.smul_algebra_const f).differentiable_within_at

lemma differentiable_at.smul_algebra_const
<<<<<<< HEAD
  (hc : differentiable_at 𝕜 c x) (f : module.restrict_scalars 𝕜 𝕜' F) :
=======
  (hc : differentiable_at 𝕜 c x) (f : semimodule.restrict_scalars 𝕜 𝕜' F) :
>>>>>>> 8da70972
  differentiable_at 𝕜 (λ y, c y • f) x :=
(hc.has_fderiv_at.smul_algebra_const f).differentiable_at

lemma differentiable_on.smul_algebra_const
<<<<<<< HEAD
  (hc : differentiable_on 𝕜 c s) (f : module.restrict_scalars 𝕜 𝕜' F) :
=======
  (hc : differentiable_on 𝕜 c s) (f : semimodule.restrict_scalars 𝕜 𝕜' F) :
>>>>>>> 8da70972
  differentiable_on 𝕜 (λ y, c y • f) s :=
λx hx, (hc x hx).smul_algebra_const f

lemma differentiable.smul_algebra_const
<<<<<<< HEAD
  (hc : differentiable 𝕜 c) (f : module.restrict_scalars 𝕜 𝕜' F) :
=======
  (hc : differentiable 𝕜 c) (f : semimodule.restrict_scalars 𝕜 𝕜' F) :
>>>>>>> 8da70972
  differentiable 𝕜 (λ y, c y • f) :=
λx, (hc x).smul_algebra_const f

lemma fderiv_within_smul_algebra_const (hxs : unique_diff_within_at 𝕜 s x)
<<<<<<< HEAD
  (hc : differentiable_within_at 𝕜 c s x) (f : module.restrict_scalars 𝕜 𝕜' F) :
=======
  (hc : differentiable_within_at 𝕜 c s x) (f : semimodule.restrict_scalars 𝕜 𝕜' F) :
>>>>>>> 8da70972
  fderiv_within 𝕜 (λ y, c y • f) s x =
    (fderiv_within 𝕜 c s x).smul_algebra_right f :=
(hc.has_fderiv_within_at.smul_algebra_const f).fderiv_within hxs

lemma fderiv_smul_algebra_const
<<<<<<< HEAD
  (hc : differentiable_at 𝕜 c x) (f : module.restrict_scalars 𝕜 𝕜' F) :
=======
  (hc : differentiable_at 𝕜 c x) (f : semimodule.restrict_scalars 𝕜 𝕜' F) :
>>>>>>> 8da70972
  fderiv 𝕜 (λ y, c y • f) x = (fderiv 𝕜 c x).smul_algebra_right f :=
(hc.has_fderiv_at.smul_algebra_const f).fderiv

theorem has_strict_fderiv_at.const_smul_algebra (h : has_strict_fderiv_at f f' x) (c : 𝕜') :
  has_strict_fderiv_at (λ x, c • f x) (c • f') x :=
<<<<<<< HEAD
(c • (1 : (module.restrict_scalars 𝕜 𝕜' F) →L[𝕜] ((module.restrict_scalars 𝕜 𝕜' F))))
=======
(c • (1 : (semimodule.restrict_scalars 𝕜 𝕜' F) →L[𝕜] ((semimodule.restrict_scalars 𝕜 𝕜' F))))
>>>>>>> 8da70972
  .has_strict_fderiv_at.comp x h

theorem has_fderiv_at_filter.const_smul_algebra (h : has_fderiv_at_filter f f' x L) (c : 𝕜') :
  has_fderiv_at_filter (λ x, c • f x) (c • f') x L :=
<<<<<<< HEAD
(c • (1 : (module.restrict_scalars 𝕜 𝕜' F) →L[𝕜] ((module.restrict_scalars 𝕜 𝕜' F))))
=======
(c • (1 : (semimodule.restrict_scalars 𝕜 𝕜' F) →L[𝕜] ((semimodule.restrict_scalars 𝕜 𝕜' F))))
>>>>>>> 8da70972
  .has_fderiv_at_filter.comp x h

theorem has_fderiv_within_at.const_smul_algebra (h : has_fderiv_within_at f f' s x) (c : 𝕜') :
  has_fderiv_within_at (λ x, c • f x) (c • f') s x :=
h.const_smul_algebra c

theorem has_fderiv_at.const_smul_algebra (h : has_fderiv_at f f' x) (c : 𝕜') :
  has_fderiv_at (λ x, c • f x) (c • f') x :=
h.const_smul_algebra c

lemma differentiable_within_at.const_smul_algebra (h : differentiable_within_at 𝕜 f s x) (c : 𝕜') :
  differentiable_within_at 𝕜 (λy, c • f y) s x :=
(h.has_fderiv_within_at.const_smul_algebra c).differentiable_within_at

lemma differentiable_at.const_smul_algebra (h : differentiable_at 𝕜 f x) (c : 𝕜') :
  differentiable_at 𝕜 (λy, c • f y) x :=
(h.has_fderiv_at.const_smul_algebra c).differentiable_at

lemma differentiable_on.const_smul_algebra (h : differentiable_on 𝕜 f s) (c : 𝕜') :
  differentiable_on 𝕜 (λy, c • f y) s :=
λx hx, (h x hx).const_smul_algebra c

lemma differentiable.const_smul_algebra (h : differentiable 𝕜 f) (c : 𝕜') :
  differentiable 𝕜 (λy, c • f y) :=
λx, (h x).const_smul_algebra c

lemma fderiv_within_const_smul_algebra (hxs : unique_diff_within_at 𝕜 s x)
  (h : differentiable_within_at 𝕜 f s x) (c : 𝕜') :
  fderiv_within 𝕜 (λy, c • f y) s x = c • fderiv_within 𝕜 f s x :=
(h.has_fderiv_within_at.const_smul_algebra c).fderiv_within hxs

lemma fderiv_const_smul_algebra (h : differentiable_at 𝕜 f x) (c : 𝕜') :
  fderiv 𝕜 (λy, c • f y) x = c • fderiv 𝕜 f x :=
(h.has_fderiv_at.const_smul_algebra c).fderiv

end smul_algebra<|MERGE_RESOLUTION|>--- conflicted
+++ resolved
@@ -2431,13 +2431,8 @@
 {𝕜' : Type*} [nondiscrete_normed_field 𝕜'] [normed_algebra 𝕜 𝕜']
 {E : Type*} [normed_group E] [normed_space 𝕜' E]
 {F : Type*} [normed_group F] [normed_space 𝕜' F]
-<<<<<<< HEAD
-{f : module.restrict_scalars 𝕜 𝕜' E → module.restrict_scalars 𝕜 𝕜' F}
-{f' : module.restrict_scalars 𝕜 𝕜' E →L[𝕜'] module.restrict_scalars 𝕜 𝕜' F} {s : set E} {x : E}
-=======
 {f : semimodule.restrict_scalars 𝕜 𝕜' E → semimodule.restrict_scalars 𝕜 𝕜' F}
 {f' : semimodule.restrict_scalars 𝕜 𝕜' E →L[𝕜'] semimodule.restrict_scalars 𝕜 𝕜' F} {s : set E} {x : E}
->>>>>>> 8da70972
 
 lemma has_strict_fderiv_at.restrict_scalars (h : has_strict_fderiv_at f f' x) :
   has_strict_fderiv_at f (f'.restrict_scalars 𝕜) x := h
@@ -2480,13 +2475,8 @@
 {𝕜' : Type*} [nondiscrete_normed_field 𝕜'] [normed_algebra 𝕜 𝕜']
 {E : Type*} [normed_group E] [normed_space 𝕜 E]
 {F : Type*} [normed_group F] [normed_space 𝕜' F]
-<<<<<<< HEAD
-{f : E → module.restrict_scalars 𝕜 𝕜' F}
-{f' : E →L[𝕜] module.restrict_scalars 𝕜 𝕜' F} {s : set E} {x : E}
-=======
 {f : E → semimodule.restrict_scalars 𝕜 𝕜' F}
 {f' : E →L[𝕜] semimodule.restrict_scalars 𝕜 𝕜' F} {s : set E} {x : E}
->>>>>>> 8da70972
 {c : E → 𝕜'} {c' : E →L[𝕜] 𝕜'} {L : filter E}
 
 theorem has_strict_fderiv_at.smul_algebra (hc : has_strict_fderiv_at c c' x)
@@ -2536,103 +2526,59 @@
 (hc.has_fderiv_at.smul_algebra hf.has_fderiv_at).fderiv
 
 theorem has_strict_fderiv_at.smul_algebra_const
-<<<<<<< HEAD
-  (hc : has_strict_fderiv_at c c' x) (f : module.restrict_scalars 𝕜 𝕜' F) :
-=======
   (hc : has_strict_fderiv_at c c' x) (f : semimodule.restrict_scalars 𝕜 𝕜' F) :
->>>>>>> 8da70972
   has_strict_fderiv_at (λ y, c y • f) (c'.smul_algebra_right f) x :=
 by simpa only [smul_zero, zero_add] using hc.smul_algebra (has_strict_fderiv_at_const f x)
 
 theorem has_fderiv_within_at.smul_algebra_const
-<<<<<<< HEAD
-  (hc : has_fderiv_within_at c c' s x) (f : module.restrict_scalars 𝕜 𝕜' F) :
-=======
   (hc : has_fderiv_within_at c c' s x) (f : semimodule.restrict_scalars 𝕜 𝕜' F) :
->>>>>>> 8da70972
   has_fderiv_within_at (λ y, c y • f) (c'.smul_algebra_right f) s x :=
 by simpa only [smul_zero, zero_add] using hc.smul_algebra (has_fderiv_within_at_const f x s)
 
 theorem has_fderiv_at.smul_algebra_const
-<<<<<<< HEAD
-  (hc : has_fderiv_at c c' x) (f : module.restrict_scalars 𝕜 𝕜' F) :
-=======
   (hc : has_fderiv_at c c' x) (f : semimodule.restrict_scalars 𝕜 𝕜' F) :
->>>>>>> 8da70972
   has_fderiv_at (λ y, c y • f) (c'.smul_algebra_right f) x :=
 by simpa only [smul_zero, zero_add] using hc.smul_algebra (has_fderiv_at_const f x)
 
 lemma differentiable_within_at.smul_algebra_const
-<<<<<<< HEAD
-  (hc : differentiable_within_at 𝕜 c s x) (f : module.restrict_scalars 𝕜 𝕜' F) :
-=======
   (hc : differentiable_within_at 𝕜 c s x) (f : semimodule.restrict_scalars 𝕜 𝕜' F) :
->>>>>>> 8da70972
   differentiable_within_at 𝕜 (λ y, c y • f) s x :=
 (hc.has_fderiv_within_at.smul_algebra_const f).differentiable_within_at
 
 lemma differentiable_at.smul_algebra_const
-<<<<<<< HEAD
-  (hc : differentiable_at 𝕜 c x) (f : module.restrict_scalars 𝕜 𝕜' F) :
-=======
   (hc : differentiable_at 𝕜 c x) (f : semimodule.restrict_scalars 𝕜 𝕜' F) :
->>>>>>> 8da70972
   differentiable_at 𝕜 (λ y, c y • f) x :=
 (hc.has_fderiv_at.smul_algebra_const f).differentiable_at
 
 lemma differentiable_on.smul_algebra_const
-<<<<<<< HEAD
-  (hc : differentiable_on 𝕜 c s) (f : module.restrict_scalars 𝕜 𝕜' F) :
-=======
   (hc : differentiable_on 𝕜 c s) (f : semimodule.restrict_scalars 𝕜 𝕜' F) :
->>>>>>> 8da70972
   differentiable_on 𝕜 (λ y, c y • f) s :=
 λx hx, (hc x hx).smul_algebra_const f
 
 lemma differentiable.smul_algebra_const
-<<<<<<< HEAD
-  (hc : differentiable 𝕜 c) (f : module.restrict_scalars 𝕜 𝕜' F) :
-=======
   (hc : differentiable 𝕜 c) (f : semimodule.restrict_scalars 𝕜 𝕜' F) :
->>>>>>> 8da70972
   differentiable 𝕜 (λ y, c y • f) :=
 λx, (hc x).smul_algebra_const f
 
 lemma fderiv_within_smul_algebra_const (hxs : unique_diff_within_at 𝕜 s x)
-<<<<<<< HEAD
-  (hc : differentiable_within_at 𝕜 c s x) (f : module.restrict_scalars 𝕜 𝕜' F) :
-=======
   (hc : differentiable_within_at 𝕜 c s x) (f : semimodule.restrict_scalars 𝕜 𝕜' F) :
->>>>>>> 8da70972
   fderiv_within 𝕜 (λ y, c y • f) s x =
     (fderiv_within 𝕜 c s x).smul_algebra_right f :=
 (hc.has_fderiv_within_at.smul_algebra_const f).fderiv_within hxs
 
 lemma fderiv_smul_algebra_const
-<<<<<<< HEAD
-  (hc : differentiable_at 𝕜 c x) (f : module.restrict_scalars 𝕜 𝕜' F) :
-=======
   (hc : differentiable_at 𝕜 c x) (f : semimodule.restrict_scalars 𝕜 𝕜' F) :
->>>>>>> 8da70972
   fderiv 𝕜 (λ y, c y • f) x = (fderiv 𝕜 c x).smul_algebra_right f :=
 (hc.has_fderiv_at.smul_algebra_const f).fderiv
 
 theorem has_strict_fderiv_at.const_smul_algebra (h : has_strict_fderiv_at f f' x) (c : 𝕜') :
   has_strict_fderiv_at (λ x, c • f x) (c • f') x :=
-<<<<<<< HEAD
-(c • (1 : (module.restrict_scalars 𝕜 𝕜' F) →L[𝕜] ((module.restrict_scalars 𝕜 𝕜' F))))
-=======
 (c • (1 : (semimodule.restrict_scalars 𝕜 𝕜' F) →L[𝕜] ((semimodule.restrict_scalars 𝕜 𝕜' F))))
->>>>>>> 8da70972
   .has_strict_fderiv_at.comp x h
 
 theorem has_fderiv_at_filter.const_smul_algebra (h : has_fderiv_at_filter f f' x L) (c : 𝕜') :
   has_fderiv_at_filter (λ x, c • f x) (c • f') x L :=
-<<<<<<< HEAD
-(c • (1 : (module.restrict_scalars 𝕜 𝕜' F) →L[𝕜] ((module.restrict_scalars 𝕜 𝕜' F))))
-=======
 (c • (1 : (semimodule.restrict_scalars 𝕜 𝕜' F) →L[𝕜] ((semimodule.restrict_scalars 𝕜 𝕜' F))))
->>>>>>> 8da70972
   .has_fderiv_at_filter.comp x h
 
 theorem has_fderiv_within_at.const_smul_algebra (h : has_fderiv_within_at f f' s x) (c : 𝕜') :
