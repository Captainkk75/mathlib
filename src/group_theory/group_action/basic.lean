/-
Copyright (c) 2018 Chris Hughes. All rights reserved.
Released under Apache 2.0 license as described in the file LICENSE.
Authors: Chris Hughes
-/
import group_theory.group_action.defs
import group_theory.group_action.group
import group_theory.coset

/-!
# Basic properties of group actions
-/

universes u v w
variables {α : Type u} {β : Type v} {γ : Type w}

open_locale big_operators
open function

namespace mul_action

variables (α) [monoid α] [mul_action α β]

/-- The orbit of an element under an action. -/
def orbit (b : β) := set.range (λ x : α, x • b)

variable {α}

lemma mem_orbit_iff {b₁ b₂ : β} : b₂ ∈ orbit α b₁ ↔ ∃ x : α, x • b₁ = b₂ :=
iff.rfl

@[simp] lemma mem_orbit (b : β) (x : α) : x • b ∈ orbit α b :=
⟨x, rfl⟩

@[simp] lemma mem_orbit_self (b : β) : b ∈ orbit α b :=
⟨1, by simp [mul_action.one_smul]⟩

variables (α) (β)

/-- The set of elements fixed under the whole action. -/
def fixed_points : set β := {b : β | ∀ x : α, x • b = b}

/-- `fixed_by g` is the subfield of elements fixed by `g`. -/
def fixed_by (g : α) : set β :=
{ x | g • x = x }

theorem fixed_eq_Inter_fixed_by : fixed_points α β = ⋂ g : α, fixed_by α β g :=
set.ext $ λ x, ⟨λ hx, set.mem_Inter.2 $ λ g, hx g, λ hx g, by exact (set.mem_Inter.1 hx g : _)⟩

variables {α} (β)

@[simp] lemma mem_fixed_points {b : β} :
  b ∈ fixed_points α β ↔ ∀ x : α, x • b = b := iff.rfl

@[simp] lemma mem_fixed_by {g : α} {b : β} :
  b ∈ fixed_by α β g ↔ g • b = b := iff.rfl

lemma mem_fixed_points' {b : β} : b ∈ fixed_points α β ↔
  (∀ b', b' ∈ orbit α b → b' = b) :=
⟨λ h b h₁, let ⟨x, hx⟩ := mem_orbit_iff.1 h₁ in hx ▸ h x,
λ h b, h _ (mem_orbit _ _)⟩

variables (α) {β}

/-- The stabilizer of a point `b` as a submonoid of `α`. -/
def stabilizer.submonoid (b : β) : submonoid α :=
{ carrier := { a | a • b = b },
  one_mem' := one_smul _ b,
  mul_mem' := λ a a' (ha : a • b = b) (hb : a' • b = b),
    show (a * a') • b = b, by rw [←smul_smul, hb, ha] }

@[simp] lemma mem_stabilizer_submonoid_iff {b : β} {a : α} :
  a ∈ stabilizer.submonoid α b ↔ a • b = b := iff.rfl

end mul_action

namespace mul_action
variable (α)
variables [group α] [mul_action α β]

/-- The stabilizer of an element under an action, i.e. what sends the element to itself.
A subgroup. -/
def stabilizer (b : β) : subgroup α :=
{ inv_mem' := λ a (ha : a • b = b), show a⁻¹ • b = b, by rw [inv_smul_eq_iff, ha]
  ..stabilizer.submonoid α b }

variables {α} {β}

@[simp] lemma mem_stabilizer_iff {b : β} {a : α} :
  a ∈ stabilizer α b ↔ a • b = b := iff.rfl

lemma orbit_eq_iff {a b : β} :
   orbit α a = orbit α b ↔ a ∈ orbit α b:=
⟨λ h, h ▸ mem_orbit_self _,
λ ⟨x, (hx : x • b = a)⟩, set.ext (λ c, ⟨λ ⟨y, (hy : y • a = c)⟩, ⟨y * x,
  show (y * x) • b = c, by rwa [mul_action.mul_smul, hx]⟩,
  λ ⟨y, (hy : y • b = c)⟩, ⟨y * x⁻¹,
    show (y * x⁻¹) • a = c, by
      conv {to_rhs, rw [← hy, ← mul_one y, ← inv_mul_self x, ← mul_assoc,
        mul_action.mul_smul, hx]}⟩⟩)⟩

<<<<<<< HEAD
lemma mem_fixed_points_iff_stabilizer_eq_top (a : β) :
  a ∈ fixed_points α β ↔ stabilizer α a = ⊤ :=
by simp only [mem_fixed_points, subgroup.eq_top_iff', mem_stabilizer_iff]
=======
lemma mem_fixed_points_iff_card_orbit_eq_one {a : β}
  [fintype (orbit α a)] : a ∈ fixed_points α β ↔ fintype.card (orbit α a) = 1 :=
begin
  rw [fintype.card_eq_one_iff, mem_fixed_points],
  split,
  { exact λ h, ⟨⟨a, mem_orbit_self _⟩, λ ⟨b, ⟨x, hx⟩⟩, subtype.eq $ by simp [h x, hx.symm]⟩ },
  { assume h x,
    rcases h with ⟨⟨z, hz⟩, hz₁⟩,
    exact calc x • a = z : subtype.mk.inj (hz₁ ⟨x • a, mem_orbit _ _⟩)
      ... = a : (subtype.mk.inj (hz₁ ⟨a, mem_orbit_self _⟩)).symm }
end
>>>>>>> 4a864ed0

variables (α) {β}

@[simp] lemma mem_orbit_smul (g : α) (a : β) : a ∈ orbit α (g • a) :=
⟨g⁻¹, by simp⟩

@[simp] lemma smul_mem_orbit_smul (g h : α) (a : β) : g • a ∈ orbit α (h • a) :=
⟨g * h⁻¹, by simp [mul_smul]⟩

variables (α) (β)
/-- The relation "in the same orbit". -/
def orbit_rel : setoid β :=
{ r := λ a b, a ∈ orbit α b,
  iseqv := ⟨mem_orbit_self, λ a b, by simp [orbit_eq_iff.symm, eq_comm],
    λ a b, by simp [orbit_eq_iff.symm, eq_comm] {contextual := tt}⟩ }

variables {α β}

open quotient_group

/-- Action on left cosets. -/
def mul_left_cosets (H : subgroup α)
  (x : α) (y : quotient H) : quotient H :=
quotient.lift_on' y (λ y, quotient_group.mk ((x : α) * y))
  (λ a b (hab : _ ∈ H), quotient_group.eq.2
    (by rwa [mul_inv_rev, ← mul_assoc, mul_assoc (a⁻¹), inv_mul_self, mul_one]))

instance quotient (H : subgroup α) : mul_action α (quotient H) :=
{ smul := mul_left_cosets H,
  one_smul := λ a, quotient.induction_on' a (λ a, quotient_group.eq.2
    (by simp [subgroup.one_mem])),
  mul_smul := λ x y a, quotient.induction_on' a (λ a, quotient_group.eq.2
    (by simp [mul_inv_rev, subgroup.one_mem, mul_assoc])) }

@[simp] lemma quotient.smul_mk (H : subgroup α) (a x : α) :
  (a • quotient_group.mk x : quotient_group.quotient H) = quotient_group.mk (a * x) := rfl

@[simp] lemma quotient.smul_coe (H : subgroup α) (a x : α) :
  (a • x : quotient_group.quotient H) = ↑(a * x) := rfl

instance mul_left_cosets_comp_subtype_val (H I : subgroup α) :
  mul_action I (quotient H) :=
mul_action.comp_hom (quotient H) (subgroup.subtype I)

variables (α) {β} (x : β)

/-- The canonical map from the quotient of the stabilizer to the set. -/
def of_quotient_stabilizer (g : quotient (mul_action.stabilizer α x)) : β :=
quotient.lift_on' g (•x) $ λ g1 g2 H,
calc  g1 • x
    = g1 • (g1⁻¹ * g2) • x : congr_arg _ H.symm
... = g2 • x : by rw [smul_smul, mul_inv_cancel_left]

@[simp] theorem of_quotient_stabilizer_mk (g : α) :
  of_quotient_stabilizer α x (quotient_group.mk g) = g • x :=
rfl

theorem of_quotient_stabilizer_mem_orbit (g) : of_quotient_stabilizer α x g ∈ orbit α x :=
quotient.induction_on' g $ λ g, ⟨g, rfl⟩

theorem of_quotient_stabilizer_smul (g : α) (g' : quotient (mul_action.stabilizer α x)) :
  of_quotient_stabilizer α x (g • g') = g • of_quotient_stabilizer α x g' :=
quotient.induction_on' g' $ λ _, mul_smul _ _ _

theorem injective_of_quotient_stabilizer : function.injective (of_quotient_stabilizer α x) :=
λ y₁ y₂, quotient.induction_on₂' y₁ y₂ $ λ g₁ g₂ (H : g₁ • x = g₂ • x), quotient.sound' $
show (g₁⁻¹ * g₂) • x = x, by rw [mul_smul, ← H, inv_smul_smul]

/-- Orbit-stabilizer theorem. -/
noncomputable def orbit_equiv_quotient_stabilizer (b : β) :
  orbit α b ≃ quotient (stabilizer α b) :=
equiv.symm $ equiv.of_bijective
  (λ g, ⟨of_quotient_stabilizer α b g, of_quotient_stabilizer_mem_orbit α b g⟩)
  ⟨λ x y hxy, injective_of_quotient_stabilizer α b (by convert congr_arg subtype.val hxy),
  λ ⟨b, ⟨g, hgb⟩⟩, ⟨g, subtype.eq hgb⟩⟩

@[simp] theorem orbit_equiv_quotient_stabilizer_symm_apply (b : β) (a : α) :
  ((orbit_equiv_quotient_stabilizer α b).symm a : β) = a • b :=
rfl

@[simp] lemma stabilizer_quotient {G} [group G] (H : subgroup G) :
  mul_action.stabilizer G ((1 : G) : quotient H) = H :=
by { ext, simp [quotient_group.eq] }

end mul_action

section
variables [monoid α] [add_monoid β] [distrib_mul_action α β]

lemma list.smul_sum {r : α} {l : list β} :
  r • l.sum = (l.map ((•) r)).sum :=
(const_smul_hom β r).map_list_sum l

/-- `smul` by a `k : M` over a ring is injective, if `k` is not a zero divisor.
The general theory of such `k` is elaborated by `is_smul_regular`.
The typeclass that restricts all terms of `M` to have this property is `no_zero_smul_divisors`. -/
lemma smul_cancel_of_non_zero_divisor {M R : Type*} [monoid M] [ring R] [distrib_mul_action M R]
  (k : M) (h : ∀ (x : R), k • x = 0 → x = 0) {a b : R} (h' : k • a = k • b) :
  a = b :=
begin
  rw ←sub_eq_zero,
  refine h _ _,
  rw [smul_sub, h', sub_self]
end

end

section
variables [monoid α] [add_comm_monoid β] [distrib_mul_action α β]

lemma multiset.smul_sum {r : α} {s : multiset β} :
  r • s.sum = (s.map ((•) r)).sum :=
(const_smul_hom β r).map_multiset_sum s

lemma finset.smul_sum {r : α} {f : γ → β} {s : finset γ} :
  r • ∑ x in s, f x = ∑ x in s, r • f x :=
(const_smul_hom β r).map_sum f s

end

/-- `G` acts pretransitively on `X` if for any `x y` there is `g` such that `g • x = y`.
  A transitive action should furthermore have `X` nonempty. -/
class is_pretransitive (G X) [monoid G] [mul_action G X] : Prop :=
(exists_smul_eq : ∀ x y : X, ∃ g : G, g • x = y)

lemma exists_smul_eq (M) {X} [monoid M] [mul_action M X] [is_pretransitive M X] (x y : X) :
  ∃ m : M, m • x = y := is_pretransitive.exists_smul_eq x y

instance is_pretransitive_quotient (G) [group G] (H : subgroup G) :
  is_pretransitive G (quotient_group.quotient H) :=
{ exists_smul_eq := begin
    rintros ⟨x⟩ ⟨y⟩,
    refine ⟨y * x⁻¹, quotient_group.eq.mpr _⟩,
    simp only [H.one_mem, mul_left_inv, inv_mul_cancel_right],
  end }<|MERGE_RESOLUTION|>--- conflicted
+++ resolved
@@ -99,11 +99,10 @@
       conv {to_rhs, rw [← hy, ← mul_one y, ← inv_mul_self x, ← mul_assoc,
         mul_action.mul_smul, hx]}⟩⟩)⟩
 
-<<<<<<< HEAD
 lemma mem_fixed_points_iff_stabilizer_eq_top (a : β) :
   a ∈ fixed_points α β ↔ stabilizer α a = ⊤ :=
 by simp only [mem_fixed_points, subgroup.eq_top_iff', mem_stabilizer_iff]
-=======
+
 lemma mem_fixed_points_iff_card_orbit_eq_one {a : β}
   [fintype (orbit α a)] : a ∈ fixed_points α β ↔ fintype.card (orbit α a) = 1 :=
 begin
@@ -115,7 +114,6 @@
     exact calc x • a = z : subtype.mk.inj (hz₁ ⟨x • a, mem_orbit _ _⟩)
       ... = a : (subtype.mk.inj (hz₁ ⟨a, mem_orbit_self _⟩)).symm }
 end
->>>>>>> 4a864ed0
 
 variables (α) {β}
 
