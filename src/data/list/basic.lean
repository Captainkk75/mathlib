/-
Copyright (c) 2014 Parikshit Khanna. All rights reserved.
Released under Apache 2.0 license as described in the file LICENSE.
Authors: Parikshit Khanna, Jeremy Avigad, Leonardo de Moura, Floris van Doorn, Mario Carneiro
-/
import data.nat.basic

/-!
# Basic properties of lists
-/

open function nat (hiding one_pos)

namespace list
universes u v w x
variables {ι : Type*} {α : Type u} {β : Type v} {γ : Type w} {δ : Type x}

attribute [inline] list.head

-- TODO[gh-6025]: make this an instance once safe to do so
/-- There is only one list of an empty type -/
def unique_of_is_empty [is_empty α] : unique (list α) :=
{ uniq := λ l, match l with
    | [] := rfl
    | (a :: l) := is_empty_elim a
    end,
  ..list.inhabited α }

instance : is_left_id (list α) has_append.append [] :=
⟨ nil_append ⟩

instance : is_right_id (list α) has_append.append [] :=
⟨ append_nil ⟩

instance : is_associative (list α) has_append.append :=
⟨ append_assoc ⟩

theorem cons_ne_nil (a : α) (l : list α) : a::l ≠ [].

theorem cons_ne_self (a : α) (l : list α) : a::l ≠ l :=
mt (congr_arg length) (nat.succ_ne_self _)

theorem head_eq_of_cons_eq {h₁ h₂ : α} {t₁ t₂ : list α} :
      (h₁::t₁) = (h₂::t₂) → h₁ = h₂ :=
assume Peq, list.no_confusion Peq (assume Pheq Pteq, Pheq)

theorem tail_eq_of_cons_eq {h₁ h₂ : α} {t₁ t₂ : list α} :
      (h₁::t₁) = (h₂::t₂) → t₁ = t₂ :=
assume Peq, list.no_confusion Peq (assume Pheq Pteq, Pteq)

@[simp] theorem cons_injective {a : α} : injective (cons a) :=
assume l₁ l₂, assume Pe, tail_eq_of_cons_eq Pe

theorem cons_inj (a : α) {l l' : list α} : a::l = a::l' ↔ l = l' :=
cons_injective.eq_iff

theorem exists_cons_of_ne_nil {l : list α} (h : l ≠ nil) : ∃ b L, l = b :: L :=
by { induction l with c l',  contradiction,  use [c,l'], }

lemma set_of_mem_cons (l : list α) (a : α) : {x | x ∈ a :: l} = insert a {x | x ∈ l} := rfl

/-! ### mem -/

theorem mem_singleton_self (a : α) : a ∈ [a] := mem_cons_self _ _

theorem eq_of_mem_singleton {a b : α} : a ∈ [b] → a = b :=
assume : a ∈ [b], or.elim (eq_or_mem_of_mem_cons this)
  (assume : a = b, this)
  (assume : a ∈ [], absurd this (not_mem_nil a))

@[simp] theorem mem_singleton {a b : α} : a ∈ [b] ↔ a = b :=
⟨eq_of_mem_singleton, or.inl⟩

theorem mem_of_mem_cons_of_mem {a b : α} {l : list α} : a ∈ b::l → b ∈ l → a ∈ l :=
assume ainbl binl, or.elim (eq_or_mem_of_mem_cons ainbl)
  (assume : a = b, begin subst a, exact binl end)
  (assume : a ∈ l, this)

theorem _root_.decidable.list.eq_or_ne_mem_of_mem [decidable_eq α]
  {a b : α} {l : list α} (h : a ∈ b :: l) : a = b ∨ (a ≠ b ∧ a ∈ l) :=
decidable.by_cases or.inl $ assume : a ≠ b, h.elim or.inl $ assume h, or.inr ⟨this, h⟩

theorem eq_or_ne_mem_of_mem {a b : α} {l : list α} : a ∈ b :: l → a = b ∨ (a ≠ b ∧ a ∈ l) :=
by classical; exact decidable.list.eq_or_ne_mem_of_mem

theorem not_mem_append {a : α} {s t : list α} (h₁ : a ∉ s) (h₂ : a ∉ t) : a ∉ s ++ t :=
mt mem_append.1 $ not_or_distrib.2 ⟨h₁, h₂⟩

theorem ne_nil_of_mem {a : α} {l : list α} (h : a ∈ l) : l ≠ [] :=
by intro e; rw e at h; cases h

theorem mem_split {a : α} {l : list α} (h : a ∈ l) : ∃ s t : list α, l = s ++ a :: t :=
begin
  induction l with b l ih, {cases h}, rcases h with rfl | h,
  { exact ⟨[], l, rfl⟩ },
  { rcases ih h with ⟨s, t, rfl⟩,
    exact ⟨b::s, t, rfl⟩ }
end

theorem mem_of_ne_of_mem {a y : α} {l : list α} (h₁ : a ≠ y) (h₂ : a ∈ y :: l) : a ∈ l :=
or.elim (eq_or_mem_of_mem_cons h₂) (λe, absurd e h₁) (λr, r)

theorem ne_of_not_mem_cons {a b : α} {l : list α} : a ∉ b::l → a ≠ b :=
assume nin aeqb, absurd (or.inl aeqb) nin

theorem not_mem_of_not_mem_cons {a b : α} {l : list α} : a ∉ b::l → a ∉ l :=
assume nin nainl, absurd (or.inr nainl) nin

theorem not_mem_cons_of_ne_of_not_mem {a y : α} {l : list α} : a ≠ y → a ∉ l → a ∉ y::l :=
assume p1 p2, not.intro (assume Pain, absurd (eq_or_mem_of_mem_cons Pain) (not_or p1 p2))

theorem ne_and_not_mem_of_not_mem_cons {a y : α} {l : list α} : a ∉ y::l → a ≠ y ∧ a ∉ l :=
assume p, and.intro (ne_of_not_mem_cons p) (not_mem_of_not_mem_cons p)

@[simp] theorem mem_map {f : α → β} {b : β} {l : list α} : b ∈ map f l ↔ ∃ a, a ∈ l ∧ f a = b :=
begin
  -- This proof uses no axioms, that's why it's longer that `induction`; simp [...]
  induction l with a l ihl,
  { split, { rintro ⟨_⟩ }, { rintro ⟨a, ⟨_⟩, _⟩ } },
  { refine (or_congr eq_comm ihl).trans _,
    split,
    { rintro (h|⟨c, hcl, h⟩),
      exacts [⟨a, or.inl rfl, h⟩, ⟨c, or.inr hcl, h⟩] },
    { rintro ⟨c, (hc|hc), h⟩,
      exacts [or.inl $ (congr_arg f hc.symm).trans h, or.inr ⟨c, hc, h⟩] } }
end

alias mem_map ↔ exists_of_mem_map _

theorem mem_map_of_mem (f : α → β) {a : α} {l : list α} (h : a ∈ l) : f a ∈ map f l :=
mem_map.2 ⟨a, h, rfl⟩

theorem mem_map_of_injective {f : α → β} (H : injective f) {a : α} {l : list α} :
  f a ∈ map f l ↔ a ∈ l :=
⟨λ m, let ⟨a', m', e⟩ := exists_of_mem_map m in H e ▸ m', mem_map_of_mem _⟩

@[simp] lemma _root_.function.involutive.exists_mem_and_apply_eq_iff {f : α → α}
  (hf : function.involutive f) (x : α) (l : list α) :
  (∃ (y : α), y ∈ l ∧ f y = x) ↔ f x ∈ l :=
⟨by { rintro ⟨y, h, rfl⟩, rwa hf y }, λ h, ⟨f x, h, hf _⟩⟩

theorem mem_map_of_involutive {f : α → α} (hf : involutive f) {a : α} {l : list α} :
  a ∈ map f l ↔ f a ∈ l :=
by rw [mem_map, hf.exists_mem_and_apply_eq_iff]

lemma forall_mem_map_iff {f : α → β} {l : list α} {P : β → Prop} :
  (∀ i ∈ l.map f, P i) ↔ ∀ j ∈ l, P (f j) :=
begin
  split,
  { assume H j hj,
    exact H (f j) (mem_map_of_mem f hj) },
  { assume H i hi,
    rcases mem_map.1 hi with ⟨j, hj, ji⟩,
    rw ← ji,
    exact H j hj }
end

@[simp] lemma map_eq_nil {f : α → β} {l : list α} : list.map f l = [] ↔ l = [] :=
⟨by cases l; simp only [forall_prop_of_true, map, forall_prop_of_false, not_false_iff],
  λ h, h.symm ▸ rfl⟩

@[simp] theorem mem_join {a : α} : ∀ {L : list (list α)}, a ∈ join L ↔ ∃ l, l ∈ L ∧ a ∈ l
| []       := ⟨false.elim, λ⟨_, h, _⟩, false.elim h⟩
| (c :: L) := by simp only [join, mem_append, @mem_join L, mem_cons_iff, or_and_distrib_right,
  exists_or_distrib, exists_eq_left]

theorem exists_of_mem_join {a : α} {L : list (list α)} : a ∈ join L → ∃ l, l ∈ L ∧ a ∈ l :=
mem_join.1

theorem mem_join_of_mem {a : α} {L : list (list α)} {l} (lL : l ∈ L) (al : a ∈ l) : a ∈ join L :=
mem_join.2 ⟨l, lL, al⟩

@[simp]
theorem mem_bind {b : β} {l : list α} {f : α → list β} : b ∈ list.bind l f ↔ ∃ a ∈ l, b ∈ f a :=
iff.trans mem_join
  ⟨λ ⟨l', h1, h2⟩, let ⟨a, al, fa⟩ := exists_of_mem_map h1 in ⟨a, al, fa.symm ▸ h2⟩,
  λ ⟨a, al, bfa⟩, ⟨f a, mem_map_of_mem _ al, bfa⟩⟩

theorem exists_of_mem_bind {b : β} {l : list α} {f : α → list β} :
  b ∈ list.bind l f → ∃ a ∈ l, b ∈ f a :=
mem_bind.1

theorem mem_bind_of_mem {b : β} {l : list α} {f : α → list β} {a} (al : a ∈ l) (h : b ∈ f a) :
  b ∈ list.bind l f :=
mem_bind.2 ⟨a, al, h⟩

lemma bind_map {g : α → list β} {f : β → γ} :
  ∀(l : list α), list.map f (l.bind g) = l.bind (λa, (g a).map f)
| [] := rfl
| (a::l) := by simp only [cons_bind, map_append, bind_map l]

lemma map_bind (g : β → list γ) (f : α → β) :
  ∀ l : list α, (list.map f l).bind g = l.bind (λ a, g (f a))
| [] := rfl
| (a::l) := by simp only [cons_bind, map_cons, map_bind l]

lemma range_map (f : α → β) : set.range (map f) = {l | ∀ x ∈ l, x ∈ set.range f} :=
begin
  refine set.subset.antisymm (set.range_subset_iff.2 $
    λ l, forall_mem_map_iff.2 $ λ y _, set.mem_range_self _) (λ l hl, _),
  induction l with a l ihl, { exact ⟨[], rfl⟩ },
  rcases ihl (λ x hx, hl x $ subset_cons _ _ hx) with ⟨l, rfl⟩,
  rcases hl a (mem_cons_self _ _) with ⟨a, rfl⟩,
  exact ⟨a :: l, map_cons _ _ _⟩
end

lemma range_map_coe (s : set α) : set.range (map (coe : s → α)) = {l | ∀ x ∈ l, x ∈ s} :=
by rw [range_map, subtype.range_coe]

/-- If each element of a list can be lifted to some type, then the whole list can be lifted to this
type. -/
instance [h : can_lift α β] : can_lift (list α) (list β) :=
{ coe := list.map h.coe,
  cond := λ l, ∀ x ∈ l, can_lift.cond β x,
  prf  := λ l H,
    begin
      rw [← set.mem_range, range_map],
      exact λ a ha, can_lift.prf a (H a ha),
    end}

/-! ### length -/

theorem length_eq_zero {l : list α} : length l = 0 ↔ l = [] :=
⟨eq_nil_of_length_eq_zero, λ h, h.symm ▸ rfl⟩

@[simp] lemma length_singleton (a : α) : length [a] = 1 := rfl

theorem length_pos_of_mem {a : α} : ∀ {l : list α}, a ∈ l → 0 < length l
| (b::l) _ := zero_lt_succ _

theorem exists_mem_of_length_pos : ∀ {l : list α}, 0 < length l → ∃ a, a ∈ l
| (b::l) _ := ⟨b, mem_cons_self _ _⟩

theorem length_pos_iff_exists_mem {l : list α} : 0 < length l ↔ ∃ a, a ∈ l :=
⟨exists_mem_of_length_pos, λ ⟨a, h⟩, length_pos_of_mem h⟩

theorem ne_nil_of_length_pos {l : list α} : 0 < length l → l ≠ [] :=
λ h1 h2, lt_irrefl 0 ((length_eq_zero.2 h2).subst h1)

theorem length_pos_of_ne_nil {l : list α} : l ≠ [] → 0 < length l :=
λ h, pos_iff_ne_zero.2 $ λ h0, h $ length_eq_zero.1 h0

theorem length_pos_iff_ne_nil {l : list α} : 0 < length l ↔ l ≠ [] :=
⟨ne_nil_of_length_pos, length_pos_of_ne_nil⟩

lemma exists_mem_of_ne_nil (l : list α) (h : l ≠ []) : ∃ x, x ∈ l :=
exists_mem_of_length_pos (length_pos_of_ne_nil h)

theorem length_eq_one {l : list α} : length l = 1 ↔ ∃ a, l = [a] :=
⟨match l with [a], _ := ⟨a, rfl⟩ end, λ ⟨a, e⟩, e.symm ▸ rfl⟩

lemma exists_of_length_succ {n} :
  ∀ l : list α, l.length = n + 1 → ∃ h t, l = h :: t
| [] H := absurd H.symm $ succ_ne_zero n
| (h :: t) H := ⟨h, t, rfl⟩

@[simp] lemma length_injective_iff : injective (list.length : list α → ℕ) ↔ subsingleton α :=
begin
  split,
  { intro h, refine ⟨λ x y, _⟩, suffices : [x] = [y], { simpa using this }, apply h, refl },
  { intros hα l1 l2 hl, induction l1 generalizing l2; cases l2,
    { refl }, { cases hl }, { cases hl },
    congr, exactI subsingleton.elim _ _, apply l1_ih, simpa using hl }
end

@[simp] lemma length_injective [subsingleton α] : injective (length : list α → ℕ) :=
length_injective_iff.mpr $ by apply_instance

lemma length_eq_two {l : list α} : l.length = 2 ↔ ∃ a b, l = [a, b] :=
⟨match l with [a, b], _ := ⟨a, b, rfl⟩ end, λ ⟨a, b, e⟩, e.symm ▸ rfl⟩

lemma length_eq_three {l : list α} : l.length = 3 ↔ ∃ a b c, l = [a, b, c] :=
⟨match l with [a, b, c], _ := ⟨a, b, c, rfl⟩ end, λ ⟨a, b, c, e⟩, e.symm ▸ rfl⟩

/-! ### set-theoretic notation of lists -/

lemma empty_eq : (∅ : list α) = [] := by refl
lemma singleton_eq (x : α) : ({x} : list α) = [x] := rfl
lemma insert_neg [decidable_eq α] {x : α} {l : list α} (h : x ∉ l) :
  has_insert.insert x l = x :: l :=
if_neg h
lemma insert_pos [decidable_eq α] {x : α} {l : list α} (h : x ∈ l) :
  has_insert.insert x l = l :=
if_pos h
lemma doubleton_eq [decidable_eq α] {x y : α} (h : x ≠ y) : ({x, y} : list α) = [x, y] :=
by { rw [insert_neg, singleton_eq], rwa [singleton_eq, mem_singleton] }

/-! ### bounded quantifiers over lists -/

theorem forall_mem_nil (p : α → Prop) : ∀ x ∈ @nil α, p x.

theorem forall_mem_cons : ∀ {p : α → Prop} {a : α} {l : list α},
  (∀ x ∈ a :: l, p x) ↔ p a ∧ ∀ x ∈ l, p x :=
ball_cons

theorem forall_mem_of_forall_mem_cons {p : α → Prop} {a : α} {l : list α}
    (h : ∀ x ∈ a :: l, p x) :
  ∀ x ∈ l, p x :=
(forall_mem_cons.1 h).2

theorem forall_mem_singleton {p : α → Prop} {a : α} : (∀ x ∈ [a], p x) ↔ p a :=
by simp only [mem_singleton, forall_eq]

theorem forall_mem_append {p : α → Prop} {l₁ l₂ : list α} :
  (∀ x ∈ l₁ ++ l₂, p x) ↔ (∀ x ∈ l₁, p x) ∧ (∀ x ∈ l₂, p x) :=
by simp only [mem_append, or_imp_distrib, forall_and_distrib]

theorem not_exists_mem_nil (p : α → Prop) : ¬ ∃ x ∈ @nil α, p x.

theorem exists_mem_cons_of {p : α → Prop} {a : α} (l : list α) (h : p a) :
  ∃ x ∈ a :: l, p x :=
bex.intro a (mem_cons_self _ _) h

theorem exists_mem_cons_of_exists {p : α → Prop} {a : α} {l : list α} (h : ∃ x ∈ l, p x) :
  ∃ x ∈ a :: l, p x :=
bex.elim h (λ x xl px, bex.intro x (mem_cons_of_mem _ xl) px)

theorem or_exists_of_exists_mem_cons {p : α → Prop} {a : α} {l : list α} (h : ∃ x ∈ a :: l, p x) :
  p a ∨ ∃ x ∈ l, p x :=
bex.elim h (λ x xal px,
  or.elim (eq_or_mem_of_mem_cons xal)
    (assume : x = a, begin rw ←this, left, exact px end)
    (assume : x ∈ l, or.inr (bex.intro x this px)))

theorem exists_mem_cons_iff (p : α → Prop) (a : α) (l : list α) :
  (∃ x ∈ a :: l, p x) ↔ p a ∨ ∃ x ∈ l, p x :=
iff.intro or_exists_of_exists_mem_cons
  (assume h, or.elim h (exists_mem_cons_of l) exists_mem_cons_of_exists)

/-! ### list subset -/

theorem subset_def {l₁ l₂ : list α} : l₁ ⊆ l₂ ↔ ∀ ⦃a : α⦄, a ∈ l₁ → a ∈ l₂ := iff.rfl

theorem subset_append_of_subset_left (l l₁ l₂ : list α) : l ⊆ l₁ → l ⊆ l₁++l₂ :=
λ s, subset.trans s $ subset_append_left _ _

theorem subset_append_of_subset_right (l l₁ l₂ : list α) : l ⊆ l₂ → l ⊆ l₁++l₂ :=
λ s, subset.trans s $ subset_append_right _ _

@[simp] theorem cons_subset {a : α} {l m : list α} :
  a::l ⊆ m ↔ a ∈ m ∧ l ⊆ m :=
by simp only [subset_def, mem_cons_iff, or_imp_distrib, forall_and_distrib, forall_eq]

theorem cons_subset_of_subset_of_mem {a : α} {l m : list α}
  (ainm : a ∈ m) (lsubm : l ⊆ m) : a::l ⊆ m :=
cons_subset.2 ⟨ainm, lsubm⟩

theorem append_subset_of_subset_of_subset {l₁ l₂ l : list α} (l₁subl : l₁ ⊆ l) (l₂subl : l₂ ⊆ l) :
  l₁ ++ l₂ ⊆ l :=
λ a h, (mem_append.1 h).elim (@l₁subl _) (@l₂subl _)

@[simp] theorem append_subset_iff {l₁ l₂ l : list α} :
  l₁ ++ l₂ ⊆ l ↔ l₁ ⊆ l ∧ l₂ ⊆ l :=
begin
  split,
  { intro h, simp only [subset_def] at *, split; intros; simp* },
  { rintro ⟨h1, h2⟩, apply append_subset_of_subset_of_subset h1 h2 }
end

theorem eq_nil_of_subset_nil : ∀ {l : list α}, l ⊆ [] → l = []
| []     s := rfl
| (a::l) s := false.elim $ s $ mem_cons_self a l

theorem eq_nil_iff_forall_not_mem {l : list α} : l = [] ↔ ∀ a, a ∉ l :=
show l = [] ↔ l ⊆ [], from ⟨λ e, e ▸ subset.refl _, eq_nil_of_subset_nil⟩

theorem map_subset {l₁ l₂ : list α} (f : α → β) (H : l₁ ⊆ l₂) : map f l₁ ⊆ map f l₂ :=
λ x, by simp only [mem_map, not_and, exists_imp_distrib, and_imp]; exact λ a h e, ⟨a, H h, e⟩

theorem map_subset_iff {l₁ l₂ : list α} (f : α → β) (h : injective f) :
  map f l₁ ⊆ map f l₂ ↔ l₁ ⊆ l₂ :=
begin
  refine ⟨_, map_subset f⟩, intros h2 x hx,
  rcases mem_map.1 (h2 (mem_map_of_mem f hx)) with ⟨x', hx', hxx'⟩,
  cases h hxx', exact hx'
end

/-! ### append -/

lemma append_eq_has_append {L₁ L₂ : list α} : list.append L₁ L₂ = L₁ ++ L₂ := rfl

@[simp] lemma singleton_append {x : α} {l : list α} : [x] ++ l = x :: l := rfl

theorem append_ne_nil_of_ne_nil_left (s t : list α) : s ≠ [] → s ++ t ≠ [] :=
by induction s; intros; contradiction

theorem append_ne_nil_of_ne_nil_right (s t : list α) : t ≠ [] → s ++ t ≠ [] :=
by induction s; intros; contradiction

@[simp] lemma append_eq_nil {p q : list α} : (p ++ q) = [] ↔ p = [] ∧ q = [] :=
by cases p; simp only [nil_append, cons_append, eq_self_iff_true, true_and, false_and]

@[simp] lemma nil_eq_append_iff {a b : list α} : [] = a ++ b ↔ a = [] ∧ b = [] :=
by rw [eq_comm, append_eq_nil]

lemma append_eq_cons_iff {a b c : list α} {x : α} :
  a ++ b = x :: c ↔ (a = [] ∧ b = x :: c) ∨ (∃a', a = x :: a' ∧ c = a' ++ b) :=
by cases a; simp only [and_assoc, @eq_comm _ c, nil_append, cons_append, eq_self_iff_true,
  true_and, false_and, exists_false, false_or, or_false, exists_and_distrib_left, exists_eq_left']

lemma cons_eq_append_iff {a b c : list α} {x : α} :
  (x :: c : list α) = a ++ b ↔ (a = [] ∧ b = x :: c) ∨ (∃a', a = x :: a' ∧ c = a' ++ b) :=
by rw [eq_comm, append_eq_cons_iff]

lemma append_eq_append_iff {a b c d : list α} :
  a ++ b = c ++ d ↔ (∃a', c = a ++ a' ∧ b = a' ++ d) ∨ (∃c', a = c ++ c' ∧ d = c' ++ b) :=
begin
  induction a generalizing c,
  case nil { rw nil_append, split,
    { rintro rfl, left, exact ⟨_, rfl, rfl⟩ },
    { rintro (⟨a', rfl, rfl⟩ | ⟨a', H, rfl⟩), {refl}, {rw [← append_assoc, ← H], refl} } },
  case cons : a as ih
  { cases c,
    { simp only [cons_append, nil_append, false_and, exists_false, false_or, exists_eq_left'],
      exact eq_comm },
    { simp only [cons_append, @eq_comm _ a, ih, and_assoc, and_or_distrib_left,
        exists_and_distrib_left] } }
end

@[simp] theorem take_append_drop : ∀ (n : ℕ) (l : list α), take n l ++ drop n l = l
| 0        a         := rfl
| (succ n) []        := rfl
| (succ n) (x :: xs) := congr_arg (cons x) $ take_append_drop n xs

-- TODO(Leo): cleanup proof after arith dec proc
theorem append_inj :
  ∀ {s₁ s₂ t₁ t₂ : list α}, s₁ ++ t₁ = s₂ ++ t₂ → length s₁ = length s₂ → s₁ = s₂ ∧ t₁ = t₂
| []      []      t₁ t₂ h hl := ⟨rfl, h⟩
| (a::s₁) []      t₁ t₂ h hl := list.no_confusion $ eq_nil_of_length_eq_zero hl
| []      (b::s₂) t₁ t₂ h hl := list.no_confusion $ eq_nil_of_length_eq_zero hl.symm
| (a::s₁) (b::s₂) t₁ t₂ h hl := list.no_confusion h $ λab hap,
  let ⟨e1, e2⟩ := @append_inj s₁ s₂ t₁ t₂ hap (succ.inj hl) in
  by rw [ab, e1, e2]; exact ⟨rfl, rfl⟩

theorem append_inj_right {s₁ s₂ t₁ t₂ : list α} (h : s₁ ++ t₁ = s₂ ++ t₂)
  (hl : length s₁ = length s₂) : t₁ = t₂ :=
(append_inj h hl).right

theorem append_inj_left {s₁ s₂ t₁ t₂ : list α} (h : s₁ ++ t₁ = s₂ ++ t₂)
  (hl : length s₁ = length s₂) : s₁ = s₂ :=
(append_inj h hl).left

theorem append_inj' {s₁ s₂ t₁ t₂ : list α} (h : s₁ ++ t₁ = s₂ ++ t₂) (hl : length t₁ = length t₂) :
  s₁ = s₂ ∧ t₁ = t₂ :=
append_inj h $ @nat.add_right_cancel _ (length t₁) _ $
let hap := congr_arg length h in by simp only [length_append] at hap; rwa [← hl] at hap

theorem append_inj_right' {s₁ s₂ t₁ t₂ : list α} (h : s₁ ++ t₁ = s₂ ++ t₂)
  (hl : length t₁ = length t₂) : t₁ = t₂ :=
(append_inj' h hl).right

theorem append_inj_left' {s₁ s₂ t₁ t₂ : list α} (h : s₁ ++ t₁ = s₂ ++ t₂)
  (hl : length t₁ = length t₂) : s₁ = s₂ :=
(append_inj' h hl).left

theorem append_left_cancel {s t₁ t₂ : list α} (h : s ++ t₁ = s ++ t₂) : t₁ = t₂ :=
append_inj_right h rfl

theorem append_right_cancel {s₁ s₂ t : list α} (h : s₁ ++ t = s₂ ++ t) : s₁ = s₂ :=
append_inj_left' h rfl

theorem append_right_injective (s : list α) : function.injective (λ t, s ++ t) :=
λ t₁ t₂, append_left_cancel

theorem append_right_inj {t₁ t₂ : list α} (s) : s ++ t₁ = s ++ t₂ ↔ t₁ = t₂ :=
(append_right_injective s).eq_iff

theorem append_left_injective (t : list α) : function.injective (λ s, s ++ t) :=
λ s₁ s₂, append_right_cancel

theorem append_left_inj {s₁ s₂ : list α} (t) : s₁ ++ t = s₂ ++ t ↔ s₁ = s₂ :=
(append_left_injective t).eq_iff

theorem map_eq_append_split {f : α → β} {l : list α} {s₁ s₂ : list β}
  (h : map f l = s₁ ++ s₂) : ∃ l₁ l₂, l = l₁ ++ l₂ ∧ map f l₁ = s₁ ∧ map f l₂ = s₂ :=
begin
  have := h, rw [← take_append_drop (length s₁) l] at this ⊢,
  rw map_append at this,
  refine ⟨_, _, rfl, append_inj this _⟩,
  rw [length_map, length_take, min_eq_left],
  rw [← length_map f l, h, length_append],
  apply nat.le_add_right
end

/-! ### repeat -/

@[simp] theorem repeat_succ (a : α) (n) : repeat a (n + 1) = a :: repeat a n := rfl

theorem mem_repeat {a b : α} : ∀ {n}, b ∈ repeat a n ↔ n ≠ 0 ∧ b = a
| 0 := by simp
| (n + 1) := by simp [mem_repeat]

theorem eq_of_mem_repeat {a b : α} {n} (h :  b ∈ repeat a n) : b = a :=
(mem_repeat.1 h).2

theorem eq_repeat_of_mem {a : α} : ∀ {l : list α}, (∀ b ∈ l, b = a) → l = repeat a l.length
| []     H := rfl
| (b::l) H := by cases forall_mem_cons.1 H with H₁ H₂;
  unfold length repeat; congr; [exact H₁, exact eq_repeat_of_mem H₂]

theorem eq_repeat' {a : α} {l : list α} : l = repeat a l.length ↔ ∀ b ∈ l, b = a :=
⟨λ h, h.symm ▸ λ b, eq_of_mem_repeat, eq_repeat_of_mem⟩

theorem eq_repeat {a : α} {n} {l : list α} : l = repeat a n ↔ length l = n ∧ ∀ b ∈ l, b = a :=
⟨λ h, h.symm ▸ ⟨length_repeat _ _, λ b, eq_of_mem_repeat⟩,
 λ ⟨e, al⟩, e ▸ eq_repeat_of_mem al⟩

theorem repeat_add (a : α) (m n) : repeat a (m + n) = repeat a m ++ repeat a n :=
by induction m; simp only [*, zero_add, succ_add, repeat]; split; refl

theorem repeat_subset_singleton (a : α) (n) : repeat a n ⊆ [a] :=
λ b h, mem_singleton.2 (eq_of_mem_repeat h)

@[simp] theorem map_const (l : list α) (b : β) : map (function.const α b) l = repeat b l.length :=
by induction l; [refl, simp only [*, map]]; split; refl

theorem eq_of_mem_map_const {b₁ b₂ : β} {l : list α} (h : b₁ ∈ map (function.const α b₂) l) :
  b₁ = b₂ :=
by rw map_const at h; exact eq_of_mem_repeat h

@[simp] theorem map_repeat (f : α → β) (a : α) (n) : map f (repeat a n) = repeat (f a) n :=
by induction n; [refl, simp only [*, repeat, map]]; split; refl

@[simp] theorem tail_repeat (a : α) (n) : tail (repeat a n) = repeat a n.pred :=
by cases n; refl

@[simp] theorem join_repeat_nil (n : ℕ) : join (repeat [] n) = @nil α :=
by induction n; [refl, simp only [*, repeat, join, append_nil]]

lemma repeat_left_injective {n : ℕ} (hn : n ≠ 0) :
  function.injective (λ a : α, repeat a n) :=
λ a b h, (eq_repeat.1 h).2 _ $ mem_repeat.2 ⟨hn, rfl⟩

lemma repeat_left_inj {a b : α} {n : ℕ} (hn : n ≠ 0) :
  repeat a n = repeat b n ↔ a = b :=
(repeat_left_injective hn).eq_iff

@[simp] lemma repeat_left_inj' {a b : α} :
  ∀ {n}, repeat a n = repeat b n ↔ n = 0 ∨ a = b
| 0 := by simp
| (n + 1) := (repeat_left_inj n.succ_ne_zero).trans $ by simp only [n.succ_ne_zero, false_or]

lemma repeat_right_injective (a : α) : function.injective (repeat a) :=
function.left_inverse.injective (length_repeat a)

@[simp] lemma repeat_right_inj {a : α} {n m : ℕ} :
  repeat a n = repeat a m ↔ n = m :=
(repeat_right_injective a).eq_iff

/-! ### pure -/

@[simp] theorem mem_pure {α} (x y : α) :
  x ∈ (pure y : list α) ↔ x = y := by simp! [pure,list.ret]

/-! ### bind -/

@[simp] theorem bind_eq_bind {α β} (f : α → list β) (l : list α) :
  l >>= f = l.bind f := rfl

-- TODO: duplicate of a lemma in core
theorem bind_append (f : α → list β) (l₁ l₂ : list α) :
  (l₁ ++ l₂).bind f = l₁.bind f ++ l₂.bind f :=
append_bind _ _ _

@[simp] theorem bind_singleton (f : α → list β) (x : α) : [x].bind f = f x :=
append_nil (f x)

@[simp] theorem bind_singleton' (l : list α) : l.bind (λ x, [x]) = l := bind_pure l

theorem map_eq_bind {α β} (f : α → β) (l : list α) : map f l = l.bind (λ x, [f x]) :=
by { transitivity, rw [← bind_singleton' l, bind_map], refl }

theorem bind_assoc {α β} (l : list α) (f : α → list β) (g : β → list γ) :
  (l.bind f).bind g = l.bind (λ x, (f x).bind g) :=
by induction l; simp *

/-! ### concat -/

theorem concat_nil (a : α) : concat [] a = [a] := rfl

theorem concat_cons (a b : α) (l : list α) : concat (a :: l) b = a :: concat l b := rfl

@[simp] theorem concat_eq_append (a : α) (l : list α) : concat l a = l ++ [a] :=
by induction l; simp only [*, concat]; split; refl

theorem init_eq_of_concat_eq {a : α} {l₁ l₂ : list α} : concat l₁ a = concat l₂ a → l₁ = l₂ :=
begin
  intro h,
  rw [concat_eq_append, concat_eq_append] at h,
  exact append_right_cancel h
end

theorem last_eq_of_concat_eq {a b : α} {l : list α} : concat l a = concat l b → a = b :=
begin
  intro h,
  rw [concat_eq_append, concat_eq_append] at h,
  exact head_eq_of_cons_eq (append_left_cancel h)
end

theorem concat_ne_nil (a : α) (l : list α) : concat l a ≠ [] :=
by simp

theorem concat_append (a : α) (l₁ l₂ : list α) : concat l₁ a ++ l₂ = l₁ ++ a :: l₂ :=
by simp

theorem length_concat (a : α) (l : list α) : length (concat l a) = succ (length l) :=
by simp only [concat_eq_append, length_append, length]

theorem append_concat (a : α) (l₁ l₂ : list α) : l₁ ++ concat l₂ a = concat (l₁ ++ l₂) a :=
by simp

/-! ### reverse -/

@[simp] theorem reverse_nil : reverse (@nil α) = [] := rfl

local attribute [simp] reverse_core

@[simp] theorem reverse_cons (a : α) (l : list α) : reverse (a::l) = reverse l ++ [a] :=
have aux : ∀ l₁ l₂, reverse_core l₁ l₂ ++ [a] = reverse_core l₁ (l₂ ++ [a]),
by intro l₁; induction l₁; intros; [refl, simp only [*, reverse_core, cons_append]],
(aux l nil).symm

theorem reverse_core_eq (l₁ l₂ : list α) : reverse_core l₁ l₂ = reverse l₁ ++ l₂ :=
by induction l₁ generalizing l₂; [refl, simp only [*, reverse_core, reverse_cons, append_assoc]];
  refl

theorem reverse_cons' (a : α) (l : list α) : reverse (a::l) = concat (reverse l) a :=
by simp only [reverse_cons, concat_eq_append]

@[simp] theorem reverse_singleton (a : α) : reverse [a] = [a] := rfl

@[simp] theorem reverse_append (s t : list α) : reverse (s ++ t) = (reverse t) ++ (reverse s) :=
by induction s; [rw [nil_append, reverse_nil, append_nil],
simp only [*, cons_append, reverse_cons, append_assoc]]

theorem reverse_concat (l : list α) (a : α) : reverse (concat l a) = a :: reverse l :=
by rw [concat_eq_append, reverse_append, reverse_singleton, singleton_append]

@[simp] theorem reverse_reverse (l : list α) : reverse (reverse l) = l :=
by induction l; [refl, simp only [*, reverse_cons, reverse_append]]; refl

@[simp] theorem reverse_involutive : involutive (@reverse α) := reverse_reverse
@[simp] theorem reverse_injective : injective (@reverse α) := reverse_involutive.injective
theorem reverse_surjective : surjective (@reverse α) := reverse_involutive.surjective
theorem reverse_bijective : bijective (@reverse α) := reverse_involutive.bijective

@[simp] theorem reverse_inj {l₁ l₂ : list α} : reverse l₁ = reverse l₂ ↔ l₁ = l₂ :=
reverse_injective.eq_iff

lemma reverse_eq_iff {l l' : list α} :
  l.reverse = l' ↔ l = l'.reverse :=
reverse_involutive.eq_iff

@[simp] theorem reverse_eq_nil {l : list α} : reverse l = [] ↔ l = [] :=
@reverse_inj _ l []

theorem concat_eq_reverse_cons (a : α) (l : list α) : concat l a = reverse (a :: reverse l) :=
by simp only [concat_eq_append, reverse_cons, reverse_reverse]

@[simp] theorem length_reverse (l : list α) : length (reverse l) = length l :=
by induction l; [refl, simp only [*, reverse_cons, length_append, length]]

@[simp] theorem map_reverse (f : α → β) (l : list α) : map f (reverse l) = reverse (map f l) :=
by induction l; [refl, simp only [*, map, reverse_cons, map_append]]

theorem map_reverse_core (f : α → β) (l₁ l₂ : list α) :
  map f (reverse_core l₁ l₂) = reverse_core (map f l₁) (map f l₂) :=
by simp only [reverse_core_eq, map_append, map_reverse]

@[simp] theorem mem_reverse {a : α} {l : list α} : a ∈ reverse l ↔ a ∈ l :=
by induction l; [refl, simp only [*, reverse_cons, mem_append, mem_singleton, mem_cons_iff,
  not_mem_nil, false_or, or_false, or_comm]]

@[simp] theorem reverse_repeat (a : α) (n) : reverse (repeat a n) = repeat a n :=
eq_repeat.2 ⟨by simp only [length_reverse, length_repeat],
  λ b h, eq_of_mem_repeat (mem_reverse.1 h)⟩

/-! ### empty -/

attribute [simp] list.empty

lemma empty_iff_eq_nil {l : list α} : l.empty ↔ l = [] :=
list.cases_on l (by simp) (by simp)

/-! ### init -/

@[simp] theorem length_init : ∀ (l : list α), length (init l) = length l - 1
| [] := rfl
| [a] := rfl
| (a :: b :: l) :=
begin
  rw init,
  simp only [add_left_inj, length, succ_add_sub_one],
  exact length_init (b :: l)
end

/-! ### last -/

@[simp] theorem last_cons {a : α} {l : list α} :
  ∀ (h : l ≠ nil), last (a :: l) (cons_ne_nil a l) = last l h :=
by {induction l; intros, contradiction, reflexivity}

@[simp] theorem last_append_singleton {a : α} (l : list α) :
  last (l ++ [a]) (append_ne_nil_of_ne_nil_right l _ (cons_ne_nil a _)) = a :=
by induction l;
  [refl, simp only [cons_append, last_cons (λ H, cons_ne_nil _ _ (append_eq_nil.1 H).2), *]]

theorem last_append (l₁ l₂ : list α) (h : l₂ ≠ []) :
  last (l₁ ++ l₂) (append_ne_nil_of_ne_nil_right l₁ l₂ h) = last l₂ h :=
begin
  induction l₁ with _ _ ih,
  { simp },
  { simp only [cons_append], rw list.last_cons, exact ih },
end

theorem last_concat {a : α} (l : list α) : last (concat l a) (concat_ne_nil a l) = a :=
by simp only [concat_eq_append, last_append_singleton]

@[simp] theorem last_singleton (a : α) : last [a] (cons_ne_nil a []) = a := rfl

@[simp] theorem last_cons_cons (a₁ a₂ : α) (l : list α) :
  last (a₁::a₂::l) (cons_ne_nil _ _) = last (a₂::l) (cons_ne_nil a₂ l) := rfl

theorem init_append_last : ∀ {l : list α} (h : l ≠ []), init l ++ [last l h] = l
| [] h := absurd rfl h
| [a] h := rfl
| (a::b::l) h :=
begin
  rw [init, cons_append, last_cons (cons_ne_nil _ _)],
  congr,
  exact init_append_last (cons_ne_nil b l)
end

theorem last_congr {l₁ l₂ : list α} (h₁ : l₁ ≠ []) (h₂ : l₂ ≠ []) (h₃ : l₁ = l₂) :
  last l₁ h₁ = last l₂ h₂ :=
by subst l₁

theorem last_mem : ∀ {l : list α} (h : l ≠ []), last l h ∈ l
| [] h := absurd rfl h
| [a] h := or.inl rfl
| (a::b::l) h := or.inr $ by { rw [last_cons_cons], exact last_mem (cons_ne_nil b l) }

lemma last_repeat_succ (a m : ℕ) :
  (repeat a m.succ).last (ne_nil_of_length_eq_succ
  (show (repeat a m.succ).length = m.succ, by rw length_repeat)) = a :=
begin
  induction m with k IH,
  { simp },
  { simpa only [repeat_succ, last] }
end

/-! ### last' -/

@[simp] theorem last'_is_none :
  ∀ {l : list α}, (last' l).is_none ↔ l = []
| [] := by simp
| [a] := by simp
| (a::b::l) := by simp [@last'_is_none (b::l)]

@[simp] theorem last'_is_some : ∀ {l : list α}, l.last'.is_some ↔ l ≠ []
| [] := by simp
| [a] := by simp
| (a::b::l) := by simp [@last'_is_some (b::l)]

theorem mem_last'_eq_last : ∀ {l : list α} {x : α}, x ∈ l.last' → ∃ h, x = last l h
| [] x hx := false.elim $ by simpa using hx
| [a] x hx := have a = x, by simpa using hx, this ▸ ⟨cons_ne_nil a [], rfl⟩
| (a::b::l) x hx :=
  begin
    rw last' at hx,
    rcases mem_last'_eq_last hx with ⟨h₁, h₂⟩,
    use cons_ne_nil _ _,
    rwa [last_cons]
  end

theorem last'_eq_last_of_ne_nil : ∀ {l : list α} (h : l ≠ []), l.last' = some (l.last h)
| [] h := (h rfl).elim
| [a] _ := by {unfold last, unfold last'}
| (a::b::l) _ := @last'_eq_last_of_ne_nil (b::l) (cons_ne_nil _ _)

theorem mem_last'_cons {x y : α} : ∀ {l : list α} (h : x ∈ l.last'), x ∈ (y :: l).last'
| [] _ := by contradiction
| (a::l) h := h

theorem mem_of_mem_last' {l : list α} {a : α} (ha : a ∈ l.last') : a ∈ l :=
let ⟨h₁, h₂⟩ := mem_last'_eq_last ha in h₂.symm ▸ last_mem _

theorem init_append_last' : ∀ {l : list α} (a ∈ l.last'), init l ++ [a] = l
| [] a ha := (option.not_mem_none a ha).elim
| [a] _ rfl := rfl
| (a :: b :: l) c hc := by { rw [last'] at hc, rw [init, cons_append, init_append_last' _ hc] }

theorem ilast_eq_last' [inhabited α] : ∀ l : list α, l.ilast = l.last'.iget
| [] := by simp [ilast, arbitrary]
| [a] := rfl
| [a, b] := rfl
| [a, b, c] := rfl
| (a :: b :: c :: l) := by simp [ilast, ilast_eq_last' (c :: l)]

@[simp] theorem last'_append_cons : ∀ (l₁ : list α) (a : α) (l₂ : list α),
  last' (l₁ ++ a :: l₂) = last' (a :: l₂)
| [] a l₂ := rfl
| [b] a l₂ := rfl
| (b::c::l₁) a l₂ := by rw [cons_append, cons_append, last', ← cons_append, last'_append_cons]

@[simp] theorem last'_cons_cons (x y : α) (l : list α) :
  last' (x :: y :: l) = last' (y :: l) := rfl

theorem last'_append_of_ne_nil (l₁ : list α) : ∀ {l₂ : list α} (hl₂ : l₂ ≠ []),
  last' (l₁ ++ l₂) = last' l₂
| [] hl₂ := by contradiction
| (b::l₂) _ := last'_append_cons l₁ b l₂

theorem last'_append {l₁ l₂ : list α} {x : α} (h : x ∈ l₂.last') :
  x ∈ (l₁ ++ l₂).last' :=
by { cases l₂, { contradiction, }, { rw list.last'_append_cons, exact h } }

/-! ### head(') and tail -/

theorem head_eq_head' [inhabited α] (l : list α) : head l = (head' l).iget :=
by cases l; refl

theorem mem_of_mem_head' {x : α} : ∀ {l : list α}, x ∈ l.head' → x ∈ l
| [] h := (option.not_mem_none _ h).elim
| (a::l) h := by { simp only [head', option.mem_def] at h, exact h ▸ or.inl rfl }

@[simp] theorem head_cons [inhabited α] (a : α) (l : list α) : head (a::l) = a := rfl

@[simp] theorem tail_nil : tail (@nil α) = [] := rfl

@[simp] theorem tail_cons (a : α) (l : list α) : tail (a::l) = l := rfl

@[simp] theorem head_append [inhabited α] (t : list α) {s : list α} (h : s ≠ []) :
  head (s ++ t) = head s :=
by {induction s, contradiction, refl}

theorem head'_append {s t : list α} {x : α} (h : x ∈ s.head') :
  x ∈ (s ++ t).head' :=
by { cases s, contradiction, exact h }

theorem head'_append_of_ne_nil : ∀ (l₁ : list α) {l₂ : list α} (hl₁ : l₁ ≠ []),
  head' (l₁ ++ l₂) = head' l₁
| [] _ hl₁ := by contradiction
| (x::l₁) _ _ := rfl

theorem tail_append_singleton_of_ne_nil {a : α} {l : list α} (h : l ≠ nil) :
  tail (l ++ [a]) = tail l ++ [a] :=
by { induction l,  contradiction, rw [tail,cons_append,tail], }

theorem cons_head'_tail : ∀ {l : list α} {a : α} (h : a ∈ head' l), a :: tail l = l
| [] a h := by contradiction
| (b::l) a h := by { simp at h, simp [h] }

theorem head_mem_head' [inhabited α] : ∀ {l : list α} (h : l ≠ []), head l ∈ head' l
| [] h := by contradiction
| (a::l) h := rfl

theorem cons_head_tail [inhabited α] {l : list α} (h : l ≠ []) : (head l)::(tail l) = l :=
cons_head'_tail (head_mem_head' h)

lemma head_mem_self [inhabited α] {l : list α} (h : l ≠ nil) : l.head ∈ l :=
begin
  have h' := mem_cons_self l.head l.tail,
  rwa cons_head_tail h at h',
end

@[simp] theorem head'_map (f : α → β) (l) : head' (map f l) = (head' l).map f := by cases l; refl

lemma tail_append_of_ne_nil (l l' : list α) (h : l ≠ []) :
  (l ++ l').tail = l.tail ++ l' :=
begin
  cases l,
  { contradiction },
  { simp }
end

@[simp]
lemma nth_le_tail (l : list α) (i) (h : i < l.tail.length)
  (h' : i + 1 < l.length := by simpa [←lt_tsub_iff_right] using h) :
  l.tail.nth_le i h = l.nth_le (i + 1) h' :=
begin
  cases l,
  { cases h, },
  { simpa }
end

lemma nth_le_cons_aux {l : list α} {a : α} {n} (hn : n ≠ 0) (h : n < (a :: l).length) :
  n - 1 < l.length :=
begin
  contrapose! h,
  rw length_cons,
  convert succ_le_succ h,
  exact (nat.succ_pred_eq_of_pos hn.bot_lt).symm
end

lemma nth_le_cons {l : list α} {a : α} {n} (hl) :
  (a :: l).nth_le n hl = if hn : n = 0 then a else l.nth_le (n - 1) (nth_le_cons_aux hn hl) :=
begin
  split_ifs,
  { simp [nth_le, h] },
  cases l,
  { rw [length_singleton, nat.lt_one_iff] at hl, contradiction },
  cases n,
  { contradiction },
  refl
end

@[simp] lemma modify_head_modify_head (l : list α) (f g : α → α) :
  (l.modify_head f).modify_head g = l.modify_head (g ∘ f) :=
by cases l; simp

/-! ### Induction from the right -/

/-- Induction principle from the right for lists: if a property holds for the empty list, and
for `l ++ [a]` if it holds for `l`, then it holds for all lists. The principle is given for
a `Sort`-valued predicate, i.e., it can also be used to construct data. -/
@[elab_as_eliminator] def reverse_rec_on {C : list α → Sort*}
  (l : list α) (H0 : C [])
  (H1 : ∀ (l : list α) (a : α), C l → C (l ++ [a])) : C l :=
begin
  rw ← reverse_reverse l,
  induction reverse l,
  { exact H0 },
  { rw reverse_cons, exact H1 _ _ ih }
end

/-- Bidirectional induction principle for lists: if a property holds for the empty list, the
singleton list, and `a :: (l ++ [b])` from `l`, then it holds for all lists. This can be used to
prove statements about palindromes. The principle is given for a `Sort`-valued predicate, i.e., it
can also be used to construct data. -/
def bidirectional_rec {C : list α → Sort*}
    (H0 : C []) (H1 : ∀ (a : α), C [a])
    (Hn : ∀ (a : α) (l : list α) (b : α), C l → C (a :: (l ++ [b]))) : ∀ l, C l
| [] := H0
| [a] := H1 a
| (a :: b :: l) :=
let l' := init (b :: l), b' := last (b :: l) (cons_ne_nil _ _) in
have length l' < length (a :: b :: l), by { change _ < length l + 2, simp },
begin
  rw ←init_append_last (cons_ne_nil b l),
  have : C l', from bidirectional_rec l',
  exact Hn a l' b' ‹C l'›
end
using_well_founded { rel_tac := λ _ _, `[exact ⟨_, measure_wf list.length⟩] }

/-- Like `bidirectional_rec`, but with the list parameter placed first. -/
@[elab_as_eliminator] def bidirectional_rec_on {C : list α → Sort*}
    (l : list α) (H0 : C []) (H1 : ∀ (a : α), C [a])
    (Hn : ∀ (a : α) (l : list α) (b : α), C l → C (a :: (l ++ [b]))) : C l :=
bidirectional_rec H0 H1 Hn l

/-! ### sublists -/

@[simp] theorem nil_sublist : Π (l : list α), [] <+ l
| []       := sublist.slnil
| (a :: l) := sublist.cons _ _ a (nil_sublist l)

@[refl, simp] theorem sublist.refl : Π (l : list α), l <+ l
| []       := sublist.slnil
| (a :: l) := sublist.cons2 _ _ a (sublist.refl l)

@[trans] theorem sublist.trans {l₁ l₂ l₃ : list α} (h₁ : l₁ <+ l₂) (h₂ : l₂ <+ l₃) : l₁ <+ l₃ :=
sublist.rec_on h₂ (λ_ s, s)
  (λl₂ l₃ a h₂ IH l₁ h₁, sublist.cons _ _ _ (IH l₁ h₁))
  (λl₂ l₃ a h₂ IH l₁ h₁, @sublist.cases_on _ (λl₁ l₂', l₂' = a :: l₂ → l₁ <+ a :: l₃) _ _ h₁
    (λ_, nil_sublist _)
    (λl₁ l₂' a' h₁' e, match a', l₂', e, h₁' with ._, ._, rfl, h₁ :=
      sublist.cons _ _ _ (IH _ h₁) end)
    (λl₁ l₂' a' h₁' e, match a', l₂', e, h₁' with ._, ._, rfl, h₁ :=
      sublist.cons2 _ _ _ (IH _ h₁) end) rfl)
  l₁ h₁

@[simp] theorem sublist_cons (a : α) (l : list α) : l <+ a::l :=
sublist.cons _ _ _ (sublist.refl l)

theorem sublist_of_cons_sublist {a : α} {l₁ l₂ : list α} : a::l₁ <+ l₂ → l₁ <+ l₂ :=
sublist.trans (sublist_cons a l₁)

theorem sublist.cons_cons {l₁ l₂ : list α} (a : α) (s : l₁ <+ l₂) : a::l₁ <+ a::l₂ :=
sublist.cons2 _ _ _ s

@[simp] theorem sublist_append_left : Π (l₁ l₂ : list α), l₁ <+ l₁++l₂
| []      l₂ := nil_sublist _
| (a::l₁) l₂ := (sublist_append_left l₁ l₂).cons_cons _

@[simp] theorem sublist_append_right : Π (l₁ l₂ : list α), l₂ <+ l₁++l₂
| []      l₂ := sublist.refl _
| (a::l₁) l₂ := sublist.cons _ _ _ (sublist_append_right l₁ l₂)

theorem sublist_cons_of_sublist (a : α) {l₁ l₂ : list α} : l₁ <+ l₂ → l₁ <+ a::l₂ :=
sublist.cons _ _ _

theorem sublist_append_of_sublist_left {l l₁ l₂ : list α} (s : l <+ l₁) : l <+ l₁++l₂ :=
s.trans $ sublist_append_left _ _

theorem sublist_append_of_sublist_right {l l₁ l₂ : list α} (s : l <+ l₂) : l <+ l₁++l₂ :=
s.trans $ sublist_append_right _ _

theorem sublist_of_cons_sublist_cons {l₁ l₂ : list α} : ∀ {a : α}, a::l₁ <+ a::l₂ → l₁ <+ l₂
| ._ (sublist.cons  ._ ._ a s) := sublist_of_cons_sublist s
| ._ (sublist.cons2 ._ ._ a s) := s

theorem cons_sublist_cons_iff {l₁ l₂ : list α} {a : α} : a::l₁ <+ a::l₂ ↔ l₁ <+ l₂ :=
⟨sublist_of_cons_sublist_cons, sublist.cons_cons _⟩

@[simp] theorem append_sublist_append_left {l₁ l₂ : list α} : ∀ l, l++l₁ <+ l++l₂ ↔ l₁ <+ l₂
| []     := iff.rfl
| (a::l) := cons_sublist_cons_iff.trans (append_sublist_append_left l)

theorem sublist.append_right {l₁ l₂ : list α} (h : l₁ <+ l₂) (l) : l₁++l <+ l₂++l :=
begin
  induction h with _ _ a _ ih _ _ a _ ih,
  { refl },
  { apply sublist_cons_of_sublist a ih },
  { apply ih.cons_cons a }
end

theorem sublist_or_mem_of_sublist {l l₁ l₂ : list α} {a : α} (h : l <+ l₁ ++ a::l₂) :
  l <+ l₁ ++ l₂ ∨ a ∈ l :=
begin
  induction l₁ with b l₁ IH generalizing l,
  { cases h, { left, exact ‹l <+ l₂› }, { right, apply mem_cons_self } },
  { cases h with _ _ _ h _ _ _ h,
    { exact or.imp_left (sublist_cons_of_sublist _) (IH h) },
    { exact (IH h).imp (sublist.cons_cons _) (mem_cons_of_mem _) } }
end

theorem sublist.reverse {l₁ l₂ : list α} (h : l₁ <+ l₂) : l₁.reverse <+ l₂.reverse :=
begin
  induction h with _ _ _ _ ih _ _ a _ ih, {refl},
  { rw reverse_cons, exact sublist_append_of_sublist_left ih },
  { rw [reverse_cons, reverse_cons], exact ih.append_right [a] }
end

@[simp] theorem reverse_sublist_iff {l₁ l₂ : list α} : l₁.reverse <+ l₂.reverse ↔ l₁ <+ l₂ :=
⟨λ h, l₁.reverse_reverse ▸ l₂.reverse_reverse ▸ h.reverse, sublist.reverse⟩

@[simp] theorem append_sublist_append_right {l₁ l₂ : list α} (l) : l₁++l <+ l₂++l ↔ l₁ <+ l₂ :=
⟨λ h, by simpa only [reverse_append, append_sublist_append_left, reverse_sublist_iff]
  using h.reverse,
 λ h, h.append_right l⟩

theorem sublist.append {l₁ l₂ r₁ r₂ : list α}
  (hl : l₁ <+ l₂) (hr : r₁ <+ r₂) : l₁ ++ r₁ <+ l₂ ++ r₂ :=
(hl.append_right _).trans ((append_sublist_append_left _).2 hr)

theorem sublist.subset : Π {l₁ l₂ : list α}, l₁ <+ l₂ → l₁ ⊆ l₂
| ._ ._ sublist.slnil             b h := h
| ._ ._ (sublist.cons  l₁ l₂ a s) b h := mem_cons_of_mem _ (sublist.subset s h)
| ._ ._ (sublist.cons2 l₁ l₂ a s) b h :=
  match eq_or_mem_of_mem_cons h with
  | or.inl h := h ▸ mem_cons_self _ _
  | or.inr h := mem_cons_of_mem _ (sublist.subset s h)
  end

@[simp] theorem singleton_sublist {a : α} {l} : [a] <+ l ↔ a ∈ l :=
⟨λ h, h.subset (mem_singleton_self _), λ h,
let ⟨s, t, e⟩ := mem_split h in e.symm ▸
  ((nil_sublist _).cons_cons _ ).trans (sublist_append_right _ _)⟩

theorem eq_nil_of_sublist_nil {l : list α} (s : l <+ []) : l = [] :=
eq_nil_of_subset_nil $ s.subset

@[simp] theorem sublist_nil_iff_eq_nil {l : list α} : l <+ [] ↔ l = [] :=
⟨eq_nil_of_sublist_nil, λ H, H ▸ sublist.refl _⟩

@[simp] theorem repeat_sublist_repeat (a : α) {m n} : repeat a m <+ repeat a n ↔ m ≤ n :=
⟨λ h, by simpa only [length_repeat] using length_le_of_sublist h,
 λ h, by induction h; [refl, simp only [*, repeat_succ, sublist.cons]] ⟩

theorem eq_of_sublist_of_length_eq : ∀ {l₁ l₂ : list α}, l₁ <+ l₂ → length l₁ = length l₂ → l₁ = l₂
| ._ ._ sublist.slnil             h := rfl
| ._ ._ (sublist.cons  l₁ l₂ a s) h :=
  absurd (length_le_of_sublist s) $ not_le_of_gt $ by rw h; apply lt_succ_self
| ._ ._ (sublist.cons2 l₁ l₂ a s) h :=
  by rw [length, length] at h; injection h with h; rw eq_of_sublist_of_length_eq s h

theorem eq_of_sublist_of_length_le {l₁ l₂ : list α} (s : l₁ <+ l₂) (h : length l₂ ≤ length l₁) :
  l₁ = l₂ :=
eq_of_sublist_of_length_eq s (le_antisymm (length_le_of_sublist s) h)

theorem sublist.antisymm {l₁ l₂ : list α} (s₁ : l₁ <+ l₂) (s₂ : l₂ <+ l₁) : l₁ = l₂ :=
eq_of_sublist_of_length_le s₁ (length_le_of_sublist s₂)

instance decidable_sublist [decidable_eq α] : ∀ (l₁ l₂ : list α), decidable (l₁ <+ l₂)
| []      l₂      := is_true $ nil_sublist _
| (a::l₁) []      := is_false $ λh, list.no_confusion $ eq_nil_of_sublist_nil h
| (a::l₁) (b::l₂) :=
  if h : a = b then
    decidable_of_decidable_of_iff (decidable_sublist l₁ l₂) $
      by rw [← h]; exact ⟨sublist.cons_cons _, sublist_of_cons_sublist_cons⟩
  else decidable_of_decidable_of_iff (decidable_sublist (a::l₁) l₂)
    ⟨sublist_cons_of_sublist _, λs, match a, l₁, s, h with
    | a, l₁, sublist.cons ._ ._ ._ s', h := s'
    | ._, ._, sublist.cons2 t ._ ._ s', h := absurd rfl h
    end⟩

/-! ### index_of -/

section index_of
variable [decidable_eq α]

@[simp] theorem index_of_nil (a : α) : index_of a [] = 0 := rfl

theorem index_of_cons (a b : α) (l : list α) :
  index_of a (b::l) = if a = b then 0 else succ (index_of a l) := rfl

theorem index_of_cons_eq {a b : α} (l : list α) : a = b → index_of a (b::l) = 0 :=
assume e, if_pos e

@[simp] theorem index_of_cons_self (a : α) (l : list α) : index_of a (a::l) = 0 :=
index_of_cons_eq _ rfl

@[simp, priority 990]
theorem index_of_cons_ne {a b : α} (l : list α) : a ≠ b → index_of a (b::l) = succ (index_of a l) :=
assume n, if_neg n

theorem index_of_eq_length {a : α} {l : list α} : index_of a l = length l ↔ a ∉ l :=
begin
  induction l with b l ih,
  { exact iff_of_true rfl (not_mem_nil _) },
  simp only [length, mem_cons_iff, index_of_cons], split_ifs,
  { exact iff_of_false (by rintro ⟨⟩) (λ H, H $ or.inl h) },
  { simp only [h, false_or], rw ← ih, exact succ_inj' }
end

@[simp, priority 980]
theorem index_of_of_not_mem {l : list α} {a : α} : a ∉ l → index_of a l = length l :=
index_of_eq_length.2

theorem index_of_le_length {a : α} {l : list α} : index_of a l ≤ length l :=
begin
  induction l with b l ih, {refl},
  simp only [length, index_of_cons],
  by_cases h : a = b, {rw if_pos h, exact nat.zero_le _},
  rw if_neg h, exact succ_le_succ ih
end

theorem index_of_lt_length {a} {l : list α} : index_of a l < length l ↔ a ∈ l :=
⟨λh, decidable.by_contradiction $ λ al, ne_of_lt h $ index_of_eq_length.2 al,
λal, lt_of_le_of_ne index_of_le_length $ λ h, index_of_eq_length.1 h al⟩

end index_of

/-! ### nth element -/

theorem nth_le_of_mem : ∀ {a} {l : list α}, a ∈ l → ∃ n h, nth_le l n h = a
| a (_ :: l) (or.inl rfl) := ⟨0, succ_pos _, rfl⟩
| a (b :: l) (or.inr m)   :=
  let ⟨n, h, e⟩ := nth_le_of_mem m in ⟨n+1, succ_lt_succ h, e⟩

theorem nth_le_nth : ∀ {l : list α} {n} h, nth l n = some (nth_le l n h)
| (a :: l) 0     h := rfl
| (a :: l) (n+1) h := @nth_le_nth l n _

theorem nth_len_le : ∀ {l : list α} {n}, length l ≤ n → nth l n = none
| []       n     h := rfl
| (a :: l) (n+1) h := nth_len_le (le_of_succ_le_succ h)

theorem nth_eq_some {l : list α} {n a} : nth l n = some a ↔ ∃ h, nth_le l n h = a :=
⟨λ e,
  have h : n < length l, from lt_of_not_ge $ λ hn,
    by rw nth_len_le hn at e; contradiction,
  ⟨h, by rw nth_le_nth h at e;
    injection e with e; apply nth_le_mem⟩,
λ ⟨h, e⟩, e ▸ nth_le_nth _⟩

@[simp]
theorem nth_eq_none_iff : ∀ {l : list α} {n}, nth l n = none ↔ length l ≤ n :=
begin
  intros, split,
  { intro h, by_contradiction h',
    have h₂ : ∃ h, l.nth_le n h = l.nth_le n (lt_of_not_ge h') := ⟨lt_of_not_ge h', rfl⟩,
    rw [← nth_eq_some, h] at h₂, cases h₂ },
  { solve_by_elim [nth_len_le] },
end

theorem nth_of_mem {a} {l : list α} (h : a ∈ l) : ∃ n, nth l n = some a :=
let ⟨n, h, e⟩ := nth_le_of_mem h in ⟨n, by rw [nth_le_nth, e]⟩

theorem nth_le_mem : ∀ (l : list α) n h, nth_le l n h ∈ l
| (a :: l) 0     h := mem_cons_self _ _
| (a :: l) (n+1) h := mem_cons_of_mem _ (nth_le_mem l _ _)

theorem nth_mem {l : list α} {n a} (e : nth l n = some a) : a ∈ l :=
let ⟨h, e⟩ := nth_eq_some.1 e in e ▸ nth_le_mem _ _ _

theorem mem_iff_nth_le {a} {l : list α} : a ∈ l ↔ ∃ n h, nth_le l n h = a :=
⟨nth_le_of_mem, λ ⟨n, h, e⟩, e ▸ nth_le_mem _ _ _⟩

theorem mem_iff_nth {a} {l : list α} : a ∈ l ↔ ∃ n, nth l n = some a :=
mem_iff_nth_le.trans $ exists_congr $ λ n, nth_eq_some.symm

lemma nth_zero (l : list α) : l.nth 0 = l.head' := by cases l; refl

lemma nth_injective {α : Type u} {xs : list α} {i j : ℕ}
  (h₀ : i < xs.length)
  (h₁ : nodup xs)
  (h₂ : xs.nth i = xs.nth j) : i = j :=
begin
  induction xs with x xs generalizing i j,
  { cases h₀ },
  { cases i; cases j,
    case nat.zero nat.zero
    { refl },
    case nat.succ nat.succ
    { congr, cases h₁,
      apply xs_ih;
      solve_by_elim [lt_of_succ_lt_succ] },
    iterate 2
    { dsimp at h₂,
      cases h₁ with _ _ h h',
      cases h x _ rfl,
      rw mem_iff_nth,
      exact ⟨_, h₂.symm⟩ <|>
        exact ⟨_, h₂⟩ } },
end

@[simp] theorem nth_map (f : α → β) : ∀ l n, nth (map f l) n = (nth l n).map f
| []       n     := rfl
| (a :: l) 0     := rfl
| (a :: l) (n+1) := nth_map l n

theorem nth_le_map (f : α → β) {l n} (H1 H2) : nth_le (map f l) n H1 = f (nth_le l n H2) :=
option.some.inj $ by rw [← nth_le_nth, nth_map, nth_le_nth]; refl

/-- A version of `nth_le_map` that can be used for rewriting. -/
theorem nth_le_map_rev (f : α → β) {l n} (H) :
  f (nth_le l n H) = nth_le (map f l) n ((length_map f l).symm ▸ H) :=
(nth_le_map f _ _).symm

@[simp] theorem nth_le_map' (f : α → β) {l n} (H) :
  nth_le (map f l) n H = f (nth_le l n (length_map f l ▸ H)) :=
nth_le_map f _ _

/-- If one has `nth_le L i hi` in a formula and `h : L = L'`, one can not `rw h` in the formula as
`hi` gives `i < L.length` and not `i < L'.length`. The lemma `nth_le_of_eq` can be used to make
such a rewrite, with `rw (nth_le_of_eq h)`. -/
lemma nth_le_of_eq {L L' : list α} (h : L = L') {i : ℕ} (hi : i < L.length) :
  nth_le L i hi = nth_le L' i (h ▸ hi) :=
by { congr, exact h}

@[simp] lemma nth_le_singleton (a : α) {n : ℕ} (hn : n < 1) :
  nth_le [a] n hn = a :=
have hn0 : n = 0 := le_zero_iff.1 (le_of_lt_succ hn),
by subst hn0; refl

lemma nth_le_zero [inhabited α] {L : list α} (h : 0 < L.length) :
  L.nth_le 0 h = L.head :=
by { cases L, cases h, simp, }

lemma nth_le_append : ∀ {l₁ l₂ : list α} {n : ℕ} (hn₁) (hn₂),
  (l₁ ++ l₂).nth_le n hn₁ = l₁.nth_le n hn₂
| []     _ n     hn₁ hn₂  := (nat.not_lt_zero _ hn₂).elim
| (a::l) _ 0     hn₁ hn₂ := rfl
| (a::l) _ (n+1) hn₁ hn₂ := by simp only [nth_le, cons_append];
                         exact nth_le_append _ _

lemma nth_le_append_right_aux {l₁ l₂ : list α} {n : ℕ}
  (h₁ : l₁.length ≤ n) (h₂ : n < (l₁ ++ l₂).length) : n - l₁.length < l₂.length :=
begin
  rw list.length_append at h₂,
  apply lt_of_add_lt_add_right,
  rwa [nat.sub_add_cancel h₁, nat.add_comm],
end

lemma nth_le_append_right : ∀ {l₁ l₂ : list α} {n : ℕ} (h₁ : l₁.length ≤ n) (h₂),
  (l₁ ++ l₂).nth_le n h₂ = l₂.nth_le (n - l₁.length) (nth_le_append_right_aux h₁ h₂)
| []       _ n     h₁ h₂ := rfl
| (a :: l) _ (n+1) h₁ h₂ :=
  begin
    dsimp,
    conv { to_rhs, congr, skip, rw [nat.add_sub_add_right], },
    rw nth_le_append_right (nat.lt_succ_iff.mp h₁),
  end

@[simp] lemma nth_le_repeat (a : α) {n m : ℕ} (h : m < (list.repeat a n).length) :
  (list.repeat a n).nth_le m h = a :=
eq_of_mem_repeat (nth_le_mem _ _ _)

lemma nth_append {l₁ l₂ : list α} {n : ℕ} (hn : n < l₁.length) :
  (l₁ ++ l₂).nth n = l₁.nth n :=
have hn' : n < (l₁ ++ l₂).length := lt_of_lt_of_le hn
  (by rw length_append; exact nat.le_add_right _ _),
by rw [nth_le_nth hn, nth_le_nth hn', nth_le_append]

lemma nth_append_right {l₁ l₂ : list α} {n : ℕ} (hn : l₁.length ≤ n) :
  (l₁ ++ l₂).nth n = l₂.nth (n - l₁.length) :=
begin
  by_cases hl : n < (l₁ ++ l₂).length,
  { rw [nth_le_nth hl, nth_le_nth, nth_le_append_right hn] },
  { rw [nth_len_le (le_of_not_lt hl), nth_len_le],
    rw [not_lt, length_append] at hl,
    exact le_tsub_of_add_le_left hl }
end

lemma last_eq_nth_le : ∀ (l : list α) (h : l ≠ []),
  last l h = l.nth_le (l.length - 1) (nat.sub_lt (length_pos_of_ne_nil h) one_pos)
| [] h := rfl
| [a] h := by rw [last_singleton, nth_le_singleton]
| (a :: b :: l) h := by { rw [last_cons, last_eq_nth_le (b :: l)],
                          refl, exact cons_ne_nil b l }

@[simp] lemma nth_concat_length : ∀ (l : list α) (a : α), (l ++ [a]).nth l.length = some a
| []     a := rfl
| (b::l) a := by rw [cons_append, length_cons, nth, nth_concat_length]

lemma nth_le_cons_length (x : α) (xs : list α) (n : ℕ) (h : n = xs.length) :
  (x :: xs).nth_le n (by simp [h]) = (x :: xs).last (cons_ne_nil x xs) :=
begin
  rw last_eq_nth_le,
  congr,
  simp [h]
end

@[ext]
theorem ext : ∀ {l₁ l₂ : list α}, (∀n, nth l₁ n = nth l₂ n) → l₁ = l₂
| []      []       h := rfl
| (a::l₁) []       h := by have h0 := h 0; contradiction
| []      (a'::l₂) h := by have h0 := h 0; contradiction
| (a::l₁) (a'::l₂) h := by have h0 : some a = some a' := h 0; injection h0 with aa;
    simp only [aa, ext (λn, h (n+1))]; split; refl

theorem ext_le {l₁ l₂ : list α} (hl : length l₁ = length l₂)
  (h : ∀n h₁ h₂, nth_le l₁ n h₁ = nth_le l₂ n h₂) : l₁ = l₂ :=
ext $ λn, if h₁ : n < length l₁
  then by rw [nth_le_nth, nth_le_nth, h n h₁ (by rwa [← hl])]
  else let h₁ := le_of_not_gt h₁ in by { rw [nth_len_le h₁, nth_len_le], rwa [←hl], }

@[simp] theorem index_of_nth_le [decidable_eq α] {a : α} :
  ∀ {l : list α} h, nth_le l (index_of a l) h = a
| (b::l) h := by by_cases h' : a = b;
  simp only [h', if_pos, if_false, index_of_cons, nth_le, @index_of_nth_le l]

@[simp] theorem index_of_nth [decidable_eq α] {a : α} {l : list α} (h : a ∈ l) :
  nth l (index_of a l) = some a :=
by rw [nth_le_nth, index_of_nth_le (index_of_lt_length.2 h)]

theorem nth_le_reverse_aux1 :
  ∀ (l r : list α) (i h1 h2), nth_le (reverse_core l r) (i + length l) h1 = nth_le r i h2
| []       r i := λh1 h2, rfl
| (a :: l) r i :=
  by rw (show i + length (a :: l) = i + 1 + length l, from add_right_comm i (length l) 1);
    exact λh1 h2, nth_le_reverse_aux1 l (a :: r) (i+1) h1 (succ_lt_succ h2)

lemma index_of_inj [decidable_eq α] {l : list α} {x y : α}
  (hx : x ∈ l) (hy : y ∈ l) : index_of x l = index_of y l ↔ x = y :=
⟨λ h, have nth_le l (index_of x l) (index_of_lt_length.2 hx) =
        nth_le l (index_of y l) (index_of_lt_length.2 hy),
      by simp only [h],
    by simpa only [index_of_nth_le],
  λ h, by subst h⟩

theorem nth_le_reverse_aux2 : ∀ (l r : list α) (i : nat) (h1) (h2),
  nth_le (reverse_core l r) (length l - 1 - i) h1 = nth_le l i h2
| []       r i     h1 h2 := absurd h2 (nat.not_lt_zero _)
| (a :: l) r 0     h1 h2 := begin
    have aux := nth_le_reverse_aux1 l (a :: r) 0,
    rw zero_add at aux,
    exact aux _ (zero_lt_succ _)
  end
| (a :: l) r (i+1) h1 h2 := begin
    have aux := nth_le_reverse_aux2 l (a :: r) i,
    have heq := calc length (a :: l) - 1 - (i + 1)
          = length l - (1 + i) : by rw add_comm; refl
      ... = length l - 1 - i   : by rw ← tsub_add_eq_tsub_tsub,
    rw [← heq] at aux,
    apply aux
  end

@[simp] theorem nth_le_reverse (l : list α) (i : nat) (h1 h2) :
  nth_le (reverse l) (length l - 1 - i) h1 = nth_le l i h2 :=
nth_le_reverse_aux2 _ _ _ _ _

lemma nth_le_reverse' (l : list α) (n : ℕ) (hn : n < l.reverse.length) (hn') :
  l.reverse.nth_le n hn = l.nth_le (l.length - 1 - n) hn' :=
begin
  rw eq_comm,
  convert nth_le_reverse l.reverse _ _ _ using 1,
  { simp },
  { simpa }
end

lemma eq_cons_of_length_one {l : list α} (h : l.length = 1) :
  l = [l.nth_le 0 (h.symm ▸ zero_lt_one)] :=
begin
  refine ext_le (by convert h) (λ n h₁ h₂, _),
  simp only [nth_le_singleton],
  congr,
  exact eq_bot_iff.mpr (nat.lt_succ_iff.mp h₂)
end

lemma nth_le_eq_iff {l : list α} {n : ℕ} {x : α} {h} : l.nth_le n h = x ↔ l.nth n = some x :=
by { rw nth_eq_some, tauto }

lemma some_nth_le_eq {l : list α} {n : ℕ} {h} : some (l.nth_le n h) = l.nth n :=
by { symmetry, rw nth_eq_some, tauto }

lemma modify_nth_tail_modify_nth_tail {f g : list α → list α} (m : ℕ) :
  ∀n (l:list α), (l.modify_nth_tail f n).modify_nth_tail g (m + n) =
    l.modify_nth_tail (λl, (f l).modify_nth_tail g m) n
| 0     l      := rfl
| (n+1) []     := rfl
| (n+1) (a::l) := congr_arg (list.cons a) (modify_nth_tail_modify_nth_tail n l)

lemma modify_nth_tail_modify_nth_tail_le
  {f g : list α → list α} (m n : ℕ) (l : list α) (h : n ≤ m) :
  (l.modify_nth_tail f n).modify_nth_tail g m =
    l.modify_nth_tail (λl, (f l).modify_nth_tail g (m - n)) n :=
begin
  rcases le_iff_exists_add.1 h with ⟨m, rfl⟩,
  rw [add_tsub_cancel_left, add_comm, modify_nth_tail_modify_nth_tail]
end

lemma modify_nth_tail_modify_nth_tail_same {f g : list α → list α} (n : ℕ) (l:list α) :
  (l.modify_nth_tail f n).modify_nth_tail g n = l.modify_nth_tail (g ∘ f) n :=
by rw [modify_nth_tail_modify_nth_tail_le n n l (le_refl n), tsub_self]; refl

lemma modify_nth_tail_id :
  ∀n (l:list α), l.modify_nth_tail id n = l
| 0     l      := rfl
| (n+1) []     := rfl
| (n+1) (a::l) := congr_arg (list.cons a) (modify_nth_tail_id n l)

theorem remove_nth_eq_nth_tail : ∀ n (l : list α), remove_nth l n = modify_nth_tail tail n l
| 0     l      := by cases l; refl
| (n+1) []     := rfl
| (n+1) (a::l) := congr_arg (cons _) (remove_nth_eq_nth_tail _ _)

theorem update_nth_eq_modify_nth (a : α) : ∀ n (l : list α),
  update_nth l n a = modify_nth (λ _, a) n l
| 0     l      := by cases l; refl
| (n+1) []     := rfl
| (n+1) (b::l) := congr_arg (cons _) (update_nth_eq_modify_nth _ _)

theorem modify_nth_eq_update_nth (f : α → α) : ∀ n (l : list α),
  modify_nth f n l = ((λ a, update_nth l n (f a)) <$> nth l n).get_or_else l
| 0     l      := by cases l; refl
| (n+1) []     := rfl
| (n+1) (b::l) := (congr_arg (cons b)
  (modify_nth_eq_update_nth n l)).trans $ by cases nth l n; refl

theorem nth_modify_nth (f : α → α) : ∀ n (l : list α) m,
  nth (modify_nth f n l) m = (λ a, if n = m then f a else a) <$> nth l m
| n     l      0     := by cases l; cases n; refl
| n     []     (m+1) := by cases n; refl
| 0     (a::l) (m+1) := by cases nth l m; refl
| (n+1) (a::l) (m+1) := (nth_modify_nth n l m).trans $
  by cases nth l m with b; by_cases n = m;
  simp only [h, if_pos, if_true, if_false, option.map_none, option.map_some, mt succ.inj,
    not_false_iff]

theorem modify_nth_tail_length (f : list α → list α) (H : ∀ l, length (f l) = length l) :
  ∀ n l, length (modify_nth_tail f n l) = length l
| 0     l      := H _
| (n+1) []     := rfl
| (n+1) (a::l) := @congr_arg _ _ _ _ (+1) (modify_nth_tail_length _ _)

@[simp] theorem modify_nth_length (f : α → α) :
  ∀ n l, length (modify_nth f n l) = length l :=
modify_nth_tail_length _ (λ l, by cases l; refl)

@[simp] theorem update_nth_length (l : list α) (n) (a : α) :
  length (update_nth l n a) = length l :=
by simp only [update_nth_eq_modify_nth, modify_nth_length]

@[simp] theorem nth_modify_nth_eq (f : α → α) (n) (l : list α) :
  nth (modify_nth f n l) n = f <$> nth l n :=
by simp only [nth_modify_nth, if_pos]

@[simp] theorem nth_modify_nth_ne (f : α → α) {m n} (l : list α) (h : m ≠ n) :
  nth (modify_nth f m l) n = nth l n :=
by simp only [nth_modify_nth, if_neg h, id_map']

theorem nth_update_nth_eq (a : α) (n) (l : list α) :
  nth (update_nth l n a) n = (λ _, a) <$> nth l n :=
by simp only [update_nth_eq_modify_nth, nth_modify_nth_eq]

theorem nth_update_nth_of_lt (a : α) {n} {l : list α} (h : n < length l) :
  nth (update_nth l n a) n = some a :=
by rw [nth_update_nth_eq, nth_le_nth h]; refl

theorem nth_update_nth_ne (a : α) {m n} (l : list α) (h : m ≠ n) :
  nth (update_nth l m a) n = nth l n :=
by simp only [update_nth_eq_modify_nth, nth_modify_nth_ne _ _ h]

@[simp] lemma update_nth_nil (n : ℕ) (a : α) : [].update_nth n a = [] := rfl

@[simp] lemma update_nth_succ (x : α) (xs : list α) (n : ℕ) (a : α) :
  (x :: xs).update_nth n.succ a = x :: xs.update_nth n a := rfl

lemma update_nth_comm (a b : α) : Π {n m : ℕ} (l : list α) (h : n ≠ m),
  (l.update_nth n a).update_nth m b = (l.update_nth m b).update_nth n a
| _ _ [] _ := by simp
| 0 0 (x :: t) h := absurd rfl h
| (n + 1) 0 (x :: t) h := by simp [list.update_nth]
| 0 (m + 1) (x :: t) h := by simp [list.update_nth]
| (n + 1) (m + 1) (x :: t) h := by { simp only [update_nth, true_and, eq_self_iff_true],
  exact update_nth_comm t (λ h', h $ nat.succ_inj'.mpr h'), }

@[simp] lemma nth_le_update_nth_eq (l : list α) (i : ℕ) (a : α)
  (h : i < (l.update_nth i a).length) : (l.update_nth i a).nth_le i h = a :=
by rw [← option.some_inj, ← nth_le_nth, nth_update_nth_eq, nth_le_nth]; simp * at *

@[simp] lemma nth_le_update_nth_of_ne {l : list α} {i j : ℕ} (h : i ≠ j) (a : α)
  (hj : j < (l.update_nth i a).length) :
  (l.update_nth i a).nth_le j hj = l.nth_le j (by simpa using hj) :=
by rw [← option.some_inj, ← list.nth_le_nth, list.nth_update_nth_ne _ _ h, list.nth_le_nth]

lemma mem_or_eq_of_mem_update_nth : ∀ {l : list α} {n : ℕ} {a b : α}
  (h : a ∈ l.update_nth n b), a ∈ l ∨ a = b
| []     n     a b h := false.elim h
| (c::l) 0     a b h := ((mem_cons_iff _ _ _).1 h).elim
  or.inr (or.inl ∘ mem_cons_of_mem _)
| (c::l) (n+1) a b h := ((mem_cons_iff _ _ _).1 h).elim
  (λ h, h ▸ or.inl (mem_cons_self _ _))
  (λ h, (mem_or_eq_of_mem_update_nth h).elim
    (or.inl ∘ mem_cons_of_mem _) or.inr)

section insert_nth
variable {a : α}

@[simp] lemma insert_nth_zero (s : list α) (x : α) : insert_nth 0 x s = x :: s := rfl

@[simp] lemma insert_nth_succ_nil (n : ℕ) (a : α) : insert_nth (n + 1) a [] = [] := rfl

@[simp] lemma insert_nth_succ_cons (s : list α) (hd x : α) (n : ℕ) :
  insert_nth (n + 1) x (hd :: s) = hd :: (insert_nth n x s) := rfl

lemma length_insert_nth : ∀n as, n ≤ length as → length (insert_nth n a as) = length as + 1
| 0     as       h := rfl
| (n+1) []       h := (nat.not_succ_le_zero _ h).elim
| (n+1) (a'::as) h := congr_arg nat.succ $ length_insert_nth n as (nat.le_of_succ_le_succ h)

lemma remove_nth_insert_nth (n:ℕ) (l : list α) : (l.insert_nth n a).remove_nth n = l :=
by rw [remove_nth_eq_nth_tail, insert_nth, modify_nth_tail_modify_nth_tail_same];
from modify_nth_tail_id _ _

lemma insert_nth_remove_nth_of_ge : ∀n m as, n < length as → n ≤ m →
  insert_nth m a (as.remove_nth n) = (as.insert_nth (m + 1) a).remove_nth n
| 0     0     []      has _   := (lt_irrefl _ has).elim
| 0     0     (a::as) has hmn := by simp [remove_nth, insert_nth]
| 0     (m+1) (a::as) has hmn := rfl
| (n+1) (m+1) (a::as) has hmn :=
  congr_arg (cons a) $
    insert_nth_remove_nth_of_ge n m as (nat.lt_of_succ_lt_succ has) (nat.le_of_succ_le_succ hmn)

lemma insert_nth_remove_nth_of_le : ∀n m as, n < length as → m ≤ n →
  insert_nth m a (as.remove_nth n) = (as.insert_nth m a).remove_nth (n + 1)
| n       0       (a :: as) has hmn := rfl
| (n + 1) (m + 1) (a :: as) has hmn :=
  congr_arg (cons a) $
    insert_nth_remove_nth_of_le n m as (nat.lt_of_succ_lt_succ has) (nat.le_of_succ_le_succ hmn)

lemma insert_nth_comm (a b : α) :
  ∀(i j : ℕ) (l : list α) (h : i ≤ j) (hj : j ≤ length l),
    (l.insert_nth i a).insert_nth (j + 1) b = (l.insert_nth j b).insert_nth i a
| 0       j     l      := by simp [insert_nth]
| (i + 1) 0     l      := assume h, (nat.not_lt_zero _ h).elim
| (i + 1) (j+1) []     := by simp
| (i + 1) (j+1) (c::l) :=
  assume h₀ h₁,
  by simp [insert_nth];
    exact insert_nth_comm i j l (nat.le_of_succ_le_succ h₀) (nat.le_of_succ_le_succ h₁)

lemma mem_insert_nth {a b : α} : ∀ {n : ℕ} {l : list α} (hi : n ≤ l.length),
  a ∈ l.insert_nth n b ↔ a = b ∨ a ∈ l
| 0     as       h := iff.rfl
| (n+1) []       h := (nat.not_succ_le_zero _ h).elim
| (n+1) (a'::as) h := begin
  dsimp [list.insert_nth],
  erw [mem_insert_nth (nat.le_of_succ_le_succ h), ← or.assoc, or_comm (a = a'), or.assoc]
end

lemma inj_on_insert_nth_index_of_not_mem (l : list α) (x : α) (hx : x ∉ l) :
  set.inj_on (λ k, insert_nth k x l) {n | n ≤ l.length} :=
begin
  induction l with hd tl IH,
  { intros n hn m hm h,
    simp only [set.mem_singleton_iff, set.set_of_eq_eq_singleton, length, nonpos_iff_eq_zero]
      at hn hm,
    simp [hn, hm] },
  { intros n hn m hm h,
    simp only [length, set.mem_set_of_eq] at hn hm,
    simp only [mem_cons_iff, not_or_distrib] at hx,
    cases n;
    cases m,
    { refl },
    { simpa [hx.left] using h },
    { simpa [ne.symm hx.left] using h },
    { simp only [true_and, eq_self_iff_true, insert_nth_succ_cons] at h,
      rw nat.succ_inj',
      refine IH hx.right _ _ h,
      { simpa [nat.succ_le_succ_iff] using hn },
      { simpa [nat.succ_le_succ_iff] using hm } } }
end

lemma insert_nth_of_length_lt (l : list α) (x : α) (n : ℕ) (h : l.length < n) :
  insert_nth n x l = l :=
begin
  induction l with hd tl IH generalizing n,
  { cases n,
    { simpa using h },
    { simp } },
  { cases n,
    { simpa using h },
    { simp only [nat.succ_lt_succ_iff, length] at h,
      simpa using IH _ h } }
end

@[simp] lemma insert_nth_length_self (l : list α) (x : α) :
  insert_nth l.length x l = l ++ [x] :=
begin
  induction l with hd tl IH,
  { simp },
  { simpa using IH }
end

lemma length_le_length_insert_nth (l : list α) (x : α) (n : ℕ) :
  l.length ≤ (insert_nth n x l).length :=
begin
  cases le_or_lt n l.length with hn hn,
  { rw length_insert_nth _ _ hn,
    exact (nat.lt_succ_self _).le },
  { rw insert_nth_of_length_lt _ _ _ hn }
end

lemma length_insert_nth_le_succ (l : list α) (x : α) (n : ℕ) :
  (insert_nth n x l).length ≤ l.length + 1 :=
begin
  cases le_or_lt n l.length with hn hn,
  { rw length_insert_nth _ _ hn },
  { rw insert_nth_of_length_lt _ _ _ hn,
    exact (nat.lt_succ_self _).le }
end

lemma nth_le_insert_nth_of_lt (l : list α) (x : α) (n k : ℕ) (hn : k < n)
  (hk : k < l.length)
  (hk' : k < (insert_nth n x l).length := hk.trans_le (length_le_length_insert_nth _ _ _)):
  (insert_nth n x l).nth_le k hk' = l.nth_le k hk :=
begin
  induction n with n IH generalizing k l,
  { simpa using hn },
  { cases l with hd tl,
    { simp },
    { cases k,
      { simp },
      { rw nat.succ_lt_succ_iff at hn,
        simpa using IH _ _ hn _ } } }
end

@[simp] lemma nth_le_insert_nth_self (l : list α) (x : α) (n : ℕ)
  (hn : n ≤ l.length) (hn' : n < (insert_nth n x l).length :=
    by rwa [length_insert_nth _ _ hn, nat.lt_succ_iff]) :
  (insert_nth n x l).nth_le n hn' = x :=
begin
  induction l with hd tl IH generalizing n,
  { simp only [length, nonpos_iff_eq_zero] at hn,
    simp [hn] },
  { cases n,
    { simp },
    { simp only [nat.succ_le_succ_iff, length] at hn,
      simpa using IH _ hn } }
end

lemma nth_le_insert_nth_add_succ (l : list α) (x : α) (n k : ℕ)
  (hk' : n + k < l.length)
  (hk : n + k + 1 < (insert_nth n x l).length :=
    by rwa [length_insert_nth _ _ (le_self_add.trans hk'.le), nat.succ_lt_succ_iff]) :
  (insert_nth n x l).nth_le (n + k + 1) hk = nth_le l (n + k) hk' :=
begin
  induction l with hd tl IH generalizing n k,
  { simpa using hk' },
  { cases n,
    { simpa },
    { simpa [succ_add] using IH _ _ _ } }
end

lemma insert_nth_injective (n : ℕ) (x : α) : function.injective (insert_nth n x) :=
begin
  induction n with n IH,
  { have : insert_nth 0 x = cons x := funext (λ _, rfl),
    simp [this] },
  { rintros (_|⟨a, as⟩) (_|⟨b, bs⟩) h;
    simpa [IH.eq_iff] using h <|> refl }
end

end insert_nth

/-! ### map -/

@[simp] lemma map_nil (f : α → β) : map f [] = [] := rfl

theorem map_eq_foldr (f : α → β) (l : list α) :
  map f l = foldr (λ a bs, f a :: bs) [] l :=
by induction l; simp *

lemma map_congr {f g : α → β} : ∀ {l : list α}, (∀ x ∈ l, f x = g x) → map f l = map g l
| []     _ := rfl
| (a::l) h := let ⟨h₁, h₂⟩ := forall_mem_cons.1 h in
  by rw [map, map, h₁, map_congr h₂]

lemma map_eq_map_iff {f g : α → β} {l : list α} : map f l = map g l ↔ (∀ x ∈ l, f x = g x) :=
begin
  refine ⟨_, map_congr⟩, intros h x hx,
  rw [mem_iff_nth_le] at hx, rcases hx with ⟨n, hn, rfl⟩,
  rw [nth_le_map_rev f, nth_le_map_rev g], congr, exact h
end

theorem map_concat (f : α → β) (a : α) (l : list α) : map f (concat l a) = concat (map f l) (f a) :=
by induction l; [refl, simp only [*, concat_eq_append, cons_append, map, map_append]]; split; refl

@[simp] theorem map_id'' (l : list α) : map (λ x, x) l = l :=
map_id _

theorem map_id' {f : α → α} (h : ∀ x, f x = x) (l : list α) : map f l = l :=
by simp [show f = id, from funext h]

theorem eq_nil_of_map_eq_nil {f : α → β} {l : list α} (h : map f l = nil) : l = nil :=
eq_nil_of_length_eq_zero $ by rw [← length_map f l, h]; refl

@[simp] theorem map_join (f : α → β) (L : list (list α)) :
  map f (join L) = join (map (map f) L) :=
by induction L; [refl, simp only [*, join, map, map_append]]

theorem bind_ret_eq_map (f : α → β) (l : list α) :
  l.bind (list.ret ∘ f) = map f l :=
by unfold list.bind; induction l; simp only [map, join, list.ret, cons_append, nil_append, *];
  split; refl

lemma bind_congr {l : list α} {f g : α → list β} (h : ∀ x ∈ l, f x = g x) :
  list.bind l f = list.bind l g :=
(congr_arg list.join $ map_congr h : _)

@[simp] theorem map_eq_map {α β} (f : α → β) (l : list α) : f <$> l = map f l := rfl

@[simp] theorem map_tail (f : α → β) (l) : map f (tail l) = tail (map f l) :=
by cases l; refl

@[simp] theorem map_injective_iff {f : α → β} : injective (map f) ↔ injective f :=
begin
  split; intros h x y hxy,
  { suffices : [x] = [y], { simpa using this }, apply h, simp [hxy] },
  { induction y generalizing x, simpa using hxy,
    cases x, simpa using hxy, simp at hxy, simp [y_ih hxy.2, h hxy.1] }
end

/--
A single `list.map` of a composition of functions is equal to
composing a `list.map` with another `list.map`, fully applied.
This is the reverse direction of `list.map_map`.
-/
lemma comp_map (h : β → γ) (g : α → β) (l : list α) :
  map (h ∘ g) l = map h (map g l) := (map_map _ _ _).symm

/--
Composing a `list.map` with another `list.map` is equal to
a single `list.map` of composed functions.
-/
@[simp] lemma map_comp_map (g : β → γ) (f : α → β) :
  map g ∘ map f = map (g ∘ f) :=
by { ext l, rw comp_map }

theorem map_filter_eq_foldr (f : α → β) (p : α → Prop) [decidable_pred p] (as : list α) :
  map f (filter p as) = foldr (λ a bs, if p a then f a :: bs else bs) [] as :=
by { induction as, { refl }, { simp! [*, apply_ite (map f)] } }

lemma last_map (f : α → β) {l : list α} (hl : l ≠ []) :
  (l.map f).last (mt eq_nil_of_map_eq_nil hl) = f (l.last hl) :=
begin
  induction l with l_ih l_tl l_ih,
  { apply (hl rfl).elim },
  { cases l_tl,
    { simp },
    { simpa using l_ih } }
end

/-! ### map₂ -/

theorem nil_map₂ (f : α → β → γ) (l : list β) : map₂ f [] l = [] :=
by cases l; refl

theorem map₂_nil (f : α → β → γ) (l : list α) : map₂ f l [] = [] :=
by cases l; refl

@[simp] theorem map₂_flip (f : α → β → γ) :
  ∀ as bs, map₂ (flip f) bs as = map₂ f as bs
| [] [] := rfl
| [] (b :: bs) := rfl
| (a :: as) [] := rfl
| (a :: as) (b :: bs) := by { simp! [map₂_flip], refl }

/-! ### take, drop -/
@[simp] theorem take_zero (l : list α) : take 0 l = [] := rfl

@[simp] theorem take_nil : ∀ n, take n [] = ([] : list α)
| 0     := rfl
| (n+1) := rfl

theorem take_cons (n) (a : α) (l : list α) : take (succ n) (a::l) = a :: take n l := rfl

@[simp] theorem take_length : ∀ (l : list α), take (length l) l = l
| []     := rfl
| (a::l) := begin change a :: (take (length l) l) = a :: l, rw take_length end

theorem take_all_of_le : ∀ {n} {l : list α}, length l ≤ n → take n l = l
| 0     []     h := rfl
| 0     (a::l) h := absurd h (not_le_of_gt (zero_lt_succ _))
| (n+1) []     h := rfl
| (n+1) (a::l) h :=
  begin
    change a :: take n l = a :: l,
    rw [take_all_of_le (le_of_succ_le_succ h)]
  end

@[simp] theorem take_left : ∀ l₁ l₂ : list α, take (length l₁) (l₁ ++ l₂) = l₁
| []      l₂ := rfl
| (a::l₁) l₂ := congr_arg (cons a) (take_left l₁ l₂)

theorem take_left' {l₁ l₂ : list α} {n} (h : length l₁ = n) :
  take n (l₁ ++ l₂) = l₁ :=
by rw ← h; apply take_left

theorem take_take : ∀ (n m) (l : list α), take n (take m l) = take (min n m) l
| n         0        l      := by rw [min_zero, take_zero, take_nil]
| 0         m        l      := by rw [zero_min, take_zero, take_zero]
| (succ n)  (succ m) nil    := by simp only [take_nil]
| (succ n)  (succ m) (a::l) := by simp only [take, min_succ_succ, take_take n m l]; split; refl

theorem take_repeat (a : α) : ∀ (n m : ℕ), take n (repeat a m) = repeat a (min n m)
| n        0        := by simp
| 0        m        := by simp
| (succ n) (succ m) := by simp [min_succ_succ, take_repeat]

lemma map_take {α β : Type*} (f : α → β) :
  ∀ (L : list α) (i : ℕ), (L.take i).map f = (L.map f).take i
| [] i := by simp
| L 0 := by simp
| (h :: t) (n+1) := by { dsimp, rw [map_take], }

/-- Taking the first `n` elements in `l₁ ++ l₂` is the same as appending the first `n` elements
of `l₁` to the first `n - l₁.length` elements of `l₂`. -/
lemma take_append_eq_append_take {l₁ l₂ : list α} {n : ℕ} :
  take n (l₁ ++ l₂) = take n l₁ ++ take (n - l₁.length) l₂ :=
begin
  induction l₁ generalizing n, { simp },
  cases n, { simp }, simp *
end

lemma take_append_of_le_length {l₁ l₂ : list α} {n : ℕ} (h : n ≤ l₁.length) :
  (l₁ ++ l₂).take n = l₁.take n :=
by simp [take_append_eq_append_take, tsub_eq_zero_iff_le.mpr h]

/-- Taking the first `l₁.length + i` elements in `l₁ ++ l₂` is the same as appending the first
`i` elements of `l₂` to `l₁`. -/
lemma take_append {l₁ l₂ : list α} (i : ℕ) :
  take (l₁.length + i) (l₁ ++ l₂) = l₁ ++ (take i l₂) :=
by simp [take_append_eq_append_take, take_all_of_le le_self_add]

/-- The `i`-th element of a list coincides with the `i`-th element of any of its prefixes of
length `> i`. Version designed to rewrite from the big list to the small list. -/
lemma nth_le_take (L : list α) {i j : ℕ} (hi : i < L.length) (hj : i < j) :
  nth_le L i hi = nth_le (L.take j) i (by { rw length_take, exact lt_min hj hi }) :=
by { rw nth_le_of_eq (take_append_drop j L).symm hi, exact nth_le_append _ _ }

/-- The `i`-th element of a list coincides with the `i`-th element of any of its prefixes of
length `> i`. Version designed to rewrite from the small list to the big list. -/
lemma nth_le_take' (L : list α) {i j : ℕ} (hi : i < (L.take j).length) :
  nth_le (L.take j) i hi = nth_le L i (lt_of_lt_of_le hi (by simp [le_refl])) :=
by { simp at hi, rw nth_le_take L _ hi.1 }

lemma nth_take {l : list α} {n m : ℕ} (h : m < n) :
  (l.take n).nth m = l.nth m :=
begin
  induction n with n hn generalizing l m,
  { simp only [nat.nat_zero_eq_zero] at h,
    exact absurd h (not_lt_of_le m.zero_le) },
  { cases l with hd tl,
    { simp only [take_nil] },
    { cases m,
      { simp only [nth, take] },
      { simpa only using hn (nat.lt_of_succ_lt_succ h) } } },
end

@[simp] lemma nth_take_of_succ {l : list α} {n : ℕ} :
  (l.take (n + 1)).nth n = l.nth n :=
nth_take (nat.lt_succ_self n)

lemma take_succ {l : list α} {n : ℕ} :
  l.take (n + 1) = l.take n ++ (l.nth n).to_list :=
begin
  induction l with hd tl hl generalizing n,
  { simp only [option.to_list, nth, take_nil, append_nil]},
  { cases n,
    { simp only [option.to_list, nth, eq_self_iff_true, and_self, take, nil_append] },
    { simp only [hl, cons_append, nth, eq_self_iff_true, and_self, take] } }
end

@[simp] lemma take_eq_nil_iff {l : list α} {k : ℕ} :
  l.take k = [] ↔ l = [] ∨ k = 0 :=
by { cases l; cases k; simp [nat.succ_ne_zero] }

lemma init_eq_take (l : list α) : l.init = l.take l.length.pred :=
begin
  cases l with x l,
  { simp [init] },
  { induction l with hd tl hl generalizing x,
    { simp [init], },
    { simp [init, hl] } }
end

lemma init_take {n : ℕ} {l : list α} (h : n < l.length) :
  (l.take n).init = l.take n.pred :=
by simp [init_eq_take, min_eq_left_of_lt h, take_take, pred_le]

@[simp] lemma init_cons_of_ne_nil {α : Type*} {x : α} :
  ∀ {l : list α} (h : l ≠ []), (x :: l).init = x :: l.init
| []       h := false.elim (h rfl)
| (a :: l) _ := by simp [init]

@[simp] lemma init_append_of_ne_nil {α : Type*} {l : list α} :
  ∀ (l' : list α) (h : l ≠ []), (l' ++ l).init = l' ++ l.init
| []        _ := by simp only [nil_append]
| (a :: l') h := by simp [append_ne_nil_of_ne_nil_right l' l h, init_append_of_ne_nil l' h]

@[simp] lemma drop_eq_nil_of_le {l : list α} {k : ℕ} (h : l.length ≤ k) :
  l.drop k = [] :=
by simpa [←length_eq_zero] using tsub_eq_zero_iff_le.mpr h

lemma drop_eq_nil_iff_le {l : list α} {k : ℕ} :
  l.drop k = [] ↔ l.length ≤ k :=
begin
  refine ⟨λ h, _, drop_eq_nil_of_le⟩,
  induction k with k hk generalizing l,
  { simp only [drop] at h,
    simp [h] },
  { cases l,
    { simp },
    { simp only [drop] at h,
      simpa [nat.succ_le_succ_iff] using hk h } }
end

lemma tail_drop (l : list α) (n : ℕ) : (l.drop n).tail = l.drop (n + 1) :=
begin
  induction l with hd tl hl generalizing n,
  { simp },
  { cases n,
    { simp },
    { simp [hl] } }
end

lemma cons_nth_le_drop_succ {l : list α} {n : ℕ} (hn : n < l.length) :
  l.nth_le n hn :: l.drop (n + 1) = l.drop n :=
begin
  induction l with hd tl hl generalizing n,
  { exact absurd n.zero_le (not_le_of_lt (by simpa using hn)) },
  { cases n,
    { simp },
    { simp only [nat.succ_lt_succ_iff, list.length] at hn,
      simpa [list.nth_le, list.drop] using hl hn } }
end

theorem drop_nil : ∀ n, drop n [] = ([] : list α) :=
λ _, drop_eq_nil_of_le (nat.zero_le _)

@[simp] theorem drop_one : ∀ l : list α, drop 1 l = tail l
| []       := rfl
| (a :: l) := rfl

theorem drop_add : ∀ m n (l : list α), drop (m + n) l = drop m (drop n l)
| m 0     l      := rfl
| m (n+1) []     := (drop_nil _).symm
| m (n+1) (a::l) := drop_add m n _

@[simp] theorem drop_left : ∀ l₁ l₂ : list α, drop (length l₁) (l₁ ++ l₂) = l₂
| []      l₂ := rfl
| (a::l₁) l₂ := drop_left l₁ l₂

theorem drop_left' {l₁ l₂ : list α} {n} (h : length l₁ = n) :
  drop n (l₁ ++ l₂) = l₂ :=
by rw ← h; apply drop_left

theorem drop_eq_nth_le_cons : ∀ {n} {l : list α} h,
  drop n l = nth_le l n h :: drop (n+1) l
| 0     (a::l) h := rfl
| (n+1) (a::l) h := @drop_eq_nth_le_cons n _ _

@[simp] lemma drop_length (l : list α) : l.drop l.length = [] :=
calc l.drop l.length = (l ++ []).drop l.length : by simp
                 ... = [] : drop_left _ _

/-- Dropping the elements up to `n` in `l₁ ++ l₂` is the same as dropping the elements up to `n`
in `l₁`, dropping the elements up to `n - l₁.length` in `l₂`, and appending them. -/
lemma drop_append_eq_append_drop {l₁ l₂ : list α} {n : ℕ} :
  drop n (l₁ ++ l₂) = drop n l₁ ++ drop (n - l₁.length) l₂ :=
begin
  induction l₁ generalizing n, { simp },
  cases n, { simp }, simp *
end

lemma drop_append_of_le_length {l₁ l₂ : list α} {n : ℕ} (h : n ≤ l₁.length) :
  (l₁ ++ l₂).drop n = l₁.drop n ++ l₂ :=
by simp [drop_append_eq_append_drop, tsub_eq_zero_iff_le.mpr h]

/-- Dropping the elements up to `l₁.length + i` in `l₁ + l₂` is the same as dropping the elements
up to `i` in `l₂`. -/
lemma drop_append {l₁ l₂ : list α} (i : ℕ) :
  drop (l₁.length + i) (l₁ ++ l₂) = drop i l₂ :=
by simp [drop_append_eq_append_drop, take_all_of_le le_self_add]

lemma drop_sizeof_le [has_sizeof α] (l : list α) : ∀ (n : ℕ), (l.drop n).sizeof ≤ l.sizeof :=
begin
  induction l with _ _ lih; intro n,
  { rw [drop_nil] },
  { induction n with n nih,
    { refl, },
    { exact trans (lih _) le_add_self } }
end

/-- The `i + j`-th element of a list coincides with the `j`-th element of the list obtained by
dropping the first `i` elements. Version designed to rewrite from the big list to the small list. -/
lemma nth_le_drop (L : list α) {i j : ℕ} (h : i + j < L.length) :
  nth_le L (i + j) h = nth_le (L.drop i) j
begin
  have A : i < L.length := lt_of_le_of_lt (nat.le.intro rfl) h,
  rw (take_append_drop i L).symm at h,
  simpa only [le_of_lt A, min_eq_left, add_lt_add_iff_left, length_take, length_append] using h
end :=
begin
  have A : length (take i L) = i, by simp [le_of_lt (lt_of_le_of_lt (nat.le.intro rfl) h)],
  rw [nth_le_of_eq (take_append_drop i L).symm h, nth_le_append_right];
  simp [A]
end

/--  The `i + j`-th element of a list coincides with the `j`-th element of the list obtained by
dropping the first `i` elements. Version designed to rewrite from the small list to the big list. -/
lemma nth_le_drop' (L : list α) {i j : ℕ} (h : j < (L.drop i).length) :
  nth_le (L.drop i) j h = nth_le L (i + j) (lt_tsub_iff_left.mp ((length_drop i L) ▸ h)) :=
by rw nth_le_drop

lemma nth_drop (L : list α) (i j : ℕ) :
  nth (L.drop i) j = nth L (i + j) :=
begin
  ext,
  simp only [nth_eq_some, nth_le_drop', option.mem_def],
  split;
  exact λ ⟨h, ha⟩, ⟨by simpa [lt_tsub_iff_left] using h, ha⟩
end

@[simp] theorem drop_drop (n : ℕ) : ∀ (m) (l : list α), drop n (drop m l) = drop (n + m) l
| m     []     := by simp
| 0     l      := by simp
| (m+1) (a::l) :=
  calc drop n (drop (m + 1) (a :: l)) = drop n (drop m l) : rfl
    ... = drop (n + m) l : drop_drop m l
    ... = drop (n + (m + 1)) (a :: l) : rfl

theorem drop_take : ∀ (m : ℕ) (n : ℕ) (l : list α),
  drop m (take (m + n) l) = take n (drop m l)
| 0     n _      := by simp
| (m+1) n nil    := by simp
| (m+1) n (_::l) :=
  have h: m + 1 + n = (m+n) + 1, by ac_refl,
  by simpa [take_cons, h] using drop_take m n l

lemma map_drop {α β : Type*} (f : α → β) :
  ∀ (L : list α) (i : ℕ), (L.drop i).map f = (L.map f).drop i
| [] i := by simp
| L 0 := by simp
| (h :: t) (n+1) := by { dsimp, rw [map_drop], }

theorem modify_nth_tail_eq_take_drop (f : list α → list α) (H : f [] = []) :
  ∀ n l, modify_nth_tail f n l = take n l ++ f (drop n l)
| 0     l      := rfl
| (n+1) []     := H.symm
| (n+1) (b::l) := congr_arg (cons b) (modify_nth_tail_eq_take_drop n l)

theorem modify_nth_eq_take_drop (f : α → α) :
  ∀ n l, modify_nth f n l = take n l ++ modify_head f (drop n l) :=
modify_nth_tail_eq_take_drop _ rfl

theorem modify_nth_eq_take_cons_drop (f : α → α) {n l} (h) :
  modify_nth f n l = take n l ++ f (nth_le l n h) :: drop (n+1) l :=
by rw [modify_nth_eq_take_drop, drop_eq_nth_le_cons h]; refl

theorem update_nth_eq_take_cons_drop (a : α) {n l} (h : n < length l) :
  update_nth l n a = take n l ++ a :: drop (n+1) l :=
by rw [update_nth_eq_modify_nth, modify_nth_eq_take_cons_drop _ h]

lemma reverse_take {α} {xs : list α} (n : ℕ)
  (h : n ≤ xs.length) :
  xs.reverse.take n = (xs.drop (xs.length - n)).reverse :=
begin
  induction xs generalizing n;
    simp only [reverse_cons, drop, reverse_nil, zero_tsub, length, take_nil],
  cases h.lt_or_eq_dec with h' h',
  { replace h' := le_of_succ_le_succ h',
    rwa [take_append_of_le_length, xs_ih _ h'],
    rw [show xs_tl.length + 1 - n = succ (xs_tl.length - n), from _, drop],
    { rwa [succ_eq_add_one, ← tsub_add_eq_add_tsub] },
    { rwa length_reverse } },
  { subst h', rw [length, tsub_self, drop],
    suffices : xs_tl.length + 1 = (xs_tl.reverse ++ [xs_hd]).length,
      by rw [this, take_length, reverse_cons],
    rw [length_append, length_reverse], refl }
end

@[simp] lemma update_nth_eq_nil (l : list α) (n : ℕ) (a : α) : l.update_nth n a = [] ↔ l = [] :=
by cases l; cases n; simp only [update_nth]

section take'
variable [inhabited α]

@[simp] theorem take'_length : ∀ n l, length (@take' α _ n l) = n
| 0     l := rfl
| (n+1) l := congr_arg succ (take'_length _ _)

@[simp] theorem take'_nil : ∀ n, take' n (@nil α) = repeat default n
| 0     := rfl
| (n+1) := congr_arg (cons _) (take'_nil _)

theorem take'_eq_take : ∀ {n} {l : list α},
  n ≤ length l → take' n l = take n l
| 0     l      h := rfl
| (n+1) (a::l) h := congr_arg (cons _) $
  take'_eq_take $ le_of_succ_le_succ h

@[simp] theorem take'_left (l₁ l₂ : list α) : take' (length l₁) (l₁ ++ l₂) = l₁ :=
(take'_eq_take (by simp only [length_append, nat.le_add_right])).trans (take_left _ _)

theorem take'_left' {l₁ l₂ : list α} {n} (h : length l₁ = n) :
  take' n (l₁ ++ l₂) = l₁ :=
by rw ← h; apply take'_left

end take'

/-! ### foldl, foldr -/

lemma foldl_ext (f g : α → β → α) (a : α)
  {l : list β} (H : ∀ a : α, ∀ b ∈ l, f a b = g a b) :
  foldl f a l = foldl g a l :=
begin
  induction l with hd tl ih generalizing a, {refl},
  unfold foldl,
  rw [ih (λ a b bin, H a b $ mem_cons_of_mem _ bin), H a hd (mem_cons_self _ _)]
end

lemma foldr_ext (f g : α → β → β) (b : β)
  {l : list α} (H : ∀ a ∈ l, ∀ b : β, f a b = g a b) :
  foldr f b l = foldr g b l :=
begin
  induction l with hd tl ih, {refl},
  simp only [mem_cons_iff, or_imp_distrib, forall_and_distrib, forall_eq] at H,
  simp only [foldr, ih H.2, H.1]
end

@[simp] theorem foldl_nil (f : α → β → α) (a : α) : foldl f a [] = a := rfl

@[simp] theorem foldl_cons (f : α → β → α) (a : α) (b : β) (l : list β) :
  foldl f a (b::l) = foldl f (f a b) l := rfl

@[simp] theorem foldr_nil (f : α → β → β) (b : β) : foldr f b [] = b := rfl

@[simp] theorem foldr_cons (f : α → β → β) (b : β) (a : α) (l : list α) :
  foldr f b (a::l) = f a (foldr f b l) := rfl

@[simp] theorem foldl_append (f : α → β → α) :
  ∀ (a : α) (l₁ l₂ : list β), foldl f a (l₁++l₂) = foldl f (foldl f a l₁) l₂
| a []      l₂ := rfl
| a (b::l₁) l₂ := by simp only [cons_append, foldl_cons, foldl_append (f a b) l₁ l₂]

@[simp] theorem foldr_append (f : α → β → β) :
  ∀ (b : β) (l₁ l₂ : list α), foldr f b (l₁++l₂) = foldr f (foldr f b l₂) l₁
| b []      l₂ := rfl
| b (a::l₁) l₂ := by simp only [cons_append, foldr_cons, foldr_append b l₁ l₂]

theorem foldl_fixed' {f : α → β → α} {a : α} (hf : ∀ b, f a b = a) :
  Π l : list β, foldl f a l = a
| []     := rfl
| (b::l) := by rw [foldl_cons, hf b, foldl_fixed' l]

theorem foldr_fixed' {f : α → β → β} {b : β} (hf : ∀ a, f a b = b) :
  Π l : list α, foldr f b l = b
| []     := rfl
| (a::l) := by rw [foldr_cons, foldr_fixed' l, hf a]

@[simp] theorem foldl_fixed {a : α} : Π l : list β, foldl (λ a b, a) a l = a :=
foldl_fixed' (λ _, rfl)

@[simp] theorem foldr_fixed {b : β} : Π l : list α, foldr (λ a b, b) b l = b :=
foldr_fixed' (λ _, rfl)

@[simp] theorem foldl_combinator_K {a : α} : Π l : list β, foldl combinator.K a l = a :=
foldl_fixed

@[simp] theorem foldl_join (f : α → β → α) :
  ∀ (a : α) (L : list (list β)), foldl f a (join L) = foldl (foldl f) a L
| a []     := rfl
| a (l::L) := by simp only [join, foldl_append, foldl_cons, foldl_join (foldl f a l) L]

@[simp] theorem foldr_join (f : α → β → β) :
  ∀ (b : β) (L : list (list α)), foldr f b (join L) = foldr (λ l b, foldr f b l) b L
| a []     := rfl
| a (l::L) := by simp only [join, foldr_append, foldr_join a L, foldr_cons]

theorem foldl_reverse (f : α → β → α) (a : α) (l : list β) :
  foldl f a (reverse l) = foldr (λx y, f y x) a l :=
by induction l; [refl, simp only [*, reverse_cons, foldl_append, foldl_cons, foldl_nil, foldr]]

theorem foldr_reverse (f : α → β → β) (a : β) (l : list α) :
  foldr f a (reverse l) = foldl (λx y, f y x) a l :=
let t := foldl_reverse (λx y, f y x) a (reverse l) in
by rw reverse_reverse l at t; rwa t

@[simp] theorem foldr_eta : ∀ (l : list α), foldr cons [] l = l
| []     := rfl
| (x::l) := by simp only [foldr_cons, foldr_eta l]; split; refl

@[simp] theorem reverse_foldl {l : list α} : reverse (foldl (λ t h, h :: t) [] l) = l :=
by rw ←foldr_reverse; simp

@[simp] theorem foldl_map (g : β → γ) (f : α → γ → α) (a : α) (l : list β) :
  foldl f a (map g l) = foldl (λx y, f x (g y)) a l :=
by revert a; induction l; intros; [refl, simp only [*, map, foldl]]

@[simp] theorem foldr_map (g : β → γ) (f : γ → α → α) (a : α) (l : list β) :
  foldr f a (map g l) = foldr (f ∘ g) a l :=
by revert a; induction l; intros; [refl, simp only [*, map, foldr]]

theorem foldl_map' {α β: Type u} (g : α → β) (f : α → α → α) (f' : β → β → β)
  (a : α) (l : list α) (h : ∀ x y, f' (g x) (g y) = g (f x y)) :
  list.foldl f' (g a) (l.map g) = g (list.foldl f a l) :=
begin
  induction l generalizing a,
  { simp }, { simp [l_ih, h] }
end

theorem foldr_map' {α β: Type u} (g : α → β) (f : α → α → α) (f' : β → β → β)
  (a : α) (l : list α) (h : ∀ x y, f' (g x) (g y) = g (f x y)) :
  list.foldr f' (g a) (l.map g) = g (list.foldr f a l) :=
begin
  induction l generalizing a,
  { simp }, { simp [l_ih, h] }
end

theorem foldl_hom (l : list γ) (f : α → β) (op : α → γ → α) (op' : β → γ → β) (a : α)
  (h : ∀a x, f (op a x) = op' (f a) x) : foldl op' (f a) l = f (foldl op a l) :=
eq.symm $ by { revert a, induction l; intros; [refl, simp only [*, foldl]] }

theorem foldr_hom (l : list γ) (f : α → β) (op : γ → α → α) (op' : γ → β → β) (a : α)
  (h : ∀x a, f (op x a) = op' x (f a)) : foldr op' (f a) l = f (foldr op a l) :=
by { revert a, induction l; intros; [refl, simp only [*, foldr]] }

lemma foldl_hom₂ (l : list ι) (f : α → β → γ) (op₁ : α → ι → α) (op₂ : β → ι → β) (op₃ : γ → ι → γ)
  (a : α) (b : β) (h : ∀ a b i, f (op₁ a i) (op₂ b i) = op₃ (f a b) i) :
  foldl op₃ (f a b) l = f (foldl op₁ a l) (foldl op₂ b l) :=
eq.symm $ by { revert a b, induction l; intros; [refl, simp only [*, foldl]] }

lemma foldr_hom₂ (l : list ι) (f : α → β → γ) (op₁ : ι → α → α) (op₂ : ι → β → β) (op₃ : ι → γ → γ)
  (a : α) (b : β) (h : ∀ a b i, f (op₁ i a) (op₂ i b) = op₃ i (f a b)) :
  foldr op₃ (f a b) l = f (foldr op₁ a l) (foldr op₂ b l) :=
by { revert a, induction l; intros; [refl, simp only [*, foldr]] }

lemma injective_foldl_comp {α : Type*} {l : list (α → α)} {f : α → α}
  (hl : ∀ f ∈ l, function.injective f) (hf : function.injective f):
  function.injective (@list.foldl (α → α) (α → α) function.comp f l) :=
begin
  induction l generalizing f,
  { exact hf },
  { apply l_ih (λ _ h, hl _ (list.mem_cons_of_mem _ h)),
    apply function.injective.comp hf,
    apply hl _ (list.mem_cons_self _ _) }
end

/-- Induction principle for values produced by a `foldr`: if a property holds
for the seed element `b : β` and for all incremental `op : α → β → β`
performed on the elements `(a : α) ∈ l`. The principle is given for
a `Sort`-valued predicate, i.e., it can also be used to construct data. -/
def foldr_rec_on {C : β → Sort*} (l : list α) (op : α → β → β) (b : β) (hb : C b)
  (hl : ∀ (b : β) (hb : C b) (a : α) (ha : a ∈ l), C (op a b)) :
  C (foldr op b l) :=
begin
  induction l with hd tl IH,
  { exact hb },
  { refine hl _ _ hd (mem_cons_self hd tl),
    refine IH _,
    intros y hy x hx,
    exact hl y hy x (mem_cons_of_mem hd hx) }
end

/-- Induction principle for values produced by a `foldl`: if a property holds
for the seed element `b : β` and for all incremental `op : β → α → β`
performed on the elements `(a : α) ∈ l`. The principle is given for
a `Sort`-valued predicate, i.e., it can also be used to construct data. -/
def foldl_rec_on {C : β → Sort*} (l : list α) (op : β → α → β) (b : β) (hb : C b)
  (hl : ∀ (b : β) (hb : C b) (a : α) (ha : a ∈ l), C (op b a)) :
  C (foldl op b l) :=
begin
  induction l with hd tl IH generalizing b,
  { exact hb },
  { refine IH _ _ _,
    { intros y hy x hx,
      exact hl y hy x (mem_cons_of_mem hd hx) },
    { exact hl b hb hd (mem_cons_self hd tl) } }
end

@[simp] lemma foldr_rec_on_nil {C : β → Sort*} (op : α → β → β) (b) (hb : C b) (hl) :
  foldr_rec_on [] op b hb hl = hb := rfl

@[simp] lemma foldr_rec_on_cons {C : β → Sort*} (x : α) (l : list α)
  (op : α → β → β) (b) (hb : C b)
  (hl : ∀ (b : β) (hb : C b) (a : α) (ha : a ∈ (x :: l)), C (op a b)) :
  foldr_rec_on (x :: l) op b hb hl = hl _ (foldr_rec_on l op b hb
    (λ b hb a ha, hl b hb a (mem_cons_of_mem _ ha))) x (mem_cons_self _ _) := rfl

@[simp] lemma foldl_rec_on_nil {C : β → Sort*} (op : β → α → β) (b) (hb : C b) (hl) :
  foldl_rec_on [] op b hb hl = hb := rfl

/- scanl -/

section scanl

variables {f : β → α → β} {b : β} {a : α} {l : list α}

lemma length_scanl :
  ∀ a l, length (scanl f a l) = l.length + 1
| a [] := rfl
| a (x :: l) := by erw [length_cons, length_cons, length_scanl]

@[simp] lemma scanl_nil (b : β) : scanl f b nil = [b] := rfl

@[simp] lemma scanl_cons :
  scanl f b (a :: l) = [b] ++ scanl f (f b a) l :=
by simp only [scanl, eq_self_iff_true, singleton_append, and_self]

@[simp] lemma nth_zero_scanl : (scanl f b l).nth 0 = some b :=
begin
  cases l,
  { simp only [nth, scanl_nil] },
  { simp only [nth, scanl_cons, singleton_append] }
end

@[simp] lemma nth_le_zero_scanl {h : 0 < (scanl f b l).length} :
  (scanl f b l).nth_le 0 h = b :=
begin
  cases l,
  { simp only [nth_le, scanl_nil] },
  { simp only [nth_le, scanl_cons, singleton_append] }
end

lemma nth_succ_scanl {i : ℕ} :
  (scanl f b l).nth (i + 1) = ((scanl f b l).nth i).bind (λ x, (l.nth i).map (λ y, f x y)) :=
begin
  induction l with hd tl hl generalizing b i,
  { symmetry,
    simp only [option.bind_eq_none', nth, forall_2_true_iff, not_false_iff, option.map_none',
               scanl_nil, option.not_mem_none, forall_true_iff] },
  { simp only [nth, scanl_cons, singleton_append],
    cases i,
    { simp only [option.map_some', nth_zero_scanl, nth, option.some_bind'] },
    { simp only [hl, nth] } }
end

lemma nth_le_succ_scanl {i : ℕ} {h : i + 1 < (scanl f b l).length} :
  (scanl f b l).nth_le (i + 1) h =
  f ((scanl f b l).nth_le i (nat.lt_of_succ_lt h))
    (l.nth_le i (nat.lt_of_succ_lt_succ (lt_of_lt_of_le h (le_of_eq (length_scanl b l))))) :=
begin
  induction i with i hi generalizing b l,
  { cases l,
    { simp only [length, zero_add, scanl_nil] at h,
      exact absurd h (lt_irrefl 1) },
    { simp only [scanl_cons, singleton_append, nth_le_zero_scanl, nth_le] } },
  { cases l,
    { simp only [length, add_lt_iff_neg_right, scanl_nil] at h,
      exact absurd h (not_lt_of_lt nat.succ_pos') },
    { simp_rw scanl_cons,
      rw nth_le_append_right _,
      { simpa only [hi, length, succ_add_sub_one] },
      { simp only [length, nat.zero_le, le_add_iff_nonneg_left] } } }
end

end scanl

/- scanr -/

@[simp] theorem scanr_nil (f : α → β → β) (b : β) : scanr f b [] = [b] := rfl

@[simp] theorem scanr_aux_cons (f : α → β → β) (b : β) : ∀ (a : α) (l : list α),
  scanr_aux f b (a::l) = (foldr f b (a::l), scanr f b l)
| a []     := rfl
| a (x::l) := let t := scanr_aux_cons x l in
  by simp only [scanr, scanr_aux, t, foldr_cons]

@[simp] theorem scanr_cons (f : α → β → β) (b : β) (a : α) (l : list α) :
  scanr f b (a::l) = foldr f b (a::l) :: scanr f b l :=
by simp only [scanr, scanr_aux_cons, foldr_cons]; split; refl

section foldl_eq_foldr
-- foldl and foldr coincide when f is commutative and associative
variables {f : α → α → α} (hcomm : commutative f) (hassoc : associative f)

include hassoc
theorem foldl1_eq_foldr1 : ∀ a b l, foldl f a (l++[b]) = foldr f b (a::l)
| a b nil      := rfl
| a b (c :: l) :=
  by simp only [cons_append, foldl_cons, foldr_cons, foldl1_eq_foldr1 _ _ l]; rw hassoc

include hcomm
theorem foldl_eq_of_comm_of_assoc : ∀ a b l, foldl f a (b::l) = f b (foldl f a l)
| a b  nil    := hcomm a b
| a b  (c::l) := by simp only [foldl_cons];
  rw [← foldl_eq_of_comm_of_assoc, right_comm _ hcomm hassoc]; refl

theorem foldl_eq_foldr : ∀ a l, foldl f a l = foldr f a l
| a nil      := rfl
| a (b :: l) :=
  by simp only [foldr_cons, foldl_eq_of_comm_of_assoc hcomm hassoc]; rw (foldl_eq_foldr a l)

end foldl_eq_foldr

section foldl_eq_foldlr'

variables {f : α → β → α}
variables hf : ∀ a b c, f (f a b) c = f (f a c) b
include hf

theorem foldl_eq_of_comm' : ∀ a b l, foldl f a (b::l) = f (foldl f a l) b
| a b [] := rfl
| a b (c :: l) := by rw [foldl,foldl,foldl,← foldl_eq_of_comm',foldl,hf]

theorem foldl_eq_foldr' : ∀ a l, foldl f a l = foldr (flip f) a l
| a [] := rfl
| a (b :: l) := by rw [foldl_eq_of_comm' hf,foldr,foldl_eq_foldr']; refl

end foldl_eq_foldlr'

section foldl_eq_foldlr'

variables {f : α → β → β}
variables hf : ∀ a b c, f a (f b c) = f b (f a c)
include hf

theorem foldr_eq_of_comm' : ∀ a b l, foldr f a (b::l) = foldr f (f b a) l
| a b [] := rfl
| a b (c :: l) := by rw [foldr,foldr,foldr,hf,← foldr_eq_of_comm']; refl

end foldl_eq_foldlr'

section
variables {op : α → α → α} [ha : is_associative α op] [hc : is_commutative α op]
local notation a * b := op a b
local notation l <*> a := foldl op a l

include ha

lemma foldl_assoc : ∀ {l : list α} {a₁ a₂}, l <*> (a₁ * a₂) = a₁ * (l <*> a₂)
| [] a₁ a₂ := rfl
| (a :: l) a₁ a₂ :=
  calc a::l <*> (a₁ * a₂) = l <*> (a₁ * (a₂ * a)) : by simp only [foldl_cons, ha.assoc]
    ... = a₁ * (a::l <*> a₂) : by rw [foldl_assoc, foldl_cons]

lemma foldl_op_eq_op_foldr_assoc : ∀{l : list α} {a₁ a₂}, (l <*> a₁) * a₂ = a₁ * l.foldr (*) a₂
| [] a₁ a₂ := rfl
| (a :: l) a₁ a₂ := by simp only [foldl_cons, foldr_cons, foldl_assoc, ha.assoc];
  rw [foldl_op_eq_op_foldr_assoc]

include hc

lemma foldl_assoc_comm_cons {l : list α} {a₁ a₂} : (a₁ :: l) <*> a₂ = a₁ * (l <*> a₂) :=
by rw [foldl_cons, hc.comm, foldl_assoc]

end

/-! ### mfoldl, mfoldr, mmap -/

section mfoldl_mfoldr
variables {m : Type v → Type w} [monad m]

@[simp] theorem mfoldl_nil (f : β → α → m β) {b} : mfoldl f b [] = pure b := rfl

@[simp] theorem mfoldr_nil (f : α → β → m β) {b} : mfoldr f b [] = pure b := rfl

@[simp] theorem mfoldl_cons {f : β → α → m β} {b a l} :
  mfoldl f b (a :: l) = f b a >>= λ b', mfoldl f b' l := rfl

@[simp] theorem mfoldr_cons {f : α → β → m β} {b a l} :
  mfoldr f b (a :: l) = mfoldr f b l >>= f a := rfl

theorem mfoldr_eq_foldr (f : α → β → m β) (b l) :
  mfoldr f b l = foldr (λ a mb, mb >>= f a) (pure b) l :=
by induction l; simp *

attribute [simp] mmap mmap'

variables [is_lawful_monad m]

theorem mfoldl_eq_foldl (f : β → α → m β) (b l) :
  mfoldl f b l = foldl (λ mb a, mb >>= λ b, f b a) (pure b) l :=
begin
  suffices h : ∀ (mb : m β),
    (mb >>= λ b, mfoldl f b l) = foldl (λ mb a, mb >>= λ b, f b a) mb l,
  by simp [←h (pure b)],
  induction l; intro,
  { simp },
  { simp only [mfoldl, foldl, ←l_ih] with functor_norm }
end

@[simp] theorem mfoldl_append {f : β → α → m β} : ∀ {b l₁ l₂},
  mfoldl f b (l₁ ++ l₂) = mfoldl f b l₁ >>= λ x, mfoldl f x l₂
| _ []     _ := by simp only [nil_append, mfoldl_nil, pure_bind]
| _ (_::_) _ := by simp only [cons_append, mfoldl_cons, mfoldl_append, is_lawful_monad.bind_assoc]

@[simp] theorem mfoldr_append {f : α → β → m β} : ∀ {b l₁ l₂},
  mfoldr f b (l₁ ++ l₂) = mfoldr f b l₂ >>= λ x, mfoldr f x l₁
| _ []     _ := by simp only [nil_append, mfoldr_nil, bind_pure]
| _ (_::_) _ := by simp only [mfoldr_cons, cons_append, mfoldr_append, is_lawful_monad.bind_assoc]

end mfoldl_mfoldr

/-! ### intersperse -/
@[simp] lemma intersperse_nil {α : Type u} (a : α) : intersperse a [] = [] := rfl

@[simp] lemma intersperse_singleton {α : Type u} (a b : α) : intersperse a [b] = [b] := rfl

@[simp] lemma intersperse_cons_cons {α : Type u} (a b c : α) (tl : list α) :
  intersperse a (b :: c :: tl) = b :: a :: intersperse a (c :: tl) := rfl

/-! ### split_at and split_on -/

section split_at_on
variables (p : α → Prop) [decidable_pred p] (xs ys : list α)
  (ls : list (list α)) (f : list α → list α)

@[simp] theorem split_at_eq_take_drop : ∀ (n : ℕ) (l : list α), split_at n l = (take n l, drop n l)
| 0        a         := rfl
| (succ n) []        := rfl
| (succ n) (x :: xs) := by simp only [split_at, split_at_eq_take_drop n xs, take, drop]

@[simp] lemma split_on_nil {α : Type u} [decidable_eq α] (a : α) : [].split_on a = [[]] := rfl
@[simp] lemma split_on_p_nil : [].split_on_p p = [[]] := rfl

/-- An auxiliary definition for proving a specification lemma for `split_on_p`.

`split_on_p_aux' P xs ys` splits the list `ys ++ xs` at every element satisfying `P`,
where `ys` is an accumulating parameter for the initial segment of elements not satisfying `P`.
-/
def split_on_p_aux' {α : Type u} (P : α → Prop) [decidable_pred P] : list α → list α → list (list α)
| [] xs       := [xs]
| (h :: t) xs :=
  if P h then xs :: split_on_p_aux' t []
  else split_on_p_aux' t (xs ++ [h])

lemma split_on_p_aux_eq : split_on_p_aux' p xs ys = split_on_p_aux p xs ((++) ys) :=
begin
  induction xs with a t ih generalizing ys; simp! only [append_nil, eq_self_iff_true, and_self],
  split_ifs; rw ih,
  { refine ⟨rfl, rfl⟩ },
  { congr, ext, simp }
end

lemma split_on_p_aux_nil : split_on_p_aux p xs id = split_on_p_aux' p xs [] :=
by { rw split_on_p_aux_eq, refl }

/-- The original list `L` can be recovered by joining the lists produced by `split_on_p p L`,
interspersed with the elements `L.filter p`. -/
lemma split_on_p_spec (as : list α) :
  join (zip_with (++) (split_on_p p as) ((as.filter p).map (λ x, [x]) ++ [[]])) = as :=
begin
  rw [split_on_p, split_on_p_aux_nil],
  suffices : ∀ xs,
    join (zip_with (++) (split_on_p_aux' p as xs) ((as.filter p).map(λ x, [x]) ++ [[]])) = xs ++ as,
  { rw this, refl },
  induction as; intro; simp! only [split_on_p_aux', append_nil],
  split_ifs; simp [zip_with, join, *],
end

lemma split_on_p_aux_ne_nil : split_on_p_aux p xs f ≠ [] :=
begin
  induction xs with _ _ ih generalizing f, { trivial, },
  simp only [split_on_p_aux], split_ifs, { trivial, }, exact ih _,
end

lemma split_on_p_aux_spec : split_on_p_aux p xs f = (xs.split_on_p p).modify_head f :=
begin
  simp only [split_on_p],
  induction xs with hd tl ih generalizing f, { simp [split_on_p_aux], },
  simp only [split_on_p_aux], split_ifs, { simp, },
  rw [ih (λ l, f (hd :: l)), ih (λ l, id (hd :: l))],
  simp,
end

lemma split_on_p_ne_nil : xs.split_on_p p ≠ [] := split_on_p_aux_ne_nil _ _ id

@[simp] lemma split_on_p_cons (x : α) (xs : list α) :
  (x :: xs).split_on_p p =
  if p x then [] :: xs.split_on_p p else (xs.split_on_p p).modify_head (cons x) :=
by { simp only [split_on_p, split_on_p_aux], split_ifs, { simp }, rw split_on_p_aux_spec, refl, }

/-- If no element satisfies `p` in the list `xs`, then `xs.split_on_p p = [xs]` -/
lemma split_on_p_eq_single (h : ∀ x ∈ xs, ¬p x) : xs.split_on_p p = [xs] :=
by { induction xs with hd tl ih, { refl, }, simp [h hd _, ih (λ t ht, h t (or.inr ht))], }

/-- When a list of the form `[...xs, sep, ...as]` is split on `p`, the first element is `xs`,
  assuming no element in `xs` satisfies `p` but `sep` does satisfy `p` -/
lemma split_on_p_first (h : ∀ x ∈ xs, ¬p x) (sep : α) (hsep : p sep)
  (as : list α) : (xs ++ sep :: as).split_on_p p = xs :: as.split_on_p p :=
by { induction xs with hd tl ih, { simp [hsep], }, simp [h hd _, ih (λ t ht, h t (or.inr ht))], }

/-- `intercalate [x]` is the left inverse of `split_on x`  -/
lemma intercalate_split_on (x : α) [decidable_eq α] : [x].intercalate (xs.split_on x) = xs :=
begin
  simp only [intercalate, split_on],
  induction xs with hd tl ih, { simp [join], }, simp only [split_on_p_cons],
  cases h' : split_on_p (=x) tl with hd' tl', { exact (split_on_p_ne_nil _ tl h').elim, },
  rw h' at ih, split_ifs, { subst h, simp [ih, join], },
  cases tl'; simpa [join] using ih,
end

/-- `split_on x` is the left inverse of `intercalate [x]`, on the domain
  consisting of each nonempty list of lists `ls` whose elements do not contain `x`  -/
lemma split_on_intercalate [decidable_eq α] (x : α) (hx : ∀ l ∈ ls, x ∉ l) (hls : ls ≠ []) :
  ([x].intercalate ls).split_on x = ls :=
begin
  simp only [intercalate],
  induction ls with hd tl ih, { contradiction, },
  cases tl,
  { suffices : hd.split_on x = [hd], { simpa [join], },
    refine split_on_p_eq_single _ _ _, intros y hy H, rw H at hy,
    refine hx hd _ hy, simp, },
  { simp only [intersperse_cons_cons, singleton_append, join],
    specialize ih _ _, { intros l hl, apply hx l, simp at hl ⊢, tauto, }, { trivial, },
    have := split_on_p_first (=x) hd _ x rfl _,
    { simp only [split_on] at ⊢ ih, rw this, rw ih, },
    intros y hy H, rw H at hy, exact hx hd (or.inl rfl) hy, }
end

end split_at_on

/-! ### map for partial functions -/

/-- Partial map. If `f : Π a, p a → β` is a partial function defined on
  `a : α` satisfying `p`, then `pmap f l h` is essentially the same as `map f l`
  but is defined only when all members of `l` satisfy `p`, using the proof
  to apply `f`. -/
@[simp] def pmap {p : α → Prop} (f : Π a, p a → β) : Π l : list α, (∀ a ∈ l, p a) → list β
| []     H := []
| (a::l) H := f a (forall_mem_cons.1 H).1 :: pmap l (forall_mem_cons.1 H).2

/-- "Attach" the proof that the elements of `l` are in `l` to produce a new list
  with the same elements but in the type `{x // x ∈ l}`. -/
def attach (l : list α) : list {x // x ∈ l} := pmap subtype.mk l (λ a, id)

theorem sizeof_lt_sizeof_of_mem [has_sizeof α] {x : α} {l : list α} (hx : x ∈ l) :
  sizeof x < sizeof l :=
begin
  induction l with h t ih; cases hx,
  { rw hx, exact lt_add_of_lt_of_nonneg (lt_one_add _) (nat.zero_le _) },
  { exact lt_add_of_pos_of_le (zero_lt_one_add _) (le_of_lt (ih hx)) }
end

@[simp] theorem pmap_eq_map (p : α → Prop) (f : α → β) (l : list α) (H) :
  @pmap _ _ p (λ a _, f a) l H = map f l :=
by induction l; [refl, simp only [*, pmap, map]]; split; refl

theorem pmap_congr {p q : α → Prop} {f : Π a, p a → β} {g : Π a, q a → β}
  (l : list α) {H₁ H₂} (h : ∀ a h₁ h₂, f a h₁ = g a h₂) :
  pmap f l H₁ = pmap g l H₂ :=
by induction l with _ _ ih; [refl, rw [pmap, pmap, h, ih]]

theorem map_pmap {p : α → Prop} (g : β → γ) (f : Π a, p a → β)
  (l H) : map g (pmap f l H) = pmap (λ a h, g (f a h)) l H :=
by induction l; [refl, simp only [*, pmap, map]]; split; refl

theorem pmap_map {p : β → Prop} (g : ∀ b, p b → γ) (f : α → β)
  (l H) : pmap g (map f l) H = pmap (λ a h, g (f a) h) l (λ a h, H _ (mem_map_of_mem _ h)) :=
by induction l; [refl, simp only [*, pmap, map]]; split; refl

theorem pmap_eq_map_attach {p : α → Prop} (f : Π a, p a → β)
  (l H) : pmap f l H = l.attach.map (λ x, f x.1 (H _ x.2)) :=
by rw [attach, map_pmap]; exact pmap_congr l (λ a h₁ h₂, rfl)

theorem attach_map_val (l : list α) : l.attach.map subtype.val = l :=
by rw [attach, map_pmap]; exact (pmap_eq_map _ _ _ _).trans (map_id l)

@[simp] theorem mem_attach (l : list α) : ∀ x, x ∈ l.attach | ⟨a, h⟩ :=
by have := mem_map.1 (by rw [attach_map_val]; exact h);
   { rcases this with ⟨⟨_, _⟩, m, rfl⟩, exact m }

@[simp] theorem mem_pmap {p : α → Prop} {f : Π a, p a → β}
  {l H b} : b ∈ pmap f l H ↔ ∃ a (h : a ∈ l), f a (H a h) = b :=
by simp only [pmap_eq_map_attach, mem_map, mem_attach, true_and, subtype.exists]

@[simp] theorem length_pmap {p : α → Prop} {f : Π a, p a → β}
  {l H} : length (pmap f l H) = length l :=
by induction l; [refl, simp only [*, pmap, length]]

@[simp] lemma length_attach (L : list α) : L.attach.length = L.length := length_pmap

@[simp] lemma pmap_eq_nil {p : α → Prop} {f : Π a, p a → β}
  {l H} : pmap f l H = [] ↔ l = [] :=
by rw [← length_eq_zero, length_pmap, length_eq_zero]

@[simp] lemma attach_eq_nil (l : list α) : l.attach = [] ↔ l = [] := pmap_eq_nil

lemma last_pmap {α β : Type*} (p : α → Prop) (f : Π a, p a → β)
  (l : list α) (hl₁ : ∀ a ∈ l, p a) (hl₂ : l ≠ []) :
  (l.pmap f hl₁).last (mt list.pmap_eq_nil.1 hl₂) = f (l.last hl₂) (hl₁ _ (list.last_mem hl₂)) :=
begin
  induction l with l_hd l_tl l_ih,
  { apply (hl₂ rfl).elim },
  { cases l_tl,
    { simp },
    { apply l_ih } }
end

lemma nth_pmap {p : α → Prop} (f : Π a, p a → β) {l : list α} (h : ∀ a ∈ l, p a) (n : ℕ) :
  nth (pmap f l h) n = option.pmap f (nth l n) (λ x H, h x (nth_mem H)) :=
begin
  induction l with hd tl hl generalizing n,
  { simp },
  { cases n; simp [hl] }
end

lemma nth_le_pmap {p : α → Prop} (f : Π a, p a → β) {l : list α} (h : ∀ a ∈ l, p a) {n : ℕ}
  (hn : n < (pmap f l h).length) :
  nth_le (pmap f l h) n hn = f (nth_le l n (@length_pmap _ _ p f l h ▸ hn))
    (h _ (nth_le_mem l n (@length_pmap _ _ p f l h ▸ hn))) :=
begin
  induction l with hd tl hl generalizing n,
  { simp only [length, pmap] at hn,
    exact absurd hn (not_lt_of_le n.zero_le) },
  { cases n,
    { simp },
    { simpa [hl] } }
end

/-! ### find -/

section find
variables {p : α → Prop} [decidable_pred p] {l : list α} {a : α}

@[simp] theorem find_nil (p : α → Prop) [decidable_pred p] : find p [] = none :=
rfl

@[simp] theorem find_cons_of_pos (l) (h : p a) : find p (a::l) = some a :=
if_pos h

@[simp] theorem find_cons_of_neg (l) (h : ¬ p a) : find p (a::l) = find p l :=
if_neg h

@[simp] theorem find_eq_none : find p l = none ↔ ∀ x ∈ l, ¬ p x :=
begin
  induction l with a l IH,
  { exact iff_of_true rfl (forall_mem_nil _) },
  rw forall_mem_cons, by_cases h : p a,
  { simp only [find_cons_of_pos _ h, h, not_true, false_and] },
  { rwa [find_cons_of_neg _ h, iff_true_intro h, true_and] }
end

theorem find_some (H : find p l = some a) : p a :=
begin
  induction l with b l IH, {contradiction},
  by_cases h : p b,
  { rw find_cons_of_pos _ h at H, cases H, exact h },
  { rw find_cons_of_neg _ h at H, exact IH H }
end

@[simp] theorem find_mem (H : find p l = some a) : a ∈ l :=
begin
  induction l with b l IH, {contradiction},
  by_cases h : p b,
  { rw find_cons_of_pos _ h at H, cases H, apply mem_cons_self },
  { rw find_cons_of_neg _ h at H, exact mem_cons_of_mem _ (IH H) }
end

end find

/-! ### lookmap -/
section lookmap
variables (f : α → option α)

@[simp] theorem lookmap_nil : [].lookmap f = [] := rfl

@[simp] theorem lookmap_cons_none {a : α} (l : list α) (h : f a = none) :
  (a :: l).lookmap f = a :: l.lookmap f :=
by simp [lookmap, h]

@[simp] theorem lookmap_cons_some {a b : α} (l : list α) (h : f a = some b) :
  (a :: l).lookmap f = b :: l :=
by simp [lookmap, h]

theorem lookmap_some : ∀ l : list α, l.lookmap some = l
| []     := rfl
| (a::l) := rfl

theorem lookmap_none : ∀ l : list α, l.lookmap (λ _, none) = l
| []     := rfl
| (a::l) := congr_arg (cons a) (lookmap_none l)

theorem lookmap_congr {f g : α → option α} :
  ∀ {l : list α}, (∀ a ∈ l, f a = g a) → l.lookmap f = l.lookmap g
| []     H := rfl
| (a::l) H := begin
  cases forall_mem_cons.1 H with H₁ H₂,
  cases h : g a with b,
  { simp [h, H₁.trans h, lookmap_congr H₂] },
  { simp [lookmap_cons_some _ _ h, lookmap_cons_some _ _ (H₁.trans h)] }
end

theorem lookmap_of_forall_not {l : list α} (H : ∀ a ∈ l, f a = none) : l.lookmap f = l :=
(lookmap_congr H).trans (lookmap_none l)

theorem lookmap_map_eq (g : α → β) (h : ∀ a (b ∈ f a), g a = g b) :
  ∀ l : list α, map g (l.lookmap f) = map g l
| []     := rfl
| (a::l) := begin
  cases h' : f a with b,
  { simp [h', lookmap_map_eq] },
  { simp [lookmap_cons_some _ _ h', h _ _ h'] }
end

theorem lookmap_id' (h : ∀ a (b ∈ f a), a = b) (l : list α) : l.lookmap f = l :=
by rw [← map_id (l.lookmap f), lookmap_map_eq, map_id]; exact h

theorem length_lookmap (l : list α) : length (l.lookmap f) = length l :=
by rw [← length_map, lookmap_map_eq _ (λ _, ()), length_map]; simp

end lookmap

/-! ### filter_map -/

@[simp] theorem filter_map_nil (f : α → option β) : filter_map f [] = [] := rfl

@[simp] theorem filter_map_cons_none {f : α → option β} (a : α) (l : list α) (h : f a = none) :
  filter_map f (a :: l) = filter_map f l :=
by simp only [filter_map, h]

@[simp] theorem filter_map_cons_some (f : α → option β)
  (a : α) (l : list α) {b : β} (h : f a = some b) :
  filter_map f (a :: l) = b :: filter_map f l :=
by simp only [filter_map, h]; split; refl

theorem filter_map_cons (f : α → option β) (a : α) (l : list α) :
  filter_map f (a :: l) = option.cases_on (f a) (filter_map f l) (λb, b :: filter_map f l) :=
begin
  generalize eq : f a = b,
  cases b,
  { rw filter_map_cons_none _ _ eq },
  { rw filter_map_cons_some _ _ _ eq },
end

lemma filter_map_append {α β : Type*} (l l' : list α) (f : α → option β) :
  filter_map f (l ++ l') = filter_map f l ++ filter_map f l' :=
begin
  induction l with hd tl hl generalizing l',
  { simp },
  { rw [cons_append, filter_map, filter_map],
    cases f hd;
    simp only [filter_map, hl, cons_append, eq_self_iff_true, and_self] }
end

theorem filter_map_eq_map (f : α → β) : filter_map (some ∘ f) = map f :=
begin
  funext l,
  induction l with a l IH, {refl},
  simp only [filter_map_cons_some (some ∘ f) _ _ rfl, IH, map_cons], split; refl
end

theorem filter_map_eq_filter (p : α → Prop) [decidable_pred p] :
  filter_map (option.guard p) = filter p :=
begin
  funext l,
  induction l with a l IH, {refl},
  by_cases pa : p a,
  { simp only [filter_map, option.guard, IH, if_pos pa, filter_cons_of_pos _ pa], split; refl },
  { simp only [filter_map, option.guard, IH, if_neg pa, filter_cons_of_neg _ pa] }
end

theorem filter_map_filter_map (f : α → option β) (g : β → option γ) (l : list α) :
  filter_map g (filter_map f l) = filter_map (λ x, (f x).bind g) l :=
begin
  induction l with a l IH, {refl},
  cases h : f a with b,
  { rw [filter_map_cons_none _ _ h, filter_map_cons_none, IH],
    simp only [h, option.none_bind'] },
  rw filter_map_cons_some _ _ _ h,
  cases h' : g b with c;
  [ rw [filter_map_cons_none _ _ h', filter_map_cons_none, IH],
    rw [filter_map_cons_some _ _ _ h', filter_map_cons_some, IH] ];
  simp only [h, h', option.some_bind']
end

theorem map_filter_map (f : α → option β) (g : β → γ) (l : list α) :
  map g (filter_map f l) = filter_map (λ x, (f x).map g) l :=
by rw [← filter_map_eq_map, filter_map_filter_map]; refl

theorem filter_map_map (f : α → β) (g : β → option γ) (l : list α) :
  filter_map g (map f l) = filter_map (g ∘ f) l :=
by rw [← filter_map_eq_map, filter_map_filter_map]; refl

theorem filter_filter_map (f : α → option β) (p : β → Prop) [decidable_pred p] (l : list α) :
  filter p (filter_map f l) = filter_map (λ x, (f x).filter p) l :=
by rw [← filter_map_eq_filter, filter_map_filter_map]; refl

theorem filter_map_filter (p : α → Prop) [decidable_pred p] (f : α → option β) (l : list α) :
  filter_map f (filter p l) = filter_map (λ x, if p x then f x else none) l :=
begin
  rw [← filter_map_eq_filter, filter_map_filter_map], congr,
  funext x,
  show (option.guard p x).bind f = ite (p x) (f x) none,
  by_cases h : p x,
  { simp only [option.guard, if_pos h, option.some_bind'] },
  { simp only [option.guard, if_neg h, option.none_bind'] }
end

@[simp] theorem filter_map_some (l : list α) : filter_map some l = l :=
by rw filter_map_eq_map; apply map_id

@[simp] theorem mem_filter_map (f : α → option β) (l : list α) {b : β} :
  b ∈ filter_map f l ↔ ∃ a, a ∈ l ∧ f a = some b :=
begin
  induction l with a l IH,
  { split, { intro H, cases H }, { rintro ⟨_, H, _⟩, cases H } },
  cases h : f a with b',
  { have : f a ≠ some b, {rw h, intro, contradiction},
    simp only [filter_map_cons_none _ _ h, IH, mem_cons_iff,
      or_and_distrib_right, exists_or_distrib, exists_eq_left, this, false_or] },
  { have : f a = some b ↔ b = b',
    { split; intro t, {rw t at h; injection h}, {exact t.symm ▸ h} },
      simp only [filter_map_cons_some _ _ _ h, IH, mem_cons_iff,
        or_and_distrib_right, exists_or_distrib, this, exists_eq_left] }
end

@[simp] theorem filter_map_join (f : α → option β) (L : list (list α)) :
  filter_map f (join L) = join (map (filter_map f) L) :=
begin
  induction L with hd tl ih,
  { refl },
  { rw [map, join, join, filter_map_append, ih] },
end

theorem map_filter_map_of_inv (f : α → option β) (g : β → α)
  (H : ∀ x : α, (f x).map g = some x) (l : list α) :
  map g (filter_map f l) = l :=
by simp only [map_filter_map, H, filter_map_some]

theorem sublist.filter_map (f : α → option β) {l₁ l₂ : list α}
  (s : l₁ <+ l₂) : filter_map f l₁ <+ filter_map f l₂ :=
by induction s with l₁ l₂ a s IH l₁ l₂ a s IH;
   simp only [filter_map]; cases f a with b;
   simp only [filter_map, IH, sublist.cons, sublist.cons2]

theorem sublist.map (f : α → β) {l₁ l₂ : list α}
  (s : l₁ <+ l₂) : map f l₁ <+ map f l₂ :=
filter_map_eq_map f ▸ s.filter_map _

/-! ### reduce_option -/

@[simp] lemma reduce_option_cons_of_some (x : α) (l : list (option α)) :
  reduce_option (some x :: l) = x :: l.reduce_option :=
by simp only [reduce_option, filter_map, id.def, eq_self_iff_true, and_self]

@[simp] lemma reduce_option_cons_of_none (l : list (option α)) :
  reduce_option (none :: l) = l.reduce_option :=
by simp only [reduce_option, filter_map, id.def]

@[simp] lemma reduce_option_nil : @reduce_option α [] = [] := rfl

@[simp] lemma reduce_option_map {l : list (option α)} {f : α → β} :
  reduce_option (map (option.map f) l) = map f (reduce_option l) :=
begin
  induction l with hd tl hl,
  { simp only [reduce_option_nil, map_nil] },
  { cases hd;
    simpa only [true_and, option.map_some', map, eq_self_iff_true,
                reduce_option_cons_of_some] using hl },
end

lemma reduce_option_append (l l' : list (option α)) :
  (l ++ l').reduce_option = l.reduce_option ++ l'.reduce_option :=
filter_map_append l l' id

lemma reduce_option_length_le (l : list (option α)) :
  l.reduce_option.length ≤ l.length :=
begin
  induction l with hd tl hl,
  { simp only [reduce_option_nil, length] },
  { cases hd,
    { exact nat.le_succ_of_le hl },
    { simpa only [length, add_le_add_iff_right, reduce_option_cons_of_some] using hl} }
end

lemma reduce_option_length_eq_iff {l : list (option α)} :
  l.reduce_option.length = l.length ↔ ∀ x ∈ l, option.is_some x :=
begin
  induction l with hd tl hl,
  { simp only [forall_const, reduce_option_nil, not_mem_nil,
               forall_prop_of_false, eq_self_iff_true, length, not_false_iff] },
  { cases hd,
    { simp only [mem_cons_iff, forall_eq_or_imp, bool.coe_sort_ff, false_and,
                 reduce_option_cons_of_none, length, option.is_some_none, iff_false],
      intro H,
      have := reduce_option_length_le tl,
      rw H at this,
      exact absurd (nat.lt_succ_self _) (not_lt_of_le this) },
    { simp only [hl, true_and, mem_cons_iff, forall_eq_or_imp, add_left_inj,
                 bool.coe_sort_tt, length, option.is_some_some, reduce_option_cons_of_some] } }
end

lemma reduce_option_length_lt_iff {l : list (option α)} :
  l.reduce_option.length < l.length ↔ none ∈ l :=
begin
  rw [(reduce_option_length_le l).lt_iff_ne, ne, reduce_option_length_eq_iff],
  induction l; simp *,
  rw [eq_comm, ← option.not_is_some_iff_eq_none, decidable.imp_iff_not_or]
end

lemma reduce_option_singleton (x : option α) :
  [x].reduce_option = x.to_list :=
by cases x; refl

lemma reduce_option_concat (l : list (option α)) (x : option α) :
  (l.concat x).reduce_option = l.reduce_option ++ x.to_list :=
begin
  induction l with hd tl hl generalizing x,
  { cases x;
    simp [option.to_list] },
  { simp only [concat_eq_append, reduce_option_append] at hl,
    cases hd;
    simp [hl, reduce_option_append] }
end

lemma reduce_option_concat_of_some (l : list (option α)) (x : α) :
  (l.concat (some x)).reduce_option = l.reduce_option.concat x :=
by simp only [reduce_option_nil, concat_eq_append, reduce_option_append, reduce_option_cons_of_some]

lemma reduce_option_mem_iff {l : list (option α)} {x : α} :
  x ∈ l.reduce_option ↔ (some x) ∈ l :=
by simp only [reduce_option, id.def, mem_filter_map, exists_eq_right]


lemma reduce_option_nth_iff {l : list (option α)} {x : α} :
  (∃ i, l.nth i = some (some x)) ↔ ∃ i, l.reduce_option.nth i = some x :=
by rw [←mem_iff_nth, ←mem_iff_nth, reduce_option_mem_iff]

/-! ### filter -/

section filter
variables {p : α → Prop} [decidable_pred p]

lemma filter_singleton {a : α} : [a].filter p = if p a then [a] else [] := rfl

theorem filter_eq_foldr (p : α → Prop) [decidable_pred p] (l : list α) :
  filter p l = foldr (λ a out, if p a then a :: out else out) [] l :=
by induction l; simp [*, filter]

lemma filter_congr' {p q : α → Prop} [decidable_pred p] [decidable_pred q]
  : ∀ {l : list α}, (∀ x ∈ l, p x ↔ q x) → filter p l = filter q l
| [] _     := rfl
| (a::l) h := by rw forall_mem_cons at h; by_cases pa : p a;
  [simp only [filter_cons_of_pos _ pa, filter_cons_of_pos _ (h.1.1 pa), filter_congr' h.2],
   simp only [filter_cons_of_neg _ pa, filter_cons_of_neg _ (mt h.1.2 pa), filter_congr' h.2]];
     split; refl

@[simp] theorem filter_subset (l : list α) : filter p l ⊆ l :=
(filter_sublist l).subset

theorem of_mem_filter {a : α} : ∀ {l}, a ∈ filter p l → p a
| (b::l) ain :=
  if pb : p b then
    have a ∈ b :: filter p l, by simpa only [filter_cons_of_pos _ pb] using ain,
    or.elim (eq_or_mem_of_mem_cons this)
      (assume : a = b, begin rw [← this] at pb, exact pb end)
      (assume : a ∈ filter p l, of_mem_filter this)
  else
    begin simp only [filter_cons_of_neg _ pb] at ain, exact (of_mem_filter ain) end

theorem mem_of_mem_filter {a : α} {l} (h : a ∈ filter p l) : a ∈ l :=
filter_subset l h

theorem mem_filter_of_mem {a : α} : ∀ {l}, a ∈ l → p a → a ∈ filter p l
| (_::l) (or.inl rfl) pa := by rw filter_cons_of_pos _ pa; apply mem_cons_self
| (b::l) (or.inr ain) pa := if pb : p b
    then by rw [filter_cons_of_pos _ pb]; apply mem_cons_of_mem; apply mem_filter_of_mem ain pa
    else by rw [filter_cons_of_neg _ pb]; apply mem_filter_of_mem ain pa

@[simp] theorem mem_filter {a : α} {l} : a ∈ filter p l ↔ a ∈ l ∧ p a :=
⟨λ h, ⟨mem_of_mem_filter h, of_mem_filter h⟩, λ ⟨h₁, h₂⟩, mem_filter_of_mem h₁ h₂⟩

lemma monotone_filter_left (p : α → Prop) [decidable_pred p]
  ⦃l l' : list α⦄ (h : l ⊆ l') : filter p l ⊆ filter p l' :=
begin
  intros x hx,
  rw [mem_filter] at hx ⊢,
  exact ⟨h hx.left, hx.right⟩
end

theorem filter_eq_self {l} : filter p l = l ↔ ∀ a ∈ l, p a :=
begin
  induction l with a l ih,
  { exact iff_of_true rfl (forall_mem_nil _) },
  rw forall_mem_cons, by_cases p a,
  { rw [filter_cons_of_pos _ h, cons_inj, ih, and_iff_right h] },
  { rw [filter_cons_of_neg _ h],
    refine iff_of_false _ (mt and.left h), intro e,
    have := filter_sublist l, rw e at this,
    exact not_lt_of_ge (length_le_of_sublist this) (lt_succ_self _) }
end

theorem filter_length_eq_length {l} : (filter p l).length = l.length ↔ ∀ a ∈ l, p a :=
iff.trans ⟨eq_of_sublist_of_length_eq l.filter_sublist, congr_arg list.length⟩ filter_eq_self

theorem filter_eq_nil {l} : filter p l = [] ↔ ∀ a ∈ l, ¬p a :=
by simp only [eq_nil_iff_forall_not_mem, mem_filter, not_and]

variable (p)
theorem sublist.filter {l₁ l₂} (s : l₁ <+ l₂) : filter p l₁ <+ filter p l₂ :=
filter_map_eq_filter p ▸ s.filter_map _

lemma monotone_filter_right (l : list α) ⦃p q : α → Prop⦄ [decidable_pred p] [decidable_pred q]
  (h : p ≤ q) : l.filter p <+ l.filter q :=
begin
  induction l with hd tl IH,
  { refl },
  { by_cases hp : p hd,
    { rw [filter_cons_of_pos _ hp, filter_cons_of_pos _ (h _ hp)],
      exact IH.cons_cons hd },
    { rw filter_cons_of_neg _ hp,
      by_cases hq : q hd,
      { rw filter_cons_of_pos _ hq,
        exact sublist_cons_of_sublist hd IH },
      { rw filter_cons_of_neg _ hq,
        exact IH } } }
end

theorem map_filter (f : β → α) (l : list β) :
  filter p (map f l) = map f (filter (p ∘ f) l) :=
by rw [← filter_map_eq_map, filter_filter_map, filter_map_filter]; refl

@[simp] theorem filter_filter (q) [decidable_pred q] : ∀ l,
  filter p (filter q l) = filter (λ a, p a ∧ q a) l
| [] := rfl
| (a :: l) := by by_cases hp : p a; by_cases hq : q a; simp only [hp, hq, filter, if_true, if_false,
    true_and, false_and, filter_filter l, eq_self_iff_true]

@[simp] lemma filter_true {h : decidable_pred (λ a : α, true)} (l : list α) :
  @filter α (λ _, true) h l = l :=
by convert filter_eq_self.2 (λ _ _, trivial)

@[simp] lemma filter_false {h : decidable_pred (λ a : α, false)} (l : list α) :
  @filter α (λ _, false) h l = [] :=
by convert filter_eq_nil.2 (λ _ _, id)

@[simp] theorem span_eq_take_drop : ∀ (l : list α), span p l = (take_while p l, drop_while p l)
| []     := rfl
| (a::l) :=
    if pa : p a then by simp only [span, if_pos pa, span_eq_take_drop l, take_while, drop_while]
    else by simp only [span, take_while, drop_while, if_neg pa]

@[simp] theorem take_while_append_drop : ∀ (l : list α), take_while p l ++ drop_while p l = l
| []     := rfl
| (a::l) := if pa : p a then by rw [take_while, drop_while, if_pos pa, if_pos pa, cons_append,
      take_while_append_drop l]
    else by rw [take_while, drop_while, if_neg pa, if_neg pa, nil_append]

lemma drop_while_nth_le_zero_not (l : list α) (hl : 0 < (l.drop_while p).length) :
  ¬ p ((l.drop_while p).nth_le 0 hl) :=
begin
  induction l with hd tl IH,
<<<<<<< HEAD
  { rw length_pos_iff_exists_mem at hl,
    contrapose! hl,
    simp [drop_while] },
=======
  { cases hl },
>>>>>>> b03cfb39
  { simp only [drop_while],
    split_ifs with hp,
    { exact IH _ },
    { simpa using hp } }
end

variables {p} {l : list α}

@[simp] lemma drop_while_eq_nil_iff : drop_while p l = [] ↔ ∀ x ∈ l, p x :=
begin
  induction l with x xs IH,
  { simp [drop_while] },
<<<<<<< HEAD
  { rw drop_while,
    split_ifs with h h,
    { simp only [IH, mem_cons_iff, mem_singleton],
      split,
      { rintro H y (rfl|hy),
        { exact h },
        { exact H _ hy }, },
      { rintro H y hy,
        exact H _ (or.inr hy) } },
    { simp only [append_eq_nil, and_false, mem_append, mem_singleton, false_iff, not_forall,
                 exists_prop],
      exact ⟨x, or.inl rfl, h⟩ } }
=======
  { by_cases hp : p x;
    simp [hp, drop_while, IH] }
>>>>>>> b03cfb39
end

@[simp] lemma take_while_eq_self_iff : take_while p l = l ↔ ∀ x ∈ l, p x :=
begin
  induction l with x xs IH,
  { simp [take_while] },
<<<<<<< HEAD
  { rw take_while,
    split_ifs;
    simp [h, IH] }
=======
  { by_cases hp : p x;
    simp [hp, take_while, IH] }
>>>>>>> b03cfb39
end

@[simp] lemma take_while_eq_nil_iff :
  take_while p l = [] ↔ ∀ (hl : 0 < l.length), ¬ p (l.nth_le 0 hl) :=
begin
<<<<<<< HEAD
  induction l with hd tl IH,
  { simp },
  { rw take_while,
    split_ifs;
    simp [h] }
=======
  induction l with x xs IH,
  { simp },
  { by_cases hp : p x;
    simp [hp, take_while, IH] }
>>>>>>> b03cfb39
end

lemma mem_take_while_imp {x : α} (hx : x ∈ take_while p l) : p x :=
begin
  induction l with hd tl IH,
  { simpa [take_while] using hx },
  { simp only [take_while] at hx,
    split_ifs at hx,
    { rw mem_cons_iff at hx,
      rcases hx with rfl|hx,
      { exact h },
      { exact IH hx } },
    { simpa using hx } }
end

<<<<<<< HEAD
lemma take_while_idempotent : take_while p (take_while p l) = take_while p l :=
take_while_eq_self_iff.mpr (λ _, mem_take_while_imp)
=======
lemma take_while_take_while (p q : α → Prop) [decidable_pred p] [decidable_pred q] (l : list α) :
  take_while p (take_while q l) = take_while (λ a, p a ∧ q a) l :=
begin
  induction l with hd tl IH,
  { simp [take_while] },
  { by_cases hp : p hd;
    by_cases hq : q hd;
    simp [take_while, hp, hq, IH] }
end

lemma take_while_idem : take_while p (take_while p l) = take_while p l :=
by simp_rw [take_while_take_while, and_self]
>>>>>>> b03cfb39

end filter

/-! ### erasep -/
section erasep
variables {p : α → Prop} [decidable_pred p]

@[simp] theorem erasep_nil : [].erasep p = [] := rfl

theorem erasep_cons (a : α) (l : list α) :
  (a :: l).erasep p = if p a then l else a :: l.erasep p := rfl

@[simp] theorem erasep_cons_of_pos {a : α} {l : list α} (h : p a) : (a :: l).erasep p = l :=
by simp [erasep_cons, h]

@[simp] theorem erasep_cons_of_neg {a : α} {l : list α} (h : ¬ p a) :
  (a::l).erasep p = a :: l.erasep p :=
by simp [erasep_cons, h]

theorem erasep_of_forall_not {l : list α}
  (h : ∀ a ∈ l, ¬ p a) : l.erasep p = l :=
by induction l with _ _ ih; [refl,
  simp [h _ (or.inl rfl), ih (forall_mem_of_forall_mem_cons h)]]

theorem exists_of_erasep {l : list α} {a} (al : a ∈ l) (pa : p a) :
  ∃ a l₁ l₂, (∀ b ∈ l₁, ¬ p b) ∧ p a ∧ l = l₁ ++ a :: l₂ ∧ l.erasep p = l₁ ++ l₂ :=
begin
  induction l with b l IH, {cases al},
  by_cases pb : p b,
  { exact ⟨b, [], l, forall_mem_nil _, pb, by simp [pb]⟩ },
  { rcases al with rfl | al, {exact pb.elim pa},
    rcases IH al with ⟨c, l₁, l₂, h₁, h₂, h₃, h₄⟩,
    exact ⟨c, b::l₁, l₂, forall_mem_cons.2 ⟨pb, h₁⟩,
      h₂, by rw h₃; refl, by simp [pb, h₄]⟩ }
end

theorem exists_or_eq_self_of_erasep (p : α → Prop) [decidable_pred p] (l : list α) :
  l.erasep p = l ∨ ∃ a l₁ l₂, (∀ b ∈ l₁, ¬ p b) ∧ p a ∧ l = l₁ ++ a :: l₂ ∧ l.erasep p = l₁ ++ l₂ :=
begin
  by_cases h : ∃ a ∈ l, p a,
  { rcases h with ⟨a, ha, pa⟩,
    exact or.inr (exists_of_erasep ha pa) },
  { simp at h, exact or.inl (erasep_of_forall_not h) }
end

@[simp] theorem length_erasep_of_mem {l : list α} {a} (al : a ∈ l) (pa : p a) :
 length (l.erasep p) = pred (length l) :=
by rcases exists_of_erasep al pa with ⟨_, l₁, l₂, _, _, e₁, e₂⟩;
   rw e₂; simp [-add_comm, e₁]; refl

@[simp] lemma length_erasep_add_one {l : list α} {a} (al : a ∈ l) (pa : p a) :
  (l.erasep p).length + 1 = l.length :=
let ⟨_, l₁, l₂, _, _, h₁, h₂⟩ := exists_of_erasep al pa in
by { rw [h₂, h₁, length_append, length_append], refl }

theorem erasep_append_left {a : α} (pa : p a) :
  ∀ {l₁ : list α} (l₂), a ∈ l₁ → (l₁++l₂).erasep p = l₁.erasep p ++ l₂
| (x::xs) l₂ h := begin
  by_cases h' : p x; simp [h'],
  rw erasep_append_left l₂ (mem_of_ne_of_mem (mt _ h') h),
  rintro rfl, exact pa
end

theorem erasep_append_right :
  ∀ {l₁ : list α} (l₂), (∀ b ∈ l₁, ¬ p b) → (l₁++l₂).erasep p = l₁ ++ l₂.erasep p
| []      l₂ h := rfl
| (x::xs) l₂ h := by simp [(forall_mem_cons.1 h).1,
  erasep_append_right _ (forall_mem_cons.1 h).2]

theorem erasep_sublist (l : list α) : l.erasep p <+ l :=
by rcases exists_or_eq_self_of_erasep p l with h | ⟨c, l₁, l₂, h₁, h₂, h₃, h₄⟩;
   [rw h, {rw [h₄, h₃], simp}]

theorem erasep_subset (l : list α) : l.erasep p ⊆ l :=
(erasep_sublist l).subset

theorem sublist.erasep {l₁ l₂ : list α} (s : l₁ <+ l₂) : l₁.erasep p <+ l₂.erasep p :=
begin
  induction s,
  case list.sublist.slnil { refl },
  case list.sublist.cons : l₁ l₂ a s IH
  { by_cases h : p a; simp [h],
    exacts [IH.trans (erasep_sublist _), IH.cons _ _ _] },
  case list.sublist.cons2 : l₁ l₂ a s IH
  { by_cases h : p a; simp [h],
    exacts [s, IH.cons2 _ _ _] }
end

theorem mem_of_mem_erasep {a : α} {l : list α} : a ∈ l.erasep p → a ∈ l :=
@erasep_subset _ _ _ _ _

@[simp] theorem mem_erasep_of_neg {a : α} {l : list α} (pa : ¬ p a) : a ∈ l.erasep p ↔ a ∈ l :=
⟨mem_of_mem_erasep, λ al, begin
  rcases exists_or_eq_self_of_erasep p l with h | ⟨c, l₁, l₂, h₁, h₂, h₃, h₄⟩,
  { rwa h },
  { rw h₄, rw h₃ at al,
    have : a ≠ c, {rintro rfl, exact pa.elim h₂},
    simpa [this] using al }
end⟩

theorem erasep_map (f : β → α) :
  ∀ (l : list β), (map f l).erasep p = map f (l.erasep (p ∘ f))
| []     := rfl
| (b::l) := by by_cases p (f b); simp [h, erasep_map l]

@[simp] theorem extractp_eq_find_erasep :
  ∀ l : list α, extractp p l = (find p l, erasep p l)
| []     := rfl
| (a::l) := by by_cases pa : p a; simp [extractp, pa, extractp_eq_find_erasep l]

end erasep

/-! ### erase -/
section erase
variable [decidable_eq α]

@[simp] theorem erase_nil (a : α) : [].erase a = [] := rfl

theorem erase_cons (a b : α) (l : list α) :
  (b :: l).erase a = if b = a then l else b :: l.erase a := rfl

@[simp] theorem erase_cons_head (a : α) (l : list α) : (a :: l).erase a = l :=
by simp only [erase_cons, if_pos rfl]

@[simp] theorem erase_cons_tail {a b : α} (l : list α) (h : b ≠ a) :
  (b::l).erase a = b :: l.erase a :=
by simp only [erase_cons, if_neg h]; split; refl

theorem erase_eq_erasep (a : α) (l : list α) : l.erase a = l.erasep (eq a) :=
by { induction l with b l, {refl},
  by_cases a = b; [simp [h], simp [h, ne.symm h, *]] }

@[simp, priority 980]
theorem erase_of_not_mem {a : α} {l : list α} (h : a ∉ l) : l.erase a = l :=
by rw [erase_eq_erasep, erasep_of_forall_not]; rintro b h' rfl; exact h h'

theorem exists_erase_eq {a : α} {l : list α} (h : a ∈ l) :
  ∃ l₁ l₂, a ∉ l₁ ∧ l = l₁ ++ a :: l₂ ∧ l.erase a = l₁ ++ l₂ :=
by rcases exists_of_erasep h rfl with ⟨_, l₁, l₂, h₁, rfl, h₂, h₃⟩;
   rw erase_eq_erasep; exact ⟨l₁, l₂, λ h, h₁ _ h rfl, h₂, h₃⟩

@[simp] theorem length_erase_of_mem {a : α} {l : list α} (h : a ∈ l) :
  length (l.erase a) = pred (length l) :=
by rw erase_eq_erasep; exact length_erasep_of_mem h rfl

@[simp] lemma length_erase_add_one {a : α} {l : list α} (h : a ∈ l) :
  (l.erase a).length + 1 = l.length :=
by rw [erase_eq_erasep, length_erasep_add_one h rfl]

theorem erase_append_left {a : α} {l₁ : list α} (l₂) (h : a ∈ l₁) :
  (l₁++l₂).erase a = l₁.erase a ++ l₂ :=
by simp [erase_eq_erasep]; exact erasep_append_left (by refl) l₂ h

theorem erase_append_right {a : α} {l₁ : list α} (l₂) (h : a ∉ l₁) :
  (l₁++l₂).erase a = l₁ ++ l₂.erase a :=
by rw [erase_eq_erasep, erase_eq_erasep, erasep_append_right];
   rintro b h' rfl; exact h h'

theorem erase_sublist (a : α) (l : list α) : l.erase a <+ l :=
by rw erase_eq_erasep; apply erasep_sublist

theorem erase_subset (a : α) (l : list α) : l.erase a ⊆ l :=
(erase_sublist a l).subset

theorem sublist.erase (a : α) {l₁ l₂ : list α} (h : l₁ <+ l₂) : l₁.erase a <+ l₂.erase a :=
by simp [erase_eq_erasep]; exact sublist.erasep h

theorem mem_of_mem_erase {a b : α} {l : list α} : a ∈ l.erase b → a ∈ l :=
@erase_subset _ _ _ _ _

@[simp] theorem mem_erase_of_ne {a b : α} {l : list α} (ab : a ≠ b) : a ∈ l.erase b ↔ a ∈ l :=
by rw erase_eq_erasep; exact mem_erasep_of_neg ab.symm

theorem erase_comm (a b : α) (l : list α) : (l.erase a).erase b = (l.erase b).erase a :=
if ab : a = b then by rw ab else
if ha : a ∈ l then
if hb : b ∈ l then match l, l.erase a, exists_erase_eq ha, hb with
| ._, ._, ⟨l₁, l₂, ha', rfl, rfl⟩, hb :=
  if h₁ : b ∈ l₁ then
    by rw [erase_append_left _ h₁, erase_append_left _ h₁,
           erase_append_right _ (mt mem_of_mem_erase ha'), erase_cons_head]
  else
    by rw [erase_append_right _ h₁, erase_append_right _ h₁, erase_append_right _ ha',
           erase_cons_tail _ ab, erase_cons_head]
end
else by simp only [erase_of_not_mem hb, erase_of_not_mem (mt mem_of_mem_erase hb)]
else by simp only [erase_of_not_mem ha, erase_of_not_mem (mt mem_of_mem_erase ha)]

theorem map_erase [decidable_eq β] {f : α → β} (finj : injective f) {a : α}
  (l : list α) : map f (l.erase a) = (map f l).erase (f a) :=
have this : eq a = eq (f a) ∘ f, { ext b, simp [finj.eq_iff] },
by simp [erase_eq_erasep, erase_eq_erasep, erasep_map, this]

theorem map_foldl_erase [decidable_eq β] {f : α → β} (finj : injective f) {l₁ l₂ : list α} :
  map f (foldl list.erase l₁ l₂) = foldl (λ l a, l.erase (f a)) (map f l₁) l₂ :=
by induction l₂ generalizing l₁; [refl,
simp only [foldl_cons, map_erase finj, *]]

end erase

/-! ### diff -/
section diff
variable [decidable_eq α]

@[simp] theorem diff_nil (l : list α) : l.diff [] = l := rfl

@[simp] theorem diff_cons (l₁ l₂ : list α) (a : α) : l₁.diff (a::l₂) = (l₁.erase a).diff l₂ :=
if h : a ∈ l₁ then by simp only [list.diff, if_pos h]
else by simp only [list.diff, if_neg h, erase_of_not_mem h]

lemma diff_cons_right (l₁ l₂ : list α) (a : α) : l₁.diff (a::l₂) = (l₁.diff l₂).erase a :=
begin
  induction l₂ with b l₂ ih generalizing l₁ a,
  { simp_rw [diff_cons, diff_nil] },
  { rw [diff_cons, diff_cons, erase_comm, ← diff_cons, ih, ← diff_cons] }
end

lemma diff_erase (l₁ l₂ : list α) (a : α) : (l₁.diff l₂).erase a = (l₁.erase a).diff l₂ :=
by rw [← diff_cons_right, diff_cons]

@[simp] theorem nil_diff (l : list α) : [].diff l = [] :=
by induction l; [refl, simp only [*, diff_cons, erase_of_not_mem (not_mem_nil _)]]

lemma cons_diff (a : α) (l₁ l₂ : list α) :
  (a :: l₁).diff l₂ = if a ∈ l₂ then l₁.diff (l₂.erase a) else a :: l₁.diff l₂ :=
begin
  induction l₂ with b l₂ ih, { refl },
  rcases eq_or_ne a b with rfl|hne,
  { simp },
  { simp only [mem_cons_iff, *, false_or, diff_cons_right],
    split_ifs with h₂; simp [diff_erase, list.erase, hne, hne.symm] }
end

lemma cons_diff_of_mem {a : α} {l₂ : list α} (h : a ∈ l₂) (l₁ : list α) :
  (a :: l₁).diff l₂ = l₁.diff (l₂.erase a) :=
by rw [cons_diff, if_pos h]

lemma cons_diff_of_not_mem {a : α} {l₂ : list α} (h : a ∉ l₂) (l₁ : list α) :
  (a :: l₁).diff l₂ = a :: l₁.diff l₂ :=
by rw [cons_diff, if_neg h]

theorem diff_eq_foldl : ∀ (l₁ l₂ : list α), l₁.diff l₂ = foldl list.erase l₁ l₂
| l₁ []      := rfl
| l₁ (a::l₂) := (diff_cons l₁ l₂ a).trans (diff_eq_foldl _ _)

@[simp] theorem diff_append (l₁ l₂ l₃ : list α) : l₁.diff (l₂ ++ l₃) = (l₁.diff l₂).diff l₃ :=
by simp only [diff_eq_foldl, foldl_append]

@[simp] theorem map_diff [decidable_eq β] {f : α → β} (finj : injective f) {l₁ l₂ : list α} :
  map f (l₁.diff l₂) = (map f l₁).diff (map f l₂) :=
by simp only [diff_eq_foldl, foldl_map, map_foldl_erase finj]

theorem diff_sublist : ∀ l₁ l₂ : list α, l₁.diff l₂ <+ l₁
| l₁ []      := sublist.refl _
| l₁ (a::l₂) := calc l₁.diff (a :: l₂) = (l₁.erase a).diff l₂ : diff_cons _ _ _
  ... <+ l₁.erase a : diff_sublist _ _
  ... <+ l₁ : list.erase_sublist _ _

theorem diff_subset (l₁ l₂ : list α) : l₁.diff l₂ ⊆ l₁ :=
(diff_sublist _ _).subset

theorem mem_diff_of_mem {a : α} : ∀ {l₁ l₂ : list α}, a ∈ l₁ → a ∉ l₂ → a ∈ l₁.diff l₂
| l₁ []      h₁ h₂ := h₁
| l₁ (b::l₂) h₁ h₂ := by rw diff_cons; exact
  mem_diff_of_mem ((mem_erase_of_ne (ne_of_not_mem_cons h₂)).2 h₁) (not_mem_of_not_mem_cons h₂)

theorem sublist.diff_right : ∀ {l₁ l₂ l₃: list α}, l₁ <+ l₂ → l₁.diff l₃ <+ l₂.diff l₃
| l₁ l₂ [] h      := h
| l₁ l₂ (a::l₃) h := by simp only
  [diff_cons, (h.erase _).diff_right]

theorem erase_diff_erase_sublist_of_sublist {a : α} : ∀ {l₁ l₂ : list α},
  l₁ <+ l₂ → (l₂.erase a).diff (l₁.erase a) <+ l₂.diff l₁
| []      l₂ h := erase_sublist _ _
| (b::l₁) l₂ h := if heq : b = a then by simp only [heq, erase_cons_head, diff_cons]
                  else by simpa only [erase_cons_head, erase_cons_tail _ heq, diff_cons,
                    erase_comm a b l₂]
                  using erase_diff_erase_sublist_of_sublist (h.erase b)

end diff

/-! ### enum -/

theorem length_enum_from : ∀ n (l : list α), length (enum_from n l) = length l
| n []     := rfl
| n (a::l) := congr_arg nat.succ (length_enum_from _ _)

theorem length_enum : ∀ (l : list α), length (enum l) = length l := length_enum_from _

@[simp] theorem enum_from_nth : ∀ n (l : list α) m,
  nth (enum_from n l) m = (λ a, (n + m, a)) <$> nth l m
| n []       m     := rfl
| n (a :: l) 0     := rfl
| n (a :: l) (m+1) := (enum_from_nth (n+1) l m).trans $
  by rw [add_right_comm]; refl

@[simp] theorem enum_nth : ∀ (l : list α) n,
  nth (enum l) n = (λ a, (n, a)) <$> nth l n :=
by simp only [enum, enum_from_nth, zero_add]; intros; refl

@[simp] theorem enum_from_map_snd : ∀ n (l : list α),
  map prod.snd (enum_from n l) = l
| n []       := rfl
| n (a :: l) := congr_arg (cons _) (enum_from_map_snd _ _)

@[simp] theorem enum_map_snd : ∀ (l : list α),
  map prod.snd (enum l) = l := enum_from_map_snd _

theorem mem_enum_from {x : α} {i : ℕ} :
   ∀ {j : ℕ} (xs : list α), (i, x) ∈ xs.enum_from j → j ≤ i ∧ i < j + xs.length ∧ x ∈ xs
| j [] := by simp [enum_from]
| j (y :: ys) :=
suffices i = j ∧ x = y ∨ (i, x) ∈ enum_from (j + 1) ys →
    j ≤ i ∧ i < j + (length ys + 1) ∧ (x = y ∨ x ∈ ys),
  by simpa [enum_from, mem_enum_from ys],
begin
  rintro (h|h),
  { refine ⟨le_of_eq h.1.symm,h.1 ▸ _,or.inl h.2⟩,
    apply nat.lt_add_of_pos_right; simp },
  { obtain ⟨hji, hijlen, hmem⟩ := mem_enum_from _ h,
    refine ⟨_, _, _⟩,
    { exact le_trans (nat.le_succ _) hji },
    { convert hijlen using 1, ac_refl },
    { simp [hmem] } }
end

@[simp] lemma enum_nil : enum ([] : list α) = [] := rfl
@[simp] lemma enum_from_nil (n : ℕ) : enum_from n ([] : list α) = [] := rfl

@[simp] lemma enum_from_cons (x : α) (xs : list α) (n : ℕ) :
  enum_from n (x :: xs) = (n, x) :: enum_from (n + 1) xs := rfl
@[simp] lemma enum_cons (x : α) (xs : list α) :
  enum (x :: xs) = (0, x) :: enum_from 1 xs := rfl
@[simp] lemma enum_from_singleton (x : α) (n : ℕ) :
  enum_from n [x] = [(n, x)] := rfl
@[simp] lemma enum_singleton (x : α) :
  enum [x] = [(0, x)] := rfl

lemma enum_from_append (xs ys : list α) (n : ℕ) :
  enum_from n (xs ++ ys) = enum_from n xs ++ enum_from (n + xs.length) ys :=
begin
  induction xs with x xs IH generalizing ys n,
  { simp },
  { rw [cons_append, enum_from_cons, IH, ←cons_append, ←enum_from_cons,
        length, add_right_comm, add_assoc] }
end

lemma enum_append (xs ys : list α) :
  enum (xs ++ ys) = enum xs ++ enum_from xs.length ys :=
by simp [enum, enum_from_append]

lemma map_fst_add_enum_from_eq_enum_from (l : list α) (n k : ℕ) :
  map (prod.map (+ n) id) (enum_from k l) = enum_from (n + k) l :=
begin
  induction l with hd tl IH generalizing n k,
  { simp [enum_from] },
  { simp only [enum_from, map, zero_add, prod.map_mk, id.def,
               eq_self_iff_true, true_and],
    simp [IH, add_comm n k, add_assoc, add_left_comm] }
end

lemma map_fst_add_enum_eq_enum_from (l : list α) (n : ℕ) :
  map (prod.map (+ n) id) (enum l) = enum_from n l :=
map_fst_add_enum_from_eq_enum_from l _ _

lemma nth_le_enum_from (l : list α) (n i : ℕ)
  (hi' : i < (l.enum_from n).length)
  (hi : i < l.length := by simpa [length_enum_from] using hi') :
  (l.enum_from n).nth_le i hi' = (n + i, l.nth_le i hi) :=
begin
  rw [←option.some_inj, ←nth_le_nth],
  simp [enum_from_nth, nth_le_nth hi]
end

lemma nth_le_enum (l : list α) (i : ℕ)
  (hi' : i < l.enum.length)
  (hi : i < l.length := by simpa [length_enum] using hi') :
  l.enum.nth_le i hi' = (i, l.nth_le i hi) :=
by { convert nth_le_enum_from _ _ _ hi', exact (zero_add _).symm }

section choose
variables (p : α → Prop) [decidable_pred p] (l : list α)

lemma choose_spec (hp : ∃ a, a ∈ l ∧ p a) : choose p l hp ∈ l ∧ p (choose p l hp) :=
(choose_x p l hp).property

lemma choose_mem (hp : ∃ a, a ∈ l ∧ p a) : choose p l hp ∈ l := (choose_spec _ _ _).1

lemma choose_property (hp : ∃ a, a ∈ l ∧ p a) : p (choose p l hp) := (choose_spec _ _ _).2

end choose

/-! ### map₂_left' -/

section map₂_left'

-- The definitional equalities for `map₂_left'` can already be used by the
-- simplifie because `map₂_left'` is marked `@[simp]`.

@[simp] theorem map₂_left'_nil_right (f : α → option β → γ) (as) :
  map₂_left' f as [] = (as.map (λ a, f a none), []) :=
by cases as; refl

end map₂_left'

/-! ### map₂_right' -/

section map₂_right'

variables (f : option α → β → γ) (a : α) (as : list α) (b : β) (bs : list β)

@[simp] theorem map₂_right'_nil_left :
  map₂_right' f [] bs = (bs.map (f none), []) :=
by cases bs; refl

@[simp] theorem map₂_right'_nil_right  :
  map₂_right' f as [] = ([], as) :=
rfl

@[simp] theorem map₂_right'_nil_cons :
  map₂_right' f [] (b :: bs) = (f none b :: bs.map (f none), []) :=
rfl

@[simp] theorem map₂_right'_cons_cons :
  map₂_right' f (a :: as) (b :: bs) =
    let rec := map₂_right' f as bs in
    (f (some a) b :: rec.fst, rec.snd) :=
rfl

end map₂_right'

/-! ### zip_left' -/

section zip_left'

variables (a : α) (as : list α) (b : β) (bs : list β)

@[simp] theorem zip_left'_nil_right :
  zip_left' as ([] : list β) = (as.map (λ a, (a, none)), []) :=
by cases as; refl

@[simp] theorem zip_left'_nil_left :
  zip_left' ([] : list α) bs = ([], bs) :=
rfl

@[simp] theorem zip_left'_cons_nil :
  zip_left' (a :: as) ([] : list β) = ((a, none) :: as.map (λ a, (a, none)), []) :=
rfl

@[simp] theorem zip_left'_cons_cons :
  zip_left' (a :: as) (b :: bs) =
    let rec := zip_left' as bs in
    ((a, some b) :: rec.fst, rec.snd) :=
rfl

end zip_left'

/-! ### zip_right' -/

section zip_right'

variables (a : α) (as : list α) (b : β) (bs : list β)

@[simp] theorem zip_right'_nil_left :
  zip_right' ([] : list α) bs = (bs.map (λ b, (none, b)), []) :=
by cases bs; refl

@[simp] theorem zip_right'_nil_right :
  zip_right' as ([] : list β) = ([], as) :=
rfl

@[simp] theorem zip_right'_nil_cons :
  zip_right' ([] : list α) (b :: bs) = ((none, b) :: bs.map (λ b, (none, b)), []) :=
rfl

@[simp] theorem zip_right'_cons_cons :
  zip_right' (a :: as) (b :: bs) =
    let rec := zip_right' as bs in
    ((some a, b) :: rec.fst, rec.snd) :=
rfl

end zip_right'

/-! ### map₂_left -/

section map₂_left

variables (f : α → option β → γ) (as : list α)

-- The definitional equalities for `map₂_left` can already be used by the
-- simplifier because `map₂_left` is marked `@[simp]`.

@[simp] theorem map₂_left_nil_right :
  map₂_left f as [] = as.map (λ a, f a none) :=
by cases as; refl

theorem map₂_left_eq_map₂_left' : ∀ as bs,
  map₂_left f as bs = (map₂_left' f as bs).fst
| [] bs := by simp!
| (a :: as) [] := by simp!
| (a :: as) (b :: bs) := by simp! [*]

theorem map₂_left_eq_map₂ : ∀ as bs,
  length as ≤ length bs →
  map₂_left f as bs = map₂ (λ a b, f a (some b)) as bs
| [] [] h := by simp!
| [] (b :: bs) h := by simp!
| (a :: as) [] h := by { simp at h, contradiction }
| (a :: as) (b :: bs) h := by { simp at h, simp! [*] }

end map₂_left

/-! ### map₂_right -/

section map₂_right

variables (f : option α → β → γ) (a : α) (as : list α) (b : β) (bs : list β)

@[simp] theorem map₂_right_nil_left :
  map₂_right f [] bs = bs.map (f none) :=
by cases bs; refl

@[simp] theorem map₂_right_nil_right :
  map₂_right f as [] = [] :=
rfl

@[simp] theorem map₂_right_nil_cons :
  map₂_right f [] (b :: bs) = f none b :: bs.map (f none) :=
rfl

@[simp] theorem map₂_right_cons_cons :
  map₂_right f (a :: as) (b :: bs) = f (some a) b :: map₂_right f as bs :=
rfl

theorem map₂_right_eq_map₂_right' :
  map₂_right f as bs = (map₂_right' f as bs).fst :=
by simp only [map₂_right, map₂_right', map₂_left_eq_map₂_left']

theorem map₂_right_eq_map₂ (h : length bs ≤ length as) :
  map₂_right f as bs = map₂ (λ a b, f (some a) b) as bs :=
begin
  have : (λ a b, flip f a (some b)) = (flip (λ a b, f (some a) b)) := rfl,
  simp only [map₂_right, map₂_left_eq_map₂, map₂_flip, *]
end

end map₂_right

/-! ### zip_left -/

section zip_left

variables (a : α) (as : list α) (b : β) (bs : list β)

@[simp] theorem zip_left_nil_right :
  zip_left as ([] : list β) = as.map (λ a, (a, none)) :=
by cases as; refl

@[simp] theorem zip_left_nil_left :
  zip_left ([] : list α) bs = [] :=
rfl

@[simp] theorem zip_left_cons_nil :
  zip_left (a :: as) ([] : list β) = (a, none) :: as.map (λ a, (a, none)) :=
rfl

@[simp] theorem zip_left_cons_cons :
  zip_left (a :: as) (b :: bs) = (a, some b) :: zip_left as bs :=
rfl

theorem zip_left_eq_zip_left' :
  zip_left as bs = (zip_left' as bs).fst :=
by simp only [zip_left, zip_left', map₂_left_eq_map₂_left']

end zip_left

/-! ### zip_right -/

section zip_right

variables (a : α) (as : list α) (b : β) (bs : list β)

@[simp] theorem zip_right_nil_left :
  zip_right ([] : list α) bs = bs.map (λ b, (none, b)) :=
by cases bs; refl

@[simp] theorem zip_right_nil_right :
  zip_right as ([] : list β) = [] :=
rfl

@[simp] theorem zip_right_nil_cons :
  zip_right ([] : list α) (b :: bs) = (none, b) :: bs.map (λ b, (none, b)) :=
rfl

@[simp] theorem zip_right_cons_cons :
  zip_right (a :: as) (b :: bs) = (some a, b) :: zip_right as bs :=
rfl

theorem zip_right_eq_zip_right' :
  zip_right as bs = (zip_right' as bs).fst :=
by simp only [zip_right, zip_right', map₂_right_eq_map₂_right']

end zip_right

/-! ### to_chunks -/

section to_chunks

@[simp] theorem to_chunks_nil (n) : @to_chunks α n [] = [] := by cases n; refl

theorem to_chunks_aux_eq (n) : ∀ xs i,
  @to_chunks_aux α n xs i = (xs.take i, (xs.drop i).to_chunks (n+1))
| [] i := by cases i; refl
| (x::xs) 0 := by rw [to_chunks_aux, drop, to_chunks]; cases to_chunks_aux n xs n; refl
| (x::xs) (i+1) := by rw [to_chunks_aux, to_chunks_aux_eq]; refl

theorem to_chunks_eq_cons' (n) : ∀ {xs : list α} (h : xs ≠ []),
  xs.to_chunks (n+1) = xs.take (n+1) :: (xs.drop (n+1)).to_chunks (n+1)
| [] e := (e rfl).elim
| (x::xs) _ := by rw [to_chunks, to_chunks_aux_eq]; refl

theorem to_chunks_eq_cons : ∀ {n} {xs : list α} (n0 : n ≠ 0) (x0 : xs ≠ []),
  xs.to_chunks n = xs.take n :: (xs.drop n).to_chunks n
| 0 _ e := (e rfl).elim
| (n+1) xs _ := to_chunks_eq_cons' _

theorem to_chunks_aux_join {n} : ∀ {xs i l L}, @to_chunks_aux α n xs i = (l, L) → l ++ L.join = xs
| [] _ _ _ rfl := rfl
| (x::xs) i l L e := begin
    cases i; [
      cases e' : to_chunks_aux n xs n with l L,
      cases e' : to_chunks_aux n xs i with l L];
    { rw [to_chunks_aux, e', to_chunks_aux] at e, cases e,
      exact (congr_arg (cons x) (to_chunks_aux_join e') : _) }
  end

@[simp] theorem to_chunks_join : ∀ n xs, (@to_chunks α n xs).join = xs
| n [] := by cases n; refl
| 0 (x::xs) := by simp only [to_chunks, join]; rw append_nil
| (n+1) (x::xs) := begin
    rw to_chunks,
    cases e : to_chunks_aux n xs n with l L,
    exact (congr_arg (cons x) (to_chunks_aux_join e) : _),
  end

theorem to_chunks_length_le : ∀ n xs, n ≠ 0 → ∀ l : list α,
  l ∈ @to_chunks α n xs → l.length ≤ n
| 0 _ e _ := (e rfl).elim
| (n+1) xs _ l := begin
  refine (measure_wf length).induction xs _, intros xs IH h,
  by_cases x0 : xs = [], {subst xs, cases h},
  rw to_chunks_eq_cons' _ x0 at h, rcases h with rfl|h,
  { apply length_take_le },
  { refine IH _ _ h,
    simp only [measure, inv_image, length_drop],
    exact tsub_lt_self (length_pos_iff_ne_nil.2 x0) (succ_pos _) },
end

end to_chunks

/-! ### all₂ -/

section all₂
variables {p q : α → Prop} {l : list α}

@[simp] lemma all₂_cons (p : α → Prop) (x : α) : ∀ (l : list α), all₂ p (x :: l) ↔ p x ∧ all₂ p l
| []       := (and_true _).symm
| (x :: l) := iff.rfl

lemma all₂_iff_forall : ∀ {l : list α}, all₂ p l ↔ ∀ x ∈ l, p x
| []       := (iff_true_intro $ ball_nil _).symm
| (x :: l) := by rw [ball_cons, all₂_cons, all₂_iff_forall]

lemma all₂.imp (h : ∀ x, p x → q x) : ∀ {l : list α}, all₂ p l → all₂ q l
| []       := id
| (x :: l) := by simpa using and.imp (h x) all₂.imp

@[simp] lemma all₂_map_iff {p : β → Prop} (f : α → β) : all₂ p (l.map f) ↔ all₂ (p ∘ f) l :=
by induction l; simp *

instance (p : α → Prop) [decidable_pred p] : decidable_pred (all₂ p) :=
λ l, decidable_of_iff' _ all₂_iff_forall

end all₂

/-! ### Retroattributes

The list definitions happen earlier than `to_additive`, so here we tag the few multiplicative
definitions that couldn't be tagged earlier.
-/

attribute [to_additive] list.prod -- `list.sum`

attribute [to_additive] alternating_prod -- `list.alternating_sum`

/-! ### Miscellaneous lemmas -/

lemma last_reverse {l : list α} (hl : l.reverse ≠ [])
  (hl' : 0 < l.length := by { contrapose! hl, simpa [length_eq_zero] using hl }) :
  l.reverse.last hl = l.nth_le 0 hl' :=
begin
  rw [last_eq_nth_le, nth_le_reverse'],
  { simp, },
  { simpa using hl' }
end

theorem ilast'_mem : ∀ a l, @ilast' α a l ∈ a :: l
| a []     := or.inl rfl
| a (b::l) := or.inr (ilast'_mem b l)

@[simp] lemma nth_le_attach (L : list α) (i) (H : i < L.attach.length) :
  (L.attach.nth_le i H).1 = L.nth_le i (length_attach L ▸ H) :=
calc  (L.attach.nth_le i H).1
    = (L.attach.map subtype.val).nth_le i (by simpa using H) : by rw nth_le_map'
... = L.nth_le i _ : by congr; apply attach_map_val

@[simp]
theorem mem_map_swap (x : α) (y : β) (xs : list (α × β)) :
  (y, x) ∈ map prod.swap xs ↔ (x, y) ∈ xs :=
begin
  induction xs with x xs,
  { simp only [not_mem_nil, map_nil] },
  { cases x with a b,
    simp only [mem_cons_iff, prod.mk.inj_iff, map, prod.swap_prod_mk,
      prod.exists, xs_ih, and_comm] },
end

lemma slice_eq (xs : list α) (n m : ℕ) :
  slice n m xs = xs.take n ++ xs.drop (n+m) :=
begin
  induction n generalizing xs,
  { simp [slice] },
  { cases xs; simp [slice, *, nat.succ_add], }
end

lemma sizeof_slice_lt [has_sizeof α] (i j : ℕ) (hj : 0 < j) (xs : list α) (hi : i < xs.length) :
  sizeof (list.slice i j xs) < sizeof xs :=
begin
  induction xs generalizing i j,
  case list.nil : i j h
  { cases hi },
  case list.cons : x xs xs_ih i j h
  { cases i; simp only [-slice_eq, list.slice],
    { cases j, cases h,
      dsimp only [drop], unfold_wf,
      apply @lt_of_le_of_lt _ _ _ xs.sizeof,
      { clear_except,
        induction xs generalizing j; unfold_wf,
        case list.nil : j
        { refl },
        case list.cons : xs_hd xs_tl xs_ih j
        { cases j; unfold_wf, refl,
          transitivity, apply xs_ih,
          simp }, },
      unfold_wf, apply zero_lt_one_add, },
    { unfold_wf, apply xs_ih _ _ h,
      apply lt_of_succ_lt_succ hi, } },
end

end list<|MERGE_RESOLUTION|>--- conflicted
+++ resolved
@@ -3168,13 +3168,7 @@
   ¬ p ((l.drop_while p).nth_le 0 hl) :=
 begin
   induction l with hd tl IH,
-<<<<<<< HEAD
-  { rw length_pos_iff_exists_mem at hl,
-    contrapose! hl,
-    simp [drop_while] },
-=======
   { cases hl },
->>>>>>> b03cfb39
   { simp only [drop_while],
     split_ifs with hp,
     { exact IH _ },
@@ -3187,54 +3181,25 @@
 begin
   induction l with x xs IH,
   { simp [drop_while] },
-<<<<<<< HEAD
-  { rw drop_while,
-    split_ifs with h h,
-    { simp only [IH, mem_cons_iff, mem_singleton],
-      split,
-      { rintro H y (rfl|hy),
-        { exact h },
-        { exact H _ hy }, },
-      { rintro H y hy,
-        exact H _ (or.inr hy) } },
-    { simp only [append_eq_nil, and_false, mem_append, mem_singleton, false_iff, not_forall,
-                 exists_prop],
-      exact ⟨x, or.inl rfl, h⟩ } }
-=======
   { by_cases hp : p x;
     simp [hp, drop_while, IH] }
->>>>>>> b03cfb39
 end
 
 @[simp] lemma take_while_eq_self_iff : take_while p l = l ↔ ∀ x ∈ l, p x :=
 begin
   induction l with x xs IH,
   { simp [take_while] },
-<<<<<<< HEAD
-  { rw take_while,
-    split_ifs;
-    simp [h, IH] }
-=======
   { by_cases hp : p x;
     simp [hp, take_while, IH] }
->>>>>>> b03cfb39
 end
 
 @[simp] lemma take_while_eq_nil_iff :
   take_while p l = [] ↔ ∀ (hl : 0 < l.length), ¬ p (l.nth_le 0 hl) :=
 begin
-<<<<<<< HEAD
-  induction l with hd tl IH,
-  { simp },
-  { rw take_while,
-    split_ifs;
-    simp [h] }
-=======
   induction l with x xs IH,
   { simp },
   { by_cases hp : p x;
     simp [hp, take_while, IH] }
->>>>>>> b03cfb39
 end
 
 lemma mem_take_while_imp {x : α} (hx : x ∈ take_while p l) : p x :=
@@ -3250,10 +3215,6 @@
     { simpa using hx } }
 end
 
-<<<<<<< HEAD
-lemma take_while_idempotent : take_while p (take_while p l) = take_while p l :=
-take_while_eq_self_iff.mpr (λ _, mem_take_while_imp)
-=======
 lemma take_while_take_while (p q : α → Prop) [decidable_pred p] [decidable_pred q] (l : list α) :
   take_while p (take_while q l) = take_while (λ a, p a ∧ q a) l :=
 begin
@@ -3266,7 +3227,6 @@
 
 lemma take_while_idem : take_while p (take_while p l) = take_while p l :=
 by simp_rw [take_while_take_while, and_self]
->>>>>>> b03cfb39
 
 end filter
 
