--- conflicted
+++ resolved
@@ -10,12 +10,9 @@
 import category_theory.adjunction.limits
 import category_theory.monoidal.functor_category
 import category_theory.monoidal.transport
-<<<<<<< HEAD
 import category_theory.monoidal.rigid.of_equivalence
 import category_theory.monoidal.rigid.functor_category
-=======
 import category_theory.monoidal.linear
->>>>>>> 9503f733
 import category_theory.monoidal.braided
 import category_theory.abelian.functor_category
 import category_theory.abelian.transfer
@@ -394,7 +391,14 @@
 instance [symmetric_category V] : symmetric_category (Action V G) :=
 symmetric_category_of_faithful (forget_braided V G)
 
-<<<<<<< HEAD
+local attribute [simp] monoidal_preadditive.tensor_add monoidal_preadditive.add_tensor
+
+instance : monoidal_preadditive (Action V G) := {}
+
+variables {R : Type*} [semiring R] [linear R V] [monoidal_linear R V]
+
+instance : monoidal_linear R (Action V G) := {}
+
 variables (V G)
 noncomputable theory
 
@@ -413,17 +417,7 @@
 /-- If `V` is rigid, so is `Action V G`. -/
 instance [rigid_category V] : rigid_category (Action V H) :=
 rigid_category_of_equivalence (functor_category_monoidal_equivalence V _)
-=======
 variables [preadditive V] [monoidal_preadditive V]
-
-local attribute [simp] monoidal_preadditive.tensor_add monoidal_preadditive.add_tensor
-
-instance : monoidal_preadditive (Action V G) := {}
-
-variables {R : Type*} [semiring R] [linear R V] [monoidal_linear R V]
-
-instance : monoidal_linear R (Action V G) := {}
->>>>>>> 9503f733
 
 end monoidal
 
