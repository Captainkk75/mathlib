/-
Copyright (c) 2021 Rémy Degenne. All rights reserved.
Released under Apache 2.0 license as described in the file LICENSE.
Authors: Rémy Degenne, Kexing Ying
-/
import probability.notation
import probability.stopping

/-!
# Martingales

A family of functions `f : ι → α → E` is a martingale with respect to a filtration `ℱ` if every
`f i` is integrable, `f` is adapted with respect to `ℱ` and for all `i ≤ j`,
`μ[f j | ℱ i] =ᵐ[μ] f i`. On the other hand, `f : ι → α → E` is said to be a supermartingale
with respect to the filtration `ℱ` if `f i` is integrable, `f` is adapted with resepct to `ℱ`
and for all `i ≤ j`, `μ[f j | ℱ i] ≤ᵐ[μ] f i`. Finally, `f : ι → α → E` is said to be a
submartingale with respect to the filtration `ℱ` if `f i` is integrable, `f` is adapted with
resepct to `ℱ` and for all `i ≤ j`, `f i ≤ᵐ[μ] μ[f j | ℱ i]`.

The definitions of filtration and adapted can be found in `probability.stopping`.

### Definitions

* `measure_theory.martingale f ℱ μ`: `f` is a martingale with respect to filtration `ℱ` and
  measure `μ`.
* `measure_theory.supermartingale f ℱ μ`: `f` is a supermartingale with respect to
  filtration `ℱ` and measure `μ`.
* `measure_theory.submartingale f ℱ μ`: `f` is a submartingale with respect to filtration `ℱ` and
  measure `μ`.

### Results

* `measure_theory.martingale_condexp f ℱ μ`: the sequence `λ i, μ[f | ℱ i, ℱ.le i])` is a
  martingale with respect to `ℱ` and `μ`.

-/

open topological_space filter
open_locale nnreal ennreal measure_theory probability_theory big_operators

namespace measure_theory

variables {α E ι : Type*} [preorder ι]
  {m0 : measurable_space α} {μ : measure α}
  [normed_group E] [normed_space ℝ E] [complete_space E]
  {f g : ι → α → E} {ℱ : filtration ι m0}

/-- A family of functions `f : ι → α → E` is a martingale with respect to a filtration `ℱ` if `f`
is adapted with respect to `ℱ` and for all `i ≤ j`, `μ[f j | ℱ i] =ᵐ[μ] f i`. -/
def martingale (f : ι → α → E) (ℱ : filtration ι m0) (μ : measure α) : Prop :=
adapted ℱ f ∧ ∀ i j, i ≤ j → μ[f j | ℱ i] =ᵐ[μ] f i

/-- A family of integrable functions `f : ι → α → E` is a supermartingale with respect to a
filtration `ℱ` if `f` is adapted with respect to `ℱ` and for all `i ≤ j`,
`μ[f j | ℱ.le i] ≤ᵐ[μ] f i`. -/
def supermartingale [has_le E] (f : ι → α → E) (ℱ : filtration ι m0) (μ : measure α) : Prop :=
adapted ℱ f ∧ (∀ i j, i ≤ j → μ[f j | ℱ i] ≤ᵐ[μ] f i) ∧ ∀ i, integrable (f i) μ

/-- A family of integrable functions `f : ι → α → E` is a submartingale with respect to a
filtration `ℱ` if `f` is adapted with respect to `ℱ` and for all `i ≤ j`,
`f i ≤ᵐ[μ] μ[f j | ℱ.le i]`. -/
def submartingale [has_le E] (f : ι → α → E) (ℱ : filtration ι m0) (μ : measure α) : Prop :=
adapted ℱ f ∧ (∀ i j, i ≤ j → f i ≤ᵐ[μ] μ[f j | ℱ i]) ∧ ∀ i, integrable (f i) μ

lemma martingale_const (ℱ : filtration ι m0) (μ : measure α) [is_finite_measure μ] (x : E) :
  martingale (λ _ _, x) ℱ μ :=
⟨adapted_const ℱ _, λ i j hij, by rw condexp_const (ℱ.le _)⟩

variables (E)
lemma martingale_zero (ℱ : filtration ι m0) (μ : measure α) :
  martingale (0 : ι → α → E) ℱ μ :=
⟨adapted_zero E ℱ, λ i j hij, by { rw [pi.zero_apply, condexp_zero], simp, }⟩
variables {E}

namespace martingale

@[protected]
lemma adapted (hf : martingale f ℱ μ) : adapted ℱ f := hf.1

@[protected]
lemma strongly_measurable (hf : martingale f ℱ μ) (i : ι) : strongly_measurable[ℱ i] (f i) :=
hf.adapted i

lemma condexp_ae_eq (hf : martingale f ℱ μ) {i j : ι} (hij : i ≤ j) :
  μ[f j | ℱ i] =ᵐ[μ] f i :=
hf.2 i j hij

@[protected]
lemma integrable (hf : martingale f ℱ μ) (i : ι) : integrable (f i) μ :=
integrable_condexp.congr (hf.condexp_ae_eq (le_refl i))

lemma set_integral_eq [sigma_finite_filtration μ ℱ] (hf : martingale f ℱ μ) {i j : ι} (hij : i ≤ j)
  {s : set α} (hs : measurable_set[ℱ i] s) :
  ∫ x in s, f i x ∂μ = ∫ x in s, f j x ∂μ :=
begin
  rw ← @set_integral_condexp _ _ _ _ _ (ℱ i) m0 _ _ _ (ℱ.le i) _ (hf.integrable j) hs,
  refine set_integral_congr_ae (ℱ.le i s hs) _,
  filter_upwards [hf.2 i j hij] with _ heq _ using heq.symm,
end

lemma add (hf : martingale f ℱ μ) (hg : martingale g ℱ μ) : martingale (f + g) ℱ μ :=
begin
  refine ⟨hf.adapted.add hg.adapted, λ i j hij, _⟩,
  exact (condexp_add (hf.integrable j) (hg.integrable j)).trans
    ((hf.2 i j hij).add (hg.2 i j hij)),
end

lemma neg (hf : martingale f ℱ μ) : martingale (-f) ℱ μ :=
⟨hf.adapted.neg, λ i j hij, (condexp_neg (f j)).trans ((hf.2 i j hij).neg)⟩

lemma sub (hf : martingale f ℱ μ) (hg : martingale g ℱ μ) : martingale (f - g) ℱ μ :=
by { rw sub_eq_add_neg, exact hf.add hg.neg, }

lemma smul (c : ℝ) (hf : martingale f ℱ μ) : martingale (c • f) ℱ μ :=
begin
  refine ⟨hf.adapted.smul c, λ i j hij, _⟩,
  refine (condexp_smul c (f j)).trans ((hf.2 i j hij).mono (λ x hx, _)),
  rw [pi.smul_apply, hx, pi.smul_apply, pi.smul_apply],
end

lemma supermartingale [preorder E] (hf : martingale f ℱ μ) : supermartingale f ℱ μ :=
⟨hf.1, λ i j hij, (hf.2 i j hij).le, λ i, hf.integrable i⟩

lemma submartingale [preorder E] (hf : martingale f ℱ μ) : submartingale f ℱ μ :=
⟨hf.1, λ i j hij, (hf.2 i j hij).symm.le, λ i, hf.integrable i⟩

end martingale

lemma martingale_iff [partial_order E] : martingale f ℱ μ ↔
  supermartingale f ℱ μ ∧ submartingale f ℱ μ :=
⟨λ hf, ⟨hf.supermartingale, hf.submartingale⟩,
 λ ⟨hf₁, hf₂⟩, ⟨hf₁.1, λ i j hij, (hf₁.2.1 i j hij).antisymm (hf₂.2.1 i j hij)⟩⟩

lemma martingale_condexp (f : α → E) (ℱ : filtration ι m0) (μ : measure α)
  [sigma_finite_filtration μ ℱ] :
  martingale (λ i, μ[f | ℱ i]) ℱ μ :=
⟨λ i, strongly_measurable_condexp, λ i j hij, condexp_condexp_of_le (ℱ.mono hij) (ℱ.le j)⟩

namespace supermartingale

@[protected]
lemma adapted [has_le E] (hf : supermartingale f ℱ μ) : adapted ℱ f := hf.1

@[protected]
lemma strongly_measurable [has_le E] (hf : supermartingale f ℱ μ) (i : ι) :
  strongly_measurable[ℱ i] (f i) :=
hf.adapted i

@[protected]
lemma integrable [has_le E] (hf : supermartingale f ℱ μ) (i : ι) : integrable (f i) μ := hf.2.2 i

lemma condexp_ae_le [has_le E] (hf : supermartingale f ℱ μ) {i j : ι} (hij : i ≤ j) :
  μ[f j | ℱ i] ≤ᵐ[μ] f i :=
hf.2.1 i j hij

lemma set_integral_le [sigma_finite_filtration μ ℱ] {f : ι → α → ℝ} (hf : supermartingale f ℱ μ)
  {i j : ι} (hij : i ≤ j) {s : set α} (hs : measurable_set[ℱ i] s) :
  ∫ x in s, f j x ∂μ ≤ ∫ x in s, f i x ∂μ :=
begin
  rw ← set_integral_condexp (ℱ.le i) (hf.integrable j) hs,
  refine set_integral_mono_ae integrable_condexp.integrable_on (hf.integrable i).integrable_on _,
  filter_upwards [hf.2.1 i j hij] with _ heq using heq,
end

lemma add [preorder E] [covariant_class E E (+) (≤)]
  (hf : supermartingale f ℱ μ) (hg : supermartingale g ℱ μ) : supermartingale (f + g) ℱ μ :=
begin
  refine ⟨hf.1.add hg.1, λ i j hij, _, λ i, (hf.2.2 i).add (hg.2.2 i)⟩,
  refine (condexp_add (hf.integrable j) (hg.integrable j)).le.trans _,
  filter_upwards [hf.2.1 i j hij, hg.2.1 i j hij],
  intros,
  refine add_le_add _ _; assumption,
end

lemma add_martingale [preorder E] [covariant_class E E (+) (≤)]
  (hf : supermartingale f ℱ μ) (hg : martingale g ℱ μ) : supermartingale (f + g) ℱ μ :=
hf.add hg.supermartingale

lemma neg [preorder E] [covariant_class E E (+) (≤)]
  (hf : supermartingale f ℱ μ) : submartingale (-f) ℱ μ :=
begin
  refine ⟨hf.1.neg, λ i j hij, _, λ i, (hf.2.2 i).neg⟩,
  refine eventually_le.trans _ (condexp_neg (f j)).symm.le,
  filter_upwards [hf.2.1 i j hij] with _ _,
  simpa,
end

end supermartingale

namespace submartingale

@[protected]
lemma adapted [has_le E] (hf : submartingale f ℱ μ) : adapted ℱ f := hf.1

@[protected]
lemma strongly_measurable [has_le E] (hf : submartingale f ℱ μ) (i : ι) :
  strongly_measurable[ℱ i] (f i) :=
hf.adapted i

@[protected]
lemma integrable [has_le E] (hf : submartingale f ℱ μ) (i : ι) : integrable (f i) μ := hf.2.2 i

lemma ae_le_condexp [has_le E] (hf : submartingale f ℱ μ) {i j : ι} (hij : i ≤ j) :
  f i ≤ᵐ[μ] μ[f j | ℱ i] :=
hf.2.1 i j hij

lemma add [preorder E] [covariant_class E E (+) (≤)]
  (hf : submartingale f ℱ μ) (hg : submartingale g ℱ μ) : submartingale (f + g) ℱ μ :=
begin
  refine ⟨hf.1.add hg.1, λ i j hij, _, λ i, (hf.2.2 i).add (hg.2.2 i)⟩,
  refine eventually_le.trans _ (condexp_add (hf.integrable j) (hg.integrable j)).symm.le,
  filter_upwards [hf.2.1 i j hij, hg.2.1 i j hij],
  intros,
  refine add_le_add _ _; assumption,
end

lemma add_martingale [preorder E] [covariant_class E E (+) (≤)]
  (hf : submartingale f ℱ μ) (hg : martingale g ℱ μ) : submartingale (f + g) ℱ μ :=
hf.add hg.submartingale

lemma neg [preorder E] [covariant_class E E (+) (≤)]
  (hf : submartingale f ℱ μ) : supermartingale (-f) ℱ μ :=
begin
  refine ⟨hf.1.neg, λ i j hij, (condexp_neg (f j)).le.trans _, λ i, (hf.2.2 i).neg⟩,
  filter_upwards [hf.2.1 i j hij] with _ _,
  simpa,
end

/-- The converse of this lemma is `measure_theory.submartingale_of_set_integral_le`. -/
lemma set_integral_le [sigma_finite_filtration μ ℱ] {f : ι → α → ℝ} (hf : submartingale f ℱ μ)
  {i j : ι} (hij : i ≤ j) {s : set α} (hs : measurable_set[ℱ i] s) :
  ∫ x in s, f i x ∂μ ≤ ∫ x in s, f j x ∂μ :=
begin
  rw [← neg_le_neg_iff, ← integral_neg, ← integral_neg],
  exact supermartingale.set_integral_le hf.neg hij hs,
end

lemma sub_supermartingale [preorder E] [covariant_class E E (+) (≤)]
  (hf : submartingale f ℱ μ) (hg : supermartingale g ℱ μ) : submartingale (f - g) ℱ μ :=
by { rw sub_eq_add_neg, exact hf.add hg.neg }

lemma sub_martingale [preorder E] [covariant_class E E (+) (≤)]
  (hf : submartingale f ℱ μ) (hg : martingale g ℱ μ) : submartingale (f - g) ℱ μ :=
hf.sub_supermartingale hg.supermartingale

<<<<<<< HEAD
lemma sup [is_finite_measure μ]
  {f g : ι → α → ℝ} (hf : submartingale f ℱ μ) (hg : submartingale g ℱ μ) :
=======
protected lemma sup {f g : ι → α → ℝ} (hf : submartingale f ℱ μ) (hg : submartingale g ℱ μ) :
>>>>>>> 93e97d1e
  submartingale (f ⊔ g) ℱ μ :=
begin
  refine ⟨λ i, @strongly_measurable.sup _ _ _ _ (ℱ i) _ _ _ (hf.adapted i) (hg.adapted i),
    λ i j hij, _, λ i, integrable.sup (hf.integrable _) (hg.integrable _)⟩,
  refine eventually_le.sup_le _ _,
  { exact eventually_le.trans (hf.2.1 i j hij)
      (condexp_mono (hf.integrable _) (integrable.sup (hf.integrable j) (hg.integrable j))
      (eventually_of_forall (λ x, le_max_left _ _))) },
  { exact eventually_le.trans (hg.2.1 i j hij)
      (condexp_mono (hg.integrable _) (integrable.sup (hf.integrable j) (hg.integrable j))
      (eventually_of_forall (λ x, le_max_right _ _))) }
end

<<<<<<< HEAD
lemma pos [is_finite_measure μ] {f : ι → α → ℝ} (hf : submartingale f ℱ μ) :
=======
protected lemma pos {f : ι → α → ℝ} (hf : submartingale f ℱ μ) :
>>>>>>> 93e97d1e
  submartingale (f⁺) ℱ μ :=
hf.sup (martingale_zero _ _ _).submartingale

end submartingale

section temp

variables {m : measurable_space α}

-- Remy will prove this sometime after after this week
lemma condexp_measurable_mul {ξ ζ : α → ℝ} (hξm : strongly_measurable[m] ξ) (hζ : integrable ζ μ)
  -- (hξ : integrable ξ μ) hopefully won't need this
  (hζξ : integrable (ξ * ζ) μ) :
  μ[ξ * ζ | m] =ᵐ[μ] ξ * μ[ζ | m] :=
sorry

end temp

section submartingale

lemma submartingale_of_set_integral_le [is_finite_measure μ]
  {f : ι → α → ℝ} (hadp : adapted ℱ f) (hint : ∀ i, integrable (f i) μ)
  (hf : ∀ i j : ι, i ≤ j → ∀ s : set α, measurable_set[ℱ i] s →
    ∫ x in s, f i x ∂μ ≤ ∫ x in s, f j x ∂μ) :
  submartingale f ℱ μ :=
begin
  refine ⟨hadp, λ i j hij, _, hint⟩,
  suffices : f i ≤ᵐ[μ.trim (ℱ.le i)] μ[f j| ℱ i],
  { exact ae_le_of_ae_le_trim this },
  suffices : 0 ≤ᵐ[μ.trim (ℱ.le i)] μ[f j| ℱ i] - f i,
  { filter_upwards [this] with x hx,
    rwa ← sub_nonneg },
  refine ae_nonneg_of_forall_set_integral_nonneg_of_finite_measure
    ((integrable_condexp.sub (hint i)).trim _ (strongly_measurable_condexp.sub $ hadp i))
    (λ s hs, _),
  specialize hf i j hij s hs,
  rwa [← set_integral_trim _ (strongly_measurable_condexp.sub $ hadp i) hs,
    integral_sub' integrable_condexp.integrable_on (hint i).integrable_on, sub_nonneg,
    set_integral_condexp (ℱ.le i) (hint j) hs],
end

lemma submartingale_of_condexp_sub_nonneg [is_finite_measure μ]
  {f : ι → α → ℝ} (hadp : adapted ℱ f) (hint : ∀ i, integrable (f i) μ)
  (hf : ∀ i j, i ≤ j → 0 ≤ᵐ[μ] μ[f j - f i | ℱ i]) :
  submartingale f ℱ μ :=
begin
  refine ⟨hadp, λ i j hij, _, hint⟩,
  rw [← condexp_of_strongly_measurable (ℱ.le _) (hadp _) (hint _), ← eventually_sub_nonneg],
  exact eventually_le.trans (hf i j hij) (condexp_sub (hint _) (hint _)).le,
  apply_instance
end

lemma submartingale.condexp_sub_nonneg [is_finite_measure μ]
  {f : ι → α → ℝ} (hf : submartingale f ℱ μ) {i j : ι} (hij : i ≤ j) :
  0 ≤ᵐ[μ] μ[f j - f i | ℱ i] :=
begin
  refine eventually_le.trans _ (condexp_sub (hf.integrable _) (hf.integrable _)).symm.le,
  rw [eventually_sub_nonneg,
    condexp_of_strongly_measurable (ℱ.le _) (hf.adapted _) (hf.integrable _)],
  exact hf.2.1 i j hij,
  apply_instance
end

lemma submartingale_iff_condexp_sub_nonneg [is_finite_measure μ] {f : ι → α → ℝ} :
  submartingale f ℱ μ ↔ adapted ℱ f ∧ (∀ i, integrable (f i) μ) ∧ ∀ i j, i ≤ j →
  0 ≤ᵐ[μ] μ[f j - f i | ℱ i] :=
⟨λ h, ⟨h.adapted, h.integrable, λ i j, h.condexp_sub_nonneg⟩,
 λ ⟨hadp, hint, h⟩, submartingale_of_condexp_sub_nonneg hadp hint h⟩

end submartingale

namespace supermartingale

lemma sub_submartingale [preorder E] [covariant_class E E (+) (≤)]
  (hf : supermartingale f ℱ μ) (hg : submartingale g ℱ μ) : supermartingale (f - g) ℱ μ :=
by { rw sub_eq_add_neg, exact hf.add hg.neg }

lemma sub_martingale [preorder E] [covariant_class E E (+) (≤)]
  (hf : supermartingale f ℱ μ) (hg : martingale g ℱ μ) : supermartingale (f - g) ℱ μ :=
hf.sub_submartingale hg.submartingale

section

variables {F : Type*} [normed_lattice_add_comm_group F]
  [normed_space ℝ F] [complete_space F] [ordered_smul ℝ F]

lemma smul_nonneg {f : ι → α → F}
  {c : ℝ} (hc : 0 ≤ c) (hf : supermartingale f ℱ μ) :
  supermartingale (c • f) ℱ μ :=
begin
  refine ⟨hf.1.smul c, λ i j hij, _, λ i, (hf.2.2 i).smul c⟩,
  refine (condexp_smul c (f j)).le.trans _,
  filter_upwards [hf.2.1 i j hij] with _ hle,
  simp,
  exact smul_le_smul_of_nonneg hle hc,
end

lemma smul_nonpos {f : ι → α → F}
  {c : ℝ} (hc : c ≤ 0) (hf : supermartingale f ℱ μ) :
  submartingale (c • f) ℱ μ :=
begin
  rw [← neg_neg c, (by { ext i x, simp } : - -c • f = -(-c • f))],
  exact (hf.smul_nonneg $ neg_nonneg.2 hc).neg,
end

end

end supermartingale

namespace submartingale

section

variables {F : Type*} [normed_lattice_add_comm_group F]
  [normed_space ℝ F] [complete_space F] [ordered_smul ℝ F]

lemma smul_nonneg {f : ι → α → F}
  {c : ℝ} (hc : 0 ≤ c) (hf : submartingale f ℱ μ) :
  submartingale (c • f) ℱ μ :=
begin
  rw [← neg_neg c, (by { ext i x, simp } : - -c • f = -(c • -f))],
  exact supermartingale.neg (hf.neg.smul_nonneg hc),
end

lemma smul_nonpos {f : ι → α → F}
  {c : ℝ} (hc : c ≤ 0) (hf : submartingale f ℱ μ) :
  supermartingale (c • f) ℱ μ :=
begin
  rw [← neg_neg c, (by { ext i x, simp } : - -c • f = -(-c • f))],
  exact (hf.smul_nonneg $ neg_nonneg.2 hc).neg,
end

end

end submartingale

section nat

variables {𝒢 : filtration ℕ m0}

lemma submartingale_of_set_integral_le_succ [is_finite_measure μ]
  {f : ℕ → α → ℝ} (hadp : adapted 𝒢 f) (hint : ∀ i, integrable (f i) μ)
  (hf : ∀ i, ∀ s : set α, measurable_set[𝒢 i] s → ∫ x in s, f i x ∂μ ≤ ∫ x in s, f (i + 1) x ∂μ) :
  submartingale f 𝒢 μ :=
begin
  refine submartingale_of_set_integral_le hadp hint (λ i j hij s hs, _),
  induction hij with k hk₁ hk₂,
  { exact le_rfl },
  { exact le_trans hk₂ (hf k s (𝒢.mono hk₁ _ hs)) }
end

lemma submartingale_nat [is_finite_measure μ]
  {f : ℕ → α → ℝ} (hadp : adapted 𝒢 f) (hint : ∀ i, integrable (f i) μ)
  (hf : ∀ i, f i ≤ᵐ[μ] μ[f (i + 1) | 𝒢 i]) :
  submartingale f 𝒢 μ :=
begin
  refine submartingale_of_set_integral_le_succ hadp hint (λ i s hs, _),
  have : ∫ x in s, f (i + 1) x ∂μ = ∫ x in s, μ[f (i + 1)|𝒢 i] x ∂μ :=
    (set_integral_condexp (𝒢.le i) (hint _) hs).symm,
  rw this,
  exact set_integral_mono_ae (hint i).integrable_on integrable_condexp.integrable_on (hf i),
end

lemma submartingale_of_condexp_sub_nonneg_nat [is_finite_measure μ]
  {f : ℕ → α → ℝ} (hadp : adapted 𝒢 f) (hint : ∀ i, integrable (f i) μ)
  (hf : ∀ i, 0 ≤ᵐ[μ] μ[f (i + 1) - f i | 𝒢 i]) :
  submartingale f 𝒢 μ :=
begin
  refine submartingale_nat hadp hint (λ i, _),
  rw [← condexp_of_strongly_measurable (𝒢.le _) (hadp _) (hint _), ← eventually_sub_nonneg],
  exact eventually_le.trans (hf i) (condexp_sub (hint _) (hint _)).le,
  apply_instance
end

namespace submartingale

lemma integrable_stopped_value [has_le E] {f : ℕ → α → E} (hf : submartingale f 𝒢 μ) {τ : α → ℕ}
  (hτ : is_stopping_time 𝒢 τ) {N : ℕ} (hbdd : ∀ x, τ x ≤ N) :
  integrable (stopped_value f τ) μ :=
integrable_stopped_value hτ hf.integrable hbdd

-- We may generalize the below lemma to functions taking value in a `normed_lattice_add_comm_group`.
-- Similarly, generalize `(super/)submartingale.set_integral_le`.

/-- Given a submartingale `f` and bounded stopping times `τ` and `π` such that `τ ≤ π`, the
expectation of `stopped_value f τ` is less than or equal to the expectation of `stopped_value f π`.
This is the forward direction of the optional stopping theorem. -/
lemma expected_stopped_value_mono [sigma_finite_filtration μ 𝒢]
  {f : ℕ → α → ℝ} (hf : submartingale f 𝒢 μ) {τ π : α → ℕ}
  (hτ : is_stopping_time 𝒢 τ) (hπ : is_stopping_time 𝒢 π) (hle : τ ≤ π)
  {N : ℕ} (hbdd : ∀ x, π x ≤ N) :
  μ[stopped_value f τ] ≤ μ[stopped_value f π] :=
begin
  rw [← sub_nonneg, ← integral_sub', stopped_value_sub_eq_sum' hle hbdd],
  { simp only [finset.sum_apply],
    have : ∀ i, measurable_set[𝒢 i] {x : α | τ x ≤ i ∧ i < π x},
    { intro i,
      refine (hτ i).inter _,
      convert (hπ i).compl,
      ext x,
      simpa },
    rw integral_finset_sum,
    { refine finset.sum_nonneg (λ i hi, _),
      rw [integral_indicator (𝒢.le _ _ (this _)), integral_sub', sub_nonneg],
      { exact hf.set_integral_le (nat.le_succ i) (this _) },
      { exact (hf.integrable _).integrable_on },
      { exact (hf.integrable _).integrable_on } },
    intros i hi,
    exact integrable.indicator (integrable.sub (hf.integrable _) (hf.integrable _))
      (𝒢.le _ _ (this _)) },
  { exact hf.integrable_stopped_value hπ hbdd },
  { exact hf.integrable_stopped_value hτ (λ x, le_trans (hle x) (hbdd x)) }
end

end submartingale

/-- The converse direction of the optional stopping theorem, i.e. an adapted integrable process `f`
is a submartingale if for all bounded stopping times `τ` and `π` such that `τ ≤ π`, the
stopped value of `f` at `τ` has expectation smaller than its stopped value at `π`. -/
lemma submartingale_of_expected_stopped_value_mono [is_finite_measure μ]
  {f : ℕ → α → ℝ} (hadp : adapted 𝒢 f) (hint : ∀ i, integrable (f i) μ)
  (hf : ∀ τ π : α → ℕ, is_stopping_time 𝒢 τ → is_stopping_time 𝒢 π → τ ≤ π → (∃ N, ∀ x, π x ≤ N) →
    μ[stopped_value f τ] ≤ μ[stopped_value f π]) :
  submartingale f 𝒢 μ :=
begin
  refine submartingale_of_set_integral_le hadp hint (λ i j hij s hs, _),
  classical,
  specialize hf (s.piecewise (λ _, i) (λ _, j)) _
    (is_stopping_time_piecewise_const hij hs)
    (is_stopping_time_const 𝒢 j) (λ x, (ite_le_sup _ _ _).trans (max_eq_right hij).le)
    ⟨j, λ x, le_rfl⟩,
  rwa [stopped_value_const, stopped_value_piecewise_const,
    integral_piecewise (𝒢.le _ _ hs) (hint _).integrable_on (hint _).integrable_on,
    ← integral_add_compl (𝒢.le _ _ hs) (hint j), add_le_add_iff_right] at hf,
end

/-- **The optional stopping theorem** (fair game theorem): an adapted integrable process `f`
is a submartingale if and only if for all bounded stopping times `τ` and `π` such that `τ ≤ π`, the
stopped value of `f` at `τ` has expectation smaller than its stopped value at `π`. -/
lemma submartingale_iff_expected_stopped_value_mono [is_finite_measure μ]
  {f : ℕ → α → ℝ} (hadp : adapted 𝒢 f) (hint : ∀ i, integrable (f i) μ) :
  submartingale f 𝒢 μ ↔
  ∀ τ π : α → ℕ, is_stopping_time 𝒢 τ → is_stopping_time 𝒢 π → τ ≤ π → (∃ N, ∀ x, π x ≤ N) →
    μ[stopped_value f τ] ≤ μ[stopped_value f π] :=
⟨λ hf _ _ hτ hπ hle ⟨N, hN⟩, hf.expected_stopped_value_mono hτ hπ hle hN,
 submartingale_of_expected_stopped_value_mono hadp hint⟩

lemma submartingale.sum_mul_sub [is_finite_measure μ] {ξ f : ℕ → α → ℝ}
  (hf : submartingale f 𝒢 μ) (hξ : adapted 𝒢 ξ)
  (hbdd : ∃ R, ∀ n x, ξ n x ≤ R) (hnonneg : ∀ n x, 0 ≤ ξ n x) :
  submartingale (λ n : ℕ, ∑ k in finset.range n, ξ k * (f (k + 1) - f k)) 𝒢 μ :=
begin
  have hξbdd : ∀ i, ∃ (C : ℝ), ∀ (x : α), |ξ i x| ≤ C,
  { obtain ⟨C, hC⟩ := hbdd,
    intro i,
    refine ⟨C, λ x, abs_le.2 ⟨le_trans (neg_le.1 (le_trans _ (hC 0 x))) (hnonneg _ _), hC _ _⟩⟩,
    rw neg_zero,
    exact hnonneg 0 x },
  have hint : ∀ m, integrable (∑ k in finset.range m, ξ k * (f (k + 1) - f k)) μ :=
    λ m, integrable_finset_sum' _
      (λ i hi, integrable.bdd_mul ((hf.integrable _).sub (hf.integrable _))
      hξ.strongly_measurable.ae_strongly_measurable (hξbdd _)),
  have hadp : adapted 𝒢 (λ (n : ℕ), ∑ (k : ℕ) in finset.range n, ξ k * (f (k + 1) - f k)),
  { intro m,
    refine finset.strongly_measurable_sum' _ (λ i hi, _),
    rw finset.mem_range at hi,
    exact (hξ.strongly_measurable_le hi.le).mul
      ((hf.adapted.strongly_measurable_le (nat.succ_le_of_lt hi)).sub
      (hf.adapted.strongly_measurable_le hi.le)) },
  refine submartingale_of_condexp_sub_nonneg_nat hadp hint (λ i, _),
  simp only [← finset.sum_Ico_eq_sub _ (nat.le_succ _), finset.sum_apply, pi.mul_apply,
    pi.sub_apply, nat.Ico_succ_singleton, finset.sum_singleton],
  refine eventually_le.trans (eventually_le.mul_nonneg (eventually_of_forall (hnonneg _))
    (hf.condexp_sub_nonneg (nat.le_succ _))) (condexp_measurable_mul (hξ _)
    ((hf.integrable _).sub (hf.integrable _)) (((hf.integrable _).sub (hf.integrable _)).bdd_mul
    hξ.strongly_measurable.ae_strongly_measurable (hξbdd _))).symm.le,
end

/-- Given a discrete submartingale `f` and a predicatable process `ξ` (i.e. `ξ (n + 1)` is adapted)
the process defined by `λ n, ∑ k in finset.range n, ξ (k + 1) * (f (k + 1) - f k)` is also a
submartingale. -/
lemma submartingale.sum_mul_sub' [is_finite_measure μ] {ξ f : ℕ → α → ℝ}
  (hf : submartingale f 𝒢 μ) (hξ : adapted 𝒢 (λ n, ξ (n + 1)))
  (hbdd : ∃ R, ∀ n x, ξ n x ≤ R) (hnonneg : ∀ n x, 0 ≤ ξ n x) :
  submartingale (λ n : ℕ, ∑ k in finset.range n, ξ (k + 1) * (f (k + 1) - f k)) 𝒢 μ :=
let ⟨R, hR⟩ := hbdd in hf.sum_mul_sub hξ ⟨R, λ n, hR _⟩ (λ n, hnonneg _)

end nat

end measure_theory<|MERGE_RESOLUTION|>--- conflicted
+++ resolved
@@ -243,12 +243,7 @@
   (hf : submartingale f ℱ μ) (hg : martingale g ℱ μ) : submartingale (f - g) ℱ μ :=
 hf.sub_supermartingale hg.supermartingale
 
-<<<<<<< HEAD
-lemma sup [is_finite_measure μ]
-  {f g : ι → α → ℝ} (hf : submartingale f ℱ μ) (hg : submartingale g ℱ μ) :
-=======
 protected lemma sup {f g : ι → α → ℝ} (hf : submartingale f ℱ μ) (hg : submartingale g ℱ μ) :
->>>>>>> 93e97d1e
   submartingale (f ⊔ g) ℱ μ :=
 begin
   refine ⟨λ i, @strongly_measurable.sup _ _ _ _ (ℱ i) _ _ _ (hf.adapted i) (hg.adapted i),
@@ -262,11 +257,7 @@
       (eventually_of_forall (λ x, le_max_right _ _))) }
 end
 
-<<<<<<< HEAD
-lemma pos [is_finite_measure μ] {f : ι → α → ℝ} (hf : submartingale f ℱ μ) :
-=======
 protected lemma pos {f : ι → α → ℝ} (hf : submartingale f ℱ μ) :
->>>>>>> 93e97d1e
   submartingale (f⁺) ℱ μ :=
 hf.sup (martingale_zero _ _ _).submartingale
 
