/-
Copyright (c) 2015 Microsoft Corporation. All rights reserved.
Released under Apache 2.0 license as described in the file LICENSE.
Authors: Mario Carneiro
-/
import data.bool.all_any
import data.list.perm

/-!
# Multisets
These are implemented as the quotient of a list by permutations.
## Notation
We define the global infix notation `::ₘ` for `multiset.cons`.
-/

open list subtype nat

variables {α : Type*} {β : Type*} {γ : Type*}

/-- `multiset α` is the quotient of `list α` by list permutation. The result
  is a type of finite sets with duplicates allowed.  -/
def {u} multiset (α : Type u) : Type u :=
quotient (list.is_setoid α)

namespace multiset

instance : has_coe (list α) (multiset α) := ⟨quot.mk _⟩

@[simp] theorem quot_mk_to_coe (l : list α) : @eq (multiset α) ⟦l⟧ l := rfl

@[simp] theorem quot_mk_to_coe' (l : list α) : @eq (multiset α) (quot.mk (≈) l) l := rfl

@[simp] theorem quot_mk_to_coe'' (l : list α) : @eq (multiset α) (quot.mk setoid.r l) l := rfl

@[simp] theorem coe_eq_coe {l₁ l₂ : list α} : (l₁ : multiset α) = l₂ ↔ l₁ ~ l₂ := quotient.eq

instance has_decidable_eq [decidable_eq α] : decidable_eq (multiset α)
| s₁ s₂ := quotient.rec_on_subsingleton₂ s₁ s₂ $ λ l₁ l₂,
  decidable_of_iff' _ quotient.eq

/-- defines a size for a multiset by referring to the size of the underlying list -/
protected def sizeof [has_sizeof α] (s : multiset α) : ℕ :=
quot.lift_on s sizeof $ λ l₁ l₂, perm.sizeof_eq_sizeof

instance has_sizeof [has_sizeof α] : has_sizeof (multiset α) := ⟨multiset.sizeof⟩

/-! ### Empty multiset -/

/-- `0 : multiset α` is the empty set -/
protected def zero : multiset α := @nil α

instance : has_zero (multiset α)   := ⟨multiset.zero⟩
instance : has_emptyc (multiset α) := ⟨0⟩
instance inhabited_multiset : inhabited (multiset α)  := ⟨0⟩

@[simp] theorem coe_nil : (@nil α : multiset α) = 0 := rfl
@[simp] theorem empty_eq_zero : (∅ : multiset α) = 0 := rfl

@[simp] theorem coe_eq_zero (l : list α) : (l : multiset α) = 0 ↔ l = [] :=
iff.trans coe_eq_coe perm_nil

/-! ### `multiset.cons` -/

/-- `cons a s` is the multiset which contains `s` plus one more
  instance of `a`. -/
def cons (a : α) (s : multiset α) : multiset α :=
quot.lift_on s (λ l, (a :: l : multiset α))
  (λ l₁ l₂ p, quot.sound (p.cons a))

infixr ` ::ₘ `:67  := multiset.cons

instance : has_insert α (multiset α) := ⟨cons⟩

@[simp] theorem insert_eq_cons (a : α) (s : multiset α) :
  insert a s = a ::ₘ s := rfl

@[simp] theorem cons_coe (a : α) (l : list α) :
  (a ::ₘ l : multiset α) = (a::l : list α) := rfl

@[simp] theorem cons_inj_left {a b : α} (s : multiset α) :
  a ::ₘ s = b ::ₘ s ↔ a = b :=
⟨quot.induction_on s $ λ l e,
  have [a] ++ l ~ [b] ++ l, from quotient.exact e,
  singleton_perm_singleton.1 $ (perm_append_right_iff _).1 this, congr_arg _⟩

@[simp] theorem cons_inj_right (a : α) : ∀{s t : multiset α}, a ::ₘ s = a ::ₘ t ↔ s = t :=
by rintros ⟨l₁⟩ ⟨l₂⟩; simp

@[recursor 5] protected theorem induction {p : multiset α → Prop}
  (h₁ : p 0) (h₂ : ∀ ⦃a : α⦄ {s : multiset α}, p s → p (a ::ₘ s)) : ∀s, p s :=
by rintros ⟨l⟩; induction l with _ _ ih; [exact h₁, exact h₂ ih]

@[elab_as_eliminator] protected theorem induction_on {p : multiset α → Prop}
  (s : multiset α) (h₁ : p 0) (h₂ : ∀ ⦃a : α⦄ {s : multiset α}, p s → p (a ::ₘ s)) : p s :=
multiset.induction h₁ h₂ s

theorem cons_swap (a b : α) (s : multiset α) : a ::ₘ b ::ₘ s = b ::ₘ a ::ₘ s :=
quot.induction_on s $ λ l, quotient.sound $ perm.swap _ _ _

section rec
variables {C : multiset α → Sort*}

/-- Dependent recursor on multisets.
TODO: should be @[recursor 6], but then the definition of `multiset.pi` fails with a stack
overflow in `whnf`.
-/
protected def rec
  (C_0 : C 0)
  (C_cons : Πa m, C m → C (a ::ₘ m))
  (C_cons_heq : ∀ a a' m b, C_cons a (a' ::ₘ m) (C_cons a' m b) ==
    C_cons a' (a ::ₘ m) (C_cons a m b))
  (m : multiset α) : C m :=
quotient.hrec_on m (@list.rec α (λl, C ⟦l⟧) C_0 (λa l b, C_cons a ⟦l⟧ b)) $
  assume l l' h,
  h.rec_heq
    (assume a l l' b b' hl, have ⟦l⟧ = ⟦l'⟧, from quot.sound hl, by cc)
    (assume a a' l, C_cons_heq a a' ⟦l⟧)

/-- Companion to `multiset.rec` with more convenient argument order. -/
@[elab_as_eliminator]
protected def rec_on (m : multiset α)
  (C_0 : C 0)
  (C_cons : Πa m, C m → C (a ::ₘ m))
  (C_cons_heq : ∀a a' m b, C_cons a (a' ::ₘ m) (C_cons a' m b) ==
      C_cons a' (a ::ₘ m) (C_cons a m b)) :
  C m :=
multiset.rec C_0 C_cons C_cons_heq m

variables {C_0 : C 0} {C_cons : Πa m, C m → C (a ::ₘ m)}
  {C_cons_heq : ∀a a' m b, C_cons a (a' ::ₘ m) (C_cons a' m b) ==
    C_cons a' (a ::ₘ m) (C_cons a m b)}

@[simp] lemma rec_on_0 : @multiset.rec_on α C (0:multiset α) C_0 C_cons C_cons_heq = C_0 :=
rfl

@[simp] lemma rec_on_cons (a : α) (m : multiset α) :
  (a ::ₘ m).rec_on C_0 C_cons C_cons_heq = C_cons a m (m.rec_on C_0 C_cons C_cons_heq) :=
quotient.induction_on m $ assume l, rfl

end rec

section mem

/-- `a ∈ s` means that `a` has nonzero multiplicity in `s`. -/
def mem (a : α) (s : multiset α) : Prop :=
quot.lift_on s (λ l, a ∈ l) (λ l₁ l₂ (e : l₁ ~ l₂), propext $ e.mem_iff)

instance : has_mem α (multiset α) := ⟨mem⟩

@[simp] lemma mem_coe {a : α} {l : list α} : a ∈ (l : multiset α) ↔ a ∈ l := iff.rfl

instance decidable_mem [decidable_eq α] (a : α) (s : multiset α) : decidable (a ∈ s) :=
quot.rec_on_subsingleton s $ list.decidable_mem a

@[simp] theorem mem_cons {a b : α} {s : multiset α} : a ∈ b ::ₘ s ↔ a = b ∨ a ∈ s :=
quot.induction_on s $ λ l, iff.rfl

lemma mem_cons_of_mem {a b : α} {s : multiset α} (h : a ∈ s) : a ∈ b ::ₘ s :=
mem_cons.2 $ or.inr h

@[simp] theorem mem_cons_self (a : α) (s : multiset α) : a ∈ a ::ₘ s :=
mem_cons.2 (or.inl rfl)

theorem forall_mem_cons {p : α → Prop} {a : α} {s : multiset α} :
  (∀ x ∈ (a ::ₘ s), p x) ↔ p a ∧ ∀ x ∈ s, p x :=
quotient.induction_on' s $ λ L, list.forall_mem_cons

theorem exists_cons_of_mem {s : multiset α} {a : α} : a ∈ s → ∃ t, s = a ::ₘ t :=
quot.induction_on s $ λ l (h : a ∈ l),
let ⟨l₁, l₂, e⟩ := mem_split h in
e.symm ▸ ⟨(l₁++l₂ : list α), quot.sound perm_middle⟩

@[simp] theorem not_mem_zero (a : α) : a ∉ (0 : multiset α) := id

theorem eq_zero_of_forall_not_mem {s : multiset α} : (∀x, x ∉ s) → s = 0 :=
quot.induction_on s $ λ l H, by rw eq_nil_iff_forall_not_mem.mpr H; refl

theorem eq_zero_iff_forall_not_mem {s : multiset α} : s = 0 ↔ ∀ a, a ∉ s :=
⟨λ h, h.symm ▸ λ _, not_false, eq_zero_of_forall_not_mem⟩

theorem exists_mem_of_ne_zero {s : multiset α} : s ≠ 0 → ∃ a : α, a ∈ s :=
quot.induction_on s $ assume l hl,
  match l, hl with
  | [] := assume h, false.elim $ h rfl
  | (a :: l) := assume _, ⟨a, by simp⟩
  end

lemma empty_or_exists_mem (s : multiset α) : s = 0 ∨ ∃ a, a ∈ s :=
or_iff_not_imp_left.mpr multiset.exists_mem_of_ne_zero

@[simp] lemma zero_ne_cons {a : α} {m : multiset α} : 0 ≠ a ::ₘ m :=
assume h, have a ∈ (0:multiset α), from h.symm ▸ mem_cons_self _ _, not_mem_zero _ this

@[simp] lemma cons_ne_zero {a : α} {m : multiset α} : a ::ₘ m ≠ 0 := zero_ne_cons.symm

lemma cons_eq_cons {a b : α} {as bs : multiset α} :
  a ::ₘ as = b ::ₘ bs ↔ ((a = b ∧ as = bs) ∨ (a ≠ b ∧ ∃cs, as = b ::ₘ cs ∧ bs = a ::ₘ cs)) :=
begin
  haveI : decidable_eq α := classical.dec_eq α,
  split,
  { assume eq,
    by_cases a = b,
    { subst h, simp * at * },
    { have : a ∈ b ::ₘ bs, from eq ▸ mem_cons_self _ _,
      have : a ∈ bs, by simpa [h],
      rcases exists_cons_of_mem this with ⟨cs, hcs⟩,
      simp [h, hcs],
      have : a ::ₘ as = b ::ₘ a ::ₘ cs, by simp [eq, hcs],
      have : a ::ₘ as = a ::ₘ b ::ₘ cs, by rwa [cons_swap],
      simpa using this } },
  { assume h,
    rcases h with ⟨eq₁, eq₂⟩ | ⟨h, cs, eq₁, eq₂⟩,
    { simp * },
    { simp [*, cons_swap a b] } }
end

end mem

/-! ### Singleton -/

instance : has_singleton α (multiset α) := ⟨λ a, a ::ₘ 0⟩

instance : is_lawful_singleton α (multiset α) := ⟨λ a, rfl⟩

theorem singleton_eq_cons (a : α) : singleton a = a ::ₘ 0 := rfl

@[simp] theorem mem_singleton {a b : α} : b ∈ ({a} : multiset α) ↔ b = a :=
by simp only [singleton_eq_cons, mem_cons, iff_self, or_false, not_mem_zero]

theorem mem_singleton_self (a : α) : a ∈ ({a} : multiset α) :=
by { rw singleton_eq_cons, exact mem_cons_self _ _ }

theorem singleton_inj {a b : α} : ({a} : multiset α) = {b} ↔ a = b :=
by { simp_rw [singleton_eq_cons], exact cons_inj_left _ }

theorem pair_comm (x y : α) : ({x, y} : multiset α) = {y, x} := cons_swap x y 0

/-! ### `multiset.subset` -/

section subset

/-- `s ⊆ t` is the lift of the list subset relation. It means that any
  element with nonzero multiplicity in `s` has nonzero multiplicity in `t`,
  but it does not imply that the multiplicity of `a` in `s` is less or equal than in `t`;
  see `s ≤ t` for this relation. -/
protected def subset (s t : multiset α) : Prop := ∀ ⦃a : α⦄, a ∈ s → a ∈ t

instance : has_subset (multiset α) := ⟨multiset.subset⟩
instance : has_ssubset (multiset α) := ⟨λ s t, s ⊆ t ∧ ¬ t ⊆ s⟩

@[simp] theorem coe_subset {l₁ l₂ : list α} : (l₁ : multiset α) ⊆ l₂ ↔ l₁ ⊆ l₂ := iff.rfl

@[simp] theorem subset.refl (s : multiset α) : s ⊆ s := λ a h, h

theorem subset.trans {s t u : multiset α} : s ⊆ t → t ⊆ u → s ⊆ u :=
λ h₁ h₂ a m, h₂ (h₁ m)

theorem subset_iff {s t : multiset α} : s ⊆ t ↔ (∀⦃x⦄, x ∈ s → x ∈ t) := iff.rfl

theorem mem_of_subset {s t : multiset α} {a : α} (h : s ⊆ t) : a ∈ s → a ∈ t := @h _

@[simp] theorem zero_subset (s : multiset α) : 0 ⊆ s :=
λ a, (not_mem_nil a).elim

lemma subset_cons (s : multiset α) (a : α) : s ⊆ a ::ₘ s := λ _, mem_cons_of_mem

lemma ssubset_cons {s : multiset α} {a : α} (ha : a ∉ s) : s ⊂ a ::ₘ s :=
⟨subset_cons _ _, λ h, ha $ h $ mem_cons_self _ _⟩

@[simp] theorem cons_subset {a : α} {s t : multiset α} : (a ::ₘ s) ⊆ t ↔ a ∈ t ∧ s ⊆ t :=
by simp [subset_iff, or_imp_distrib, forall_and_distrib]

lemma cons_subset_cons {a : α} {s t : multiset α} : s ⊆ t → a ::ₘ s ⊆ a ::ₘ t :=
quotient.induction_on₂ s t $ λ _ _, cons_subset_cons _

theorem eq_zero_of_subset_zero {s : multiset α} (h : s ⊆ 0) : s = 0 :=
eq_zero_of_forall_not_mem h

theorem subset_zero {s : multiset α} : s ⊆ 0 ↔ s = 0 :=
⟨eq_zero_of_subset_zero, λ xeq, xeq.symm ▸ subset.refl 0⟩

lemma induction_on' {p : multiset α → Prop} (S : multiset α)
  (h₁ : p 0) (h₂ : ∀ {a s}, a ∈ S → s ⊆ S → p s → p (insert a s)) : p S :=
@multiset.induction_on α (λ T, T ⊆ S → p T) S (λ _, h₁) (λ a s hps hs,
  let ⟨hS, sS⟩ := cons_subset.1 hs in h₂ hS sS (hps sS)) (subset.refl S)

end subset

/-! ### `multiset.to_list` -/

section to_list

/-- Produces a list of the elements in the multiset using choice. -/
@[reducible] noncomputable def to_list {α : Type*} (s : multiset α) :=
classical.some (quotient.exists_rep s)

@[simp] lemma to_list_zero {α : Type*} : (multiset.to_list 0 : list α) = [] :=
(multiset.coe_eq_zero _).1 (classical.some_spec (quotient.exists_rep multiset.zero))

@[simp, norm_cast]
lemma coe_to_list {α : Type*} (s : multiset α) : (s.to_list : multiset α) = s :=
classical.some_spec (quotient.exists_rep _)

@[simp]
lemma mem_to_list {α : Type*} (a : α) (s : multiset α) : a ∈ s.to_list ↔ a ∈ s :=
by rw [←multiset.mem_coe, multiset.coe_to_list]

end to_list

/-! ### Partial order on `multiset`s -/

/-- `s ≤ t` means that `s` is a sublist of `t` (up to permutation).
  Equivalently, `s ≤ t` means that `count a s ≤ count a t` for all `a`. -/
protected def le (s t : multiset α) : Prop :=
quotient.lift_on₂ s t (<+~) $ λ v₁ v₂ w₁ w₂ p₁ p₂,
  propext (p₂.subperm_left.trans p₁.subperm_right)

instance : partial_order (multiset α) :=
{ le          := multiset.le,
  le_refl     := by rintros ⟨l⟩; exact subperm.refl _,
  le_trans    := by rintros ⟨l₁⟩ ⟨l₂⟩ ⟨l₃⟩; exact @subperm.trans _ _ _ _,
  le_antisymm := by rintros ⟨l₁⟩ ⟨l₂⟩ h₁ h₂; exact quot.sound (subperm.antisymm h₁ h₂) }

section
variables {s t : multiset α} {a : α}

lemma subset_of_le : s ≤ t → s ⊆ t := quotient.induction_on₂ s t $ λ l₁ l₂, subperm.subset

alias subset_of_le ← le.subset

lemma mem_of_le (h : s ≤ t) : a ∈ s → a ∈ t := mem_of_subset (subset_of_le h)

lemma not_mem_mono (h : s ⊆ t) : a ∉ t → a ∉ s := mt $ @h _

@[simp] theorem coe_le {l₁ l₂ : list α} : (l₁ : multiset α) ≤ l₂ ↔ l₁ <+~ l₂ := iff.rfl

@[elab_as_eliminator] theorem le_induction_on {C : multiset α → multiset α → Prop}
  {s t : multiset α} (h : s ≤ t)
  (H : ∀ {l₁ l₂ : list α}, l₁ <+ l₂ → C l₁ l₂) : C s t :=
quotient.induction_on₂ s t (λ l₁ l₂ ⟨l, p, s⟩,
  (show ⟦l⟧ = ⟦l₁⟧, from quot.sound p) ▸ H s) h

theorem zero_le (s : multiset α) : 0 ≤ s :=
quot.induction_on s $ λ l, (nil_sublist l).subperm

instance : order_bot (multiset α) := ⟨0, zero_le⟩

/-- This is a `rfl` and `simp` version of `bot_eq_zero`. -/
@[simp] theorem bot_eq_zero : (⊥ : multiset α) = 0 := rfl

lemma le_zero : s ≤ 0 ↔ s = 0 := le_bot_iff

theorem lt_cons_self (s : multiset α) (a : α) : s < a ::ₘ s :=
quot.induction_on s $ λ l,
suffices l <+~ a :: l ∧ (¬l ~ a :: l),
  by simpa [lt_iff_le_and_ne],
⟨(sublist_cons _ _).subperm,
 λ p, ne_of_lt (lt_succ_self (length l)) p.length_eq⟩

theorem le_cons_self (s : multiset α) (a : α) : s ≤ a ::ₘ s :=
le_of_lt $ lt_cons_self _ _

lemma cons_le_cons_iff (a : α) : a ::ₘ s ≤ a ::ₘ t ↔ s ≤ t :=
quotient.induction_on₂ s t $ λ l₁ l₂, subperm_cons a

lemma cons_le_cons (a : α) : s ≤ t → a ::ₘ s ≤ a ::ₘ t := (cons_le_cons_iff a).2

lemma le_cons_of_not_mem (m : a ∉ s) : s ≤ a ::ₘ t ↔ s ≤ t :=
begin
  refine ⟨_, λ h, le_trans h $ le_cons_self _ _⟩,
  suffices : ∀ {t'} (_ : s ≤ t') (_ : a ∈ t'), a ::ₘ s ≤ t',
  { exact λ h, (cons_le_cons_iff a).1 (this h (mem_cons_self _ _)) },
  introv h, revert m, refine le_induction_on h _,
  introv s m₁ m₂,
  rcases mem_split m₂ with ⟨r₁, r₂, rfl⟩,
  exact perm_middle.subperm_left.2 ((subperm_cons _).2 $
    ((sublist_or_mem_of_sublist s).resolve_right m₁).subperm)
end

<<<<<<< HEAD
end

/-! ### Singleton -/

instance : has_singleton α (multiset α) := ⟨λ a, a ::ₘ 0⟩

instance : is_lawful_singleton α (multiset α) := ⟨λ a, rfl⟩

@[simp] theorem cons_zero (a : α) : a ::ₘ 0 = {a} := rfl

@[simp] theorem coe_singleton (a : α) : ([a] : multiset α) = {a} := rfl

@[simp] theorem mem_singleton {a b : α} : b ∈ ({a} : multiset α) ↔ b = a :=
by simp only [←cons_zero, mem_cons, iff_self, or_false, not_mem_zero]

theorem mem_singleton_self (a : α) : a ∈ ({a} : multiset α) :=
by { rw ←cons_zero, exact mem_cons_self _ _ }

@[simp] theorem singleton_inj {a b : α} : ({a} : multiset α) = {b} ↔ a = b :=
by { simp_rw [←cons_zero], exact cons_inj_left _ }

=======
>>>>>>> 9a4dde32
@[simp] theorem singleton_ne_zero (a : α) : ({a} : multiset α) ≠ 0 :=
ne_of_gt (lt_cons_self _ _)

@[simp] theorem singleton_le {a : α} {s : multiset α} : {a} ≤ s ↔ a ∈ s :=
⟨λ h, mem_of_le h (mem_singleton_self _),
 λ h, let ⟨t, e⟩ := exists_cons_of_mem h in e.symm ▸ cons_le_cons _ (zero_le _)⟩

<<<<<<< HEAD
@[simp] lemma singleton_eq_cons_iff {a b : α} (m : multiset α) : {a} = b ::ₘ m ↔ a = b ∧ m = 0 :=
by { rw [←cons_zero, cons_eq_cons], simp [eq_comm] }

theorem pair_comm (x y : α) : ({x, y} : multiset α) = {y, x} := cons_swap x y 0
=======
end
>>>>>>> 9a4dde32

/-! ### Additive monoid -/

/-- The sum of two multisets is the lift of the list append operation.
  This adds the multiplicities of each element,
  i.e. `count a (s + t) = count a s + count a t`. -/
protected def add (s₁ s₂ : multiset α) : multiset α :=
quotient.lift_on₂ s₁ s₂ (λ l₁ l₂, ((l₁ ++ l₂ : list α) : multiset α)) $
  λ v₁ v₂ w₁ w₂ p₁ p₂, quot.sound $ p₁.append p₂

instance : has_add (multiset α) := ⟨multiset.add⟩

@[simp] theorem coe_add (s t : list α) : (s + t : multiset α) = (s ++ t : list α) := rfl

@[simp] theorem singleton_add (a : α) (s : multiset α) : {a} + s = a ::ₘ s := rfl

private theorem add_le_add_iff_left' {s t u : multiset α} : s + t ≤ s + u ↔ t ≤ u :=
quotient.induction_on₃ s t u $ λ l₁ l₂ l₃, subperm_append_left _

instance : covariant_class (multiset α) (multiset α) (+) (≤) :=
⟨λ s t u, add_le_add_iff_left'.2⟩

instance : contravariant_class (multiset α) (multiset α) (+) (≤) :=
⟨λ s t u, add_le_add_iff_left'.1⟩

instance : ordered_cancel_add_comm_monoid (multiset α) :=
{ zero                  := 0,
  add                   := (+),
  add_comm              := λ s t, quotient.induction_on₂ s t $ λ l₁ l₂, quot.sound perm_append_comm,
  add_assoc             := λ s₁ s₂ s₃, quotient.induction_on₃ s₁ s₂ s₃ $ λ l₁ l₂ l₃,
    congr_arg coe $ append_assoc l₁ l₂ l₃,
  zero_add              := λ s, quot.induction_on s $ λ l, rfl,
  add_zero              := λ s, quotient.induction_on s $ λ l, congr_arg coe $ append_nil l,
  add_left_cancel       := λ a b c, add_left_cancel'',
  add_le_add_left       := λ s₁ s₂, add_le_add_left,
  le_of_add_le_add_left := λ s₁ s₂ s₃, le_of_add_le_add_left,
  ..@multiset.partial_order α }

theorem le_add_right (s t : multiset α) : s ≤ s + t :=
by simpa using add_le_add_left (zero_le t) s

theorem le_add_left (s t : multiset α) : s ≤ t + s :=
by simpa using add_le_add_right (zero_le t) s
theorem le_iff_exists_add {s t : multiset α} : s ≤ t ↔ ∃ u, t = s + u :=
⟨λ h, le_induction_on h $ λ l₁ l₂ s,
  let ⟨l, p⟩ := s.exists_perm_append in ⟨l, quot.sound p⟩,
 λ ⟨u, e⟩, e.symm ▸ le_add_right _ _⟩

instance : canonically_ordered_add_monoid (multiset α) :=
{ le_self_add := le_add_right,
  exists_add_of_le := λ a b h, le_induction_on h $ λ l₁ l₂ s,
    let ⟨l, p⟩ := s.exists_perm_append in ⟨l, quot.sound p⟩,
  ..multiset.order_bot,
  ..multiset.ordered_cancel_add_comm_monoid }

@[simp] theorem cons_add (a : α) (s t : multiset α) : a ::ₘ s + t = a ::ₘ (s + t) :=
by rw [← singleton_add, ← singleton_add, add_assoc]

@[simp] theorem add_cons (a : α) (s t : multiset α) : s + a ::ₘ t = a ::ₘ (s + t) :=
by rw [add_comm, cons_add, add_comm]

@[simp] theorem mem_add {a : α} {s t : multiset α} : a ∈ s + t ↔ a ∈ s ∨ a ∈ t :=
quotient.induction_on₂ s t $ λ l₁ l₂, mem_append

lemma mem_of_mem_nsmul {a : α} {s : multiset α} {n : ℕ} (h : a ∈ n • s) : a ∈ s :=
begin
  induction n with n ih,
  { rw zero_nsmul at h,
    exact absurd h (not_mem_zero _) },
  { rw [succ_nsmul, mem_add] at h,
    exact h.elim id ih },
end

@[simp]
lemma mem_nsmul {a : α} {s : multiset α} {n : ℕ} (h0 : n ≠ 0) : a ∈ n • s ↔ a ∈ s :=
begin
  refine ⟨mem_of_mem_nsmul, λ h, _⟩,
  obtain ⟨n, rfl⟩ := exists_eq_succ_of_ne_zero h0,
  rw [succ_nsmul, mem_add],
  exact or.inl h
end

lemma nsmul_cons {s : multiset α} (n : ℕ) (a : α) : n • (a ::ₘ s) = n • {a} + n • s :=
by rw [←singleton_add, nsmul_add]

/-! ### Cardinality -/

/-- The cardinality of a multiset is the sum of the multiplicities
  of all its elements, or simply the length of the underlying list. -/
def card : multiset α →+ ℕ :=
{ to_fun := λ s, quot.lift_on s length $ λ l₁ l₂, perm.length_eq,
  map_zero' := rfl,
  map_add' := λ s t, quotient.induction_on₂ s t length_append }

@[simp] theorem coe_card (l : list α) : card (l : multiset α) = length l := rfl

@[simp] theorem card_zero : @card α 0 = 0 := rfl

theorem card_add (s t : multiset α) : card (s + t) = card s + card t :=
card.map_add s t

lemma card_nsmul (s : multiset α) (n : ℕ) :
  (n • s).card = n * s.card :=
by rw [card.map_nsmul s n, nat.nsmul_eq_mul]

@[simp] theorem card_cons (a : α) (s : multiset α) : card (a ::ₘ s) = card s + 1 :=
quot.induction_on s $ λ l, rfl

@[simp] theorem card_singleton (a : α) : card ({a} : multiset α) = 1 :=
by simp only [←cons_zero, card_zero, eq_self_iff_true, zero_add, card_cons]

lemma card_pair (a b : α) : ({a, b} : multiset α).card = 2 :=
by rw [insert_eq_cons, card_cons, card_singleton]

theorem card_eq_one {s : multiset α} : card s = 1 ↔ ∃ a, s = {a} :=
⟨quot.induction_on s $ λ l h,
  (list.length_eq_one.1 h).imp $ λ a, congr_arg coe,
 λ ⟨a, e⟩, e.symm ▸ rfl⟩

theorem card_le_of_le {s t : multiset α} (h : s ≤ t) : card s ≤ card t :=
le_induction_on h $ λ l₁ l₂, length_le_of_sublist

@[mono] theorem card_mono : monotone (@card α) := λ a b, card_le_of_le

theorem eq_of_le_of_card_le {s t : multiset α} (h : s ≤ t) : card t ≤ card s → s = t :=
le_induction_on h $ λ l₁ l₂ s h₂, congr_arg coe $ eq_of_sublist_of_length_le s h₂

theorem card_lt_of_lt {s t : multiset α} (h : s < t) : card s < card t :=
lt_of_not_ge $ λ h₂, ne_of_lt h $ eq_of_le_of_card_le (le_of_lt h) h₂

theorem lt_iff_cons_le {s t : multiset α} : s < t ↔ ∃ a, a ::ₘ s ≤ t :=
⟨quotient.induction_on₂ s t $ λ l₁ l₂ h,
  subperm.exists_of_length_lt (le_of_lt h) (card_lt_of_lt h),
λ ⟨a, h⟩, lt_of_lt_of_le (lt_cons_self _ _) h⟩

@[simp] theorem card_eq_zero {s : multiset α} : card s = 0 ↔ s = 0 :=
⟨λ h, (eq_of_le_of_card_le (zero_le _) (le_of_eq h)).symm, λ e, by simp [e]⟩

theorem card_pos {s : multiset α} : 0 < card s ↔ s ≠ 0 :=
pos_iff_ne_zero.trans $ not_congr card_eq_zero

theorem card_pos_iff_exists_mem {s : multiset α} : 0 < card s ↔ ∃ a, a ∈ s :=
quot.induction_on s $ λ l, length_pos_iff_exists_mem

lemma card_eq_two {s : multiset α} : s.card = 2 ↔ ∃ x y, s = {x, y} :=
⟨quot.induction_on s (λ l h, (list.length_eq_two.mp h).imp
  (λ a, Exists.imp (λ b, congr_arg coe))), λ ⟨a, b, e⟩, e.symm ▸ rfl⟩

lemma card_eq_three {s : multiset α} : s.card = 3 ↔ ∃ x y z, s = {x, y, z} :=
⟨quot.induction_on s (λ l h, (list.length_eq_three.mp h).imp
  (λ a, Exists.imp (λ b, Exists.imp (λ c, congr_arg coe)))), λ ⟨a, b, c, e⟩, e.symm ▸ rfl⟩

/-! ### Induction principles -/

/-- A strong induction principle for multisets:
If you construct a value for a particular multiset given values for all strictly smaller multisets,
you can construct a value for any multiset.
-/
@[elab_as_eliminator] def strong_induction_on {p : multiset α → Sort*} :
  ∀ (s : multiset α), (∀ s, (∀t < s, p t) → p s) → p s
| s := λ ih, ih s $ λ t h,
  have card t < card s, from card_lt_of_lt h,
  strong_induction_on t ih
using_well_founded {rel_tac := λ _ _, `[exact ⟨_, measure_wf card⟩]}

theorem strong_induction_eq {p : multiset α → Sort*}
  (s : multiset α) (H) : @strong_induction_on _ p s H =
    H s (λ t h, @strong_induction_on _ p t H) :=
by rw [strong_induction_on]
@[elab_as_eliminator] lemma case_strong_induction_on {p : multiset α → Prop}
  (s : multiset α) (h₀ : p 0) (h₁ : ∀ a s, (∀t ≤ s, p t) → p (a ::ₘ s)) : p s :=
multiset.strong_induction_on s $ assume s,
multiset.induction_on s (λ _, h₀) $ λ a s _ ih, h₁ _ _ $
λ t h, ih _ $ lt_of_le_of_lt h $ lt_cons_self _ _

/-- Suppose that, given that `p t` can be defined on all supersets of `s` of cardinality less than
`n`, one knows how to define `p s`. Then one can inductively define `p s` for all multisets `s` of
cardinality less than `n`, starting from multisets of card `n` and iterating. This
can be used either to define data, or to prove properties. -/
def strong_downward_induction {p : multiset α → Sort*} {n : ℕ} (H : ∀ t₁, (∀ {t₂ : multiset α},
  t₂.card ≤ n → t₁ < t₂ → p t₂) → t₁.card ≤ n → p t₁) :
  ∀ (s : multiset α), s.card ≤ n → p s
| s := H s (λ t ht h, have n - card t < n - card s,
     from (tsub_lt_tsub_iff_left_of_le ht).2 (card_lt_of_lt h),
  strong_downward_induction t ht)
using_well_founded {rel_tac := λ _ _, `[exact ⟨_, measure_wf (λ (t : multiset α), n - t.card)⟩]}

lemma strong_downward_induction_eq {p : multiset α → Sort*} {n : ℕ} (H : ∀ t₁, (∀ {t₂ : multiset α},
  t₂.card ≤ n → t₁ < t₂ → p t₂) → t₁.card ≤ n → p t₁) (s : multiset α) :
  strong_downward_induction H s = H s (λ t ht hst, strong_downward_induction H t ht) :=
by rw strong_downward_induction

/-- Analogue of `strong_downward_induction` with order of arguments swapped. -/
@[elab_as_eliminator] def strong_downward_induction_on {p : multiset α → Sort*} {n : ℕ} :
  ∀ (s : multiset α), (∀ t₁, (∀ {t₂ : multiset α}, t₂.card ≤ n → t₁ < t₂ → p t₂) → t₁.card ≤ n →
  p t₁) → s.card ≤ n → p s :=
λ s H, strong_downward_induction H s

lemma strong_downward_induction_on_eq {p : multiset α → Sort*} (s : multiset α) {n : ℕ} (H : ∀ t₁,
  (∀ {t₂ : multiset α}, t₂.card ≤ n → t₁ < t₂ → p t₂) → t₁.card ≤ n → p t₁) :
  s.strong_downward_induction_on H = H s (λ t ht h, t.strong_downward_induction_on H ht) :=
by { dunfold strong_downward_induction_on, rw strong_downward_induction }

/-- Another way of expressing `strong_induction_on`: the `(<)` relation is well-founded. -/
lemma well_founded_lt : well_founded ((<) : multiset α → multiset α → Prop) :=
subrelation.wf (λ _ _, multiset.card_lt_of_lt) (measure_wf multiset.card)

/-! ### `multiset.repeat` -/

/-- `repeat a n` is the multiset containing only `a` with multiplicity `n`. -/
def repeat (a : α) (n : ℕ) : multiset α := repeat a n

@[simp] lemma repeat_zero (a : α) : repeat a 0 = 0 := rfl

@[simp] lemma repeat_succ (a : α) (n) : repeat a (n+1) = a ::ₘ repeat a n := by simp [repeat]

@[simp] lemma repeat_one (a : α) : repeat a 1 = {a} :=
by simp only [repeat_succ, ←cons_zero, eq_self_iff_true, repeat_zero, cons_inj_right]

@[simp] lemma card_repeat : ∀ (a : α) n, card (repeat a n) = n := length_repeat

lemma mem_repeat {a b : α} {n : ℕ} : b ∈ repeat a n ↔ n ≠ 0 ∧ b = a := mem_repeat

theorem eq_of_mem_repeat {a b : α} {n} : b ∈ repeat a n → b = a := eq_of_mem_repeat

theorem eq_repeat' {a : α} {s : multiset α} : s = repeat a s.card ↔ ∀ b ∈ s, b = a :=
quot.induction_on s $ λ l, iff.trans ⟨λ h,
  (perm_repeat.1 $ (quotient.exact h)), congr_arg coe⟩ eq_repeat'

theorem eq_repeat_of_mem {a : α} {s : multiset α} : (∀ b ∈ s, b = a) → s = repeat a s.card :=
eq_repeat'.2

theorem eq_repeat {a : α} {n} {s : multiset α} : s = repeat a n ↔ card s = n ∧ ∀ b ∈ s, b = a :=
⟨λ h, h.symm ▸ ⟨card_repeat _ _, λ b, eq_of_mem_repeat⟩,
 λ ⟨e, al⟩, e ▸ eq_repeat_of_mem al⟩

lemma repeat_left_injective {n : ℕ} (hn : n ≠ 0) : function.injective (λ a : α, repeat a n) :=
λ a b h, (eq_repeat.1 h).2 _ $ mem_repeat.2 ⟨hn, rfl⟩

@[simp] lemma repeat_left_inj {a b : α} {n : ℕ} (h : n ≠ 0) : repeat a n = repeat b n ↔ a = b :=
(repeat_left_injective h).eq_iff

theorem repeat_injective (a : α) : function.injective (repeat a) :=
λ m n h, by rw [← (eq_repeat.1 h).1, card_repeat]

theorem repeat_subset_singleton : ∀ (a : α) n, repeat a n ⊆ {a} := repeat_subset_singleton

theorem repeat_le_coe {a : α} {n} {l : list α} : repeat a n ≤ l ↔ list.repeat a n <+ l :=
⟨λ ⟨l', p, s⟩, (perm_repeat.1 p) ▸ s, sublist.subperm⟩

theorem nsmul_singleton (a : α) (n) : n • ({a} : multiset α) = repeat a n :=
begin
  refine eq_repeat.mpr ⟨_, λ b hb, mem_singleton.mp (mem_of_mem_nsmul hb)⟩,
  rw [card_nsmul, card_singleton, mul_one]
end

lemma nsmul_repeat {a : α} (n m : ℕ) : n • (repeat a m) = repeat a (n * m) :=
begin
  rw eq_repeat,
  split,
  { rw [card_nsmul, card_repeat] },
  { exact λ b hb, eq_of_mem_repeat (mem_of_mem_nsmul hb) },
end

/-! ### Erasing one copy of an element -/
section erase
variables [decidable_eq α] {s t : multiset α} {a b : α}

/-- `erase s a` is the multiset that subtracts 1 from the
  multiplicity of `a`. -/
def erase (s : multiset α) (a : α) : multiset α :=
quot.lift_on s (λ l, (l.erase a : multiset α))
  (λ l₁ l₂ p, quot.sound (p.erase a))

@[simp] theorem coe_erase (l : list α) (a : α) :
  erase (l : multiset α) a = l.erase a := rfl

@[simp] theorem erase_zero (a : α) : (0 : multiset α).erase a = 0 := rfl

@[simp] theorem erase_cons_head (a : α) (s : multiset α) : (a ::ₘ s).erase a = s :=
quot.induction_on s $ λ l, congr_arg coe $ erase_cons_head a l

@[simp, priority 990]
theorem erase_cons_tail {a b : α} (s : multiset α) (h : b ≠ a) :
  (b ::ₘ s).erase a = b ::ₘ s.erase a :=
quot.induction_on s $ λ l, congr_arg coe $ erase_cons_tail l h

@[simp] theorem erase_singleton (a : α) : ({a} : multiset α).erase a = 0 := erase_cons_head a 0

@[simp, priority 980]
theorem erase_of_not_mem {a : α} {s : multiset α} : a ∉ s → s.erase a = s :=
quot.induction_on s $ λ l h, congr_arg coe $ erase_of_not_mem h

@[simp, priority 980]
theorem cons_erase {s : multiset α} {a : α} : a ∈ s → a ::ₘ s.erase a = s :=
quot.induction_on s $ λ l h, quot.sound (perm_cons_erase h).symm

theorem le_cons_erase (s : multiset α) (a : α) : s ≤ a ::ₘ s.erase a :=
if h : a ∈ s then le_of_eq (cons_erase h).symm
else by rw erase_of_not_mem h; apply le_cons_self

lemma add_singleton_eq_iff {s t : multiset α} {a : α} :
  s + {a} = t ↔ a ∈ t ∧ s = t.erase a :=
begin
  rw [add_comm, singleton_add], split,
  { rintro rfl, exact ⟨s.mem_cons_self a, (s.erase_cons_head a).symm⟩ },
  { rintro ⟨h, rfl⟩, exact cons_erase h },
end

theorem erase_add_left_pos {a : α} {s : multiset α} (t) : a ∈ s → (s + t).erase a = s.erase a + t :=
quotient.induction_on₂ s t $ λ l₁ l₂ h, congr_arg coe $ erase_append_left l₂ h

theorem erase_add_right_pos {a : α} (s) {t : multiset α} (h : a ∈ t) :
  (s + t).erase a = s + t.erase a :=
by rw [add_comm, erase_add_left_pos s h, add_comm]

theorem erase_add_right_neg {a : α} {s : multiset α} (t) :
  a ∉ s → (s + t).erase a = s + t.erase a :=
quotient.induction_on₂ s t $ λ l₁ l₂ h, congr_arg coe $ erase_append_right l₂ h

theorem erase_add_left_neg {a : α} (s) {t : multiset α} (h : a ∉ t) :
  (s + t).erase a = s.erase a + t :=
by rw [add_comm, erase_add_right_neg s h, add_comm]

theorem erase_le (a : α) (s : multiset α) : s.erase a ≤ s :=
quot.induction_on s $ λ l, (erase_sublist a l).subperm

@[simp] theorem erase_lt {a : α} {s : multiset α} : s.erase a < s ↔ a ∈ s :=
⟨λ h, not_imp_comm.1 erase_of_not_mem (ne_of_lt h),
 λ h, by simpa [h] using lt_cons_self (s.erase a) a⟩

theorem erase_subset (a : α) (s : multiset α) : s.erase a ⊆ s :=
subset_of_le (erase_le a s)

theorem mem_erase_of_ne {a b : α} {s : multiset α} (ab : a ≠ b) : a ∈ s.erase b ↔ a ∈ s :=
quot.induction_on s $ λ l, list.mem_erase_of_ne ab

theorem mem_of_mem_erase {a b : α} {s : multiset α} : a ∈ s.erase b → a ∈ s :=
mem_of_subset (erase_subset _ _)

theorem erase_comm (s : multiset α) (a b : α) : (s.erase a).erase b = (s.erase b).erase a :=
quot.induction_on s $ λ l, congr_arg coe $ l.erase_comm a b

theorem erase_le_erase {s t : multiset α} (a : α) (h : s ≤ t) : s.erase a ≤ t.erase a :=
le_induction_on h $ λ l₁ l₂ h, (h.erase _).subperm

theorem erase_le_iff_le_cons {s t : multiset α} {a : α} : s.erase a ≤ t ↔ s ≤ a ::ₘ t :=
⟨λ h, le_trans (le_cons_erase _ _) (cons_le_cons _ h),
 λ h, if m : a ∈ s
  then by rw ← cons_erase m at h; exact (cons_le_cons_iff _).1 h
  else le_trans (erase_le _ _) ((le_cons_of_not_mem m).1 h)⟩

@[simp] theorem card_erase_of_mem {a : α} {s : multiset α} :
  a ∈ s → card (s.erase a) = pred (card s) :=
quot.induction_on s $ λ l, length_erase_of_mem

@[simp] lemma card_erase_add_one {a : α} {s : multiset α} :
  a ∈ s → (s.erase a).card + 1 = s.card :=
quot.induction_on s $ λ l, length_erase_add_one

theorem card_erase_lt_of_mem {a : α} {s : multiset α} : a ∈ s → card (s.erase a) < card s :=
λ h, card_lt_of_lt (erase_lt.mpr h)

theorem card_erase_le {a : α} {s : multiset α} : card (s.erase a) ≤ card s :=
card_le_of_le (erase_le a s)

theorem card_erase_eq_ite {a : α} {s : multiset α} :
  card (s.erase a) = if a ∈ s then pred (card s) else card s :=
begin
  by_cases h : a ∈ s,
  { rwa [card_erase_of_mem h, if_pos] },
  { rwa [erase_of_not_mem h, if_neg] }
end

end erase

@[simp] theorem coe_reverse (l : list α) : (reverse l : multiset α) = l :=
quot.sound $ reverse_perm _

/-! ### `multiset.map` -/

/-- `map f s` is the lift of the list `map` operation. The multiplicity
  of `b` in `map f s` is the number of `a ∈ s` (counting multiplicity)
  such that `f a = b`. -/
def map (f : α → β) (s : multiset α) : multiset β :=
quot.lift_on s (λ l : list α, (l.map f : multiset β))
  (λ l₁ l₂ p, quot.sound (p.map f))

@[congr]
theorem map_congr {f g : α → β} {s t : multiset α} :
  s = t → (∀ x ∈ t, f x = g x) → map f s = map g t :=
begin
  rintros rfl h,
  induction s using quot.induction_on,
  exact congr_arg coe (map_congr h)
end

lemma map_hcongr {β' : Type*} {m : multiset α} {f : α → β} {f' : α → β'}
  (h : β = β') (hf : ∀a∈m, f a == f' a) : map f m == map f' m :=
begin subst h, simp at hf, simp [map_congr rfl hf] end

theorem forall_mem_map_iff {f : α → β} {p : β → Prop} {s : multiset α} :
  (∀ y ∈ s.map f, p y) ↔ (∀ x ∈ s, p (f x)) :=
quotient.induction_on' s $ λ L, list.forall_mem_map_iff

@[simp] theorem coe_map (f : α → β) (l : list α) : map f ↑l = l.map f := rfl

@[simp] theorem map_zero (f : α → β) : map f 0 = 0 := rfl

@[simp] theorem map_cons (f : α → β) (a s) : map f (a ::ₘ s) = f a ::ₘ map f s :=
quot.induction_on s $ λ l, rfl

theorem map_comp_cons (f : α → β) (t) : map f ∘ cons t = cons (f t) ∘ map f :=
by { ext, simp }

@[simp] theorem map_singleton (f : α → β) (a : α) : ({a} : multiset α).map f = {f a} := rfl

theorem map_repeat (f : α → β) (a : α) (k : ℕ) : (repeat a k).map f = repeat (f a) k := by
{ induction k, simp, simpa }

@[simp] theorem map_add (f : α → β) (s t) : map f (s + t) = map f s + map f t :=
quotient.induction_on₂ s t $ λ l₁ l₂, congr_arg coe $ map_append _ _ _

/-- If each element of `s : multiset α` can be lifted to `β`, then `s` can be lifted to
`multiset β`. -/
instance [can_lift α β] : can_lift (multiset α) (multiset β) :=
{ cond := λ s, ∀ x ∈ s, can_lift.cond β x,
  coe := map can_lift.coe,
  prf := by { rintro ⟨l⟩ hl, lift l to list β using hl, exact ⟨l, coe_map _ _⟩ } }

/-- `multiset.map` as an `add_monoid_hom`. -/
def map_add_monoid_hom (f : α → β) : multiset α →+ multiset β :=
{ to_fun := map f,
  map_zero' := map_zero _,
  map_add' := map_add _ }

@[simp] lemma coe_map_add_monoid_hom (f : α → β) :
  (map_add_monoid_hom f : multiset α → multiset β) = map f := rfl

theorem map_nsmul (f : α → β) (n : ℕ) (s) : map f (n • s) = n • (map f s) :=
(map_add_monoid_hom f).map_nsmul _ _

@[simp] theorem mem_map {f : α → β} {b : β} {s : multiset α} :
  b ∈ map f s ↔ ∃ a, a ∈ s ∧ f a = b :=
quot.induction_on s $ λ l, mem_map

@[simp] theorem card_map (f : α → β) (s) : card (map f s) = card s :=
quot.induction_on s $ λ l, length_map _ _

@[simp] theorem map_eq_zero {s : multiset α} {f : α → β} : s.map f = 0 ↔ s = 0 :=
by rw [← multiset.card_eq_zero, multiset.card_map, multiset.card_eq_zero]

theorem mem_map_of_mem (f : α → β) {a : α} {s : multiset α} (h : a ∈ s) : f a ∈ map f s :=
mem_map.2 ⟨_, h, rfl⟩

lemma map_eq_singleton {f : α → β} {s : multiset α} {b : β} :
  map f s = {b} ↔ ∃ a : α, s = {a} ∧ f a = b :=
begin
  split,
  { intro h,
    obtain ⟨a, ha⟩ : ∃ a, s = {a},
    { rw [←card_eq_one, ←card_map, h, card_singleton] },
    refine ⟨a, ha, _⟩,
    rw [←mem_singleton, ←h, ha, map_singleton, mem_singleton] },
  { rintro ⟨a, rfl, rfl⟩,
    simp }
end

lemma map_eq_cons [decidable_eq α] (f : α → β) (s : multiset α) (t : multiset β) (b : β) :
  (∃ a ∈ s, f a = b ∧ (s.erase a).map f = t) ↔ s.map f = b ::ₘ t :=
begin
  split,
  { rintro ⟨a, ha, rfl, rfl⟩,
    rw [←map_cons, multiset.cons_erase ha] },
  { intro h,
    have : b ∈ s.map f,
    { rw h, exact mem_cons_self _ _ },
    obtain ⟨a, h1, rfl⟩ := mem_map.mp this,
    obtain ⟨u, rfl⟩ := exists_cons_of_mem h1,
    rw [map_cons, cons_inj_right] at h,
    refine ⟨a, mem_cons_self _ _, rfl, _⟩,
    rw [multiset.erase_cons_head, h] }
end

theorem mem_map_of_injective {f : α → β} (H : function.injective f) {a : α} {s : multiset α} :
  f a ∈ map f s ↔ a ∈ s :=
quot.induction_on s $ λ l, mem_map_of_injective H

@[simp] theorem map_map (g : β → γ) (f : α → β) (s : multiset α) :
  map g (map f s) = map (g ∘ f) s :=
quot.induction_on s $ λ l, congr_arg coe $ list.map_map _ _ _

theorem map_id (s : multiset α) : map id s = s :=
quot.induction_on s $ λ l, congr_arg coe $ map_id _

@[simp] lemma map_id' (s : multiset α) : map (λx, x) s = s := map_id s

@[simp] theorem map_const (s : multiset α) (b : β) : map (function.const α b) s = repeat b s.card :=
quot.induction_on s $ λ l, congr_arg coe $ map_const _ _

theorem eq_of_mem_map_const {b₁ b₂ : β} {l : list α} (h : b₁ ∈ map (function.const α b₂) l) :
  b₁ = b₂ :=
eq_of_mem_repeat $ by rwa map_const at h

@[simp] theorem map_le_map {f : α → β} {s t : multiset α} (h : s ≤ t) : map f s ≤ map f t :=
le_induction_on h $ λ l₁ l₂ h, (h.map f).subperm

@[simp] lemma map_lt_map {f : α → β} {s t : multiset α} (h : s < t) : s.map f < t.map f :=
begin
  refine (map_le_map h.le).lt_of_not_le (λ H, h.ne $ eq_of_le_of_card_le h.le _),
  rw [←s.card_map f, ←t.card_map f],
  exact card_le_of_le H,
end

lemma map_mono (f : α → β) : monotone (map f) := λ _ _, map_le_map
lemma map_strict_mono (f : α → β) : strict_mono (map f) := λ _ _, map_lt_map

@[simp] theorem map_subset_map {f : α → β} {s t : multiset α} (H : s ⊆ t) : map f s ⊆ map f t :=
λ b m, let ⟨a, h, e⟩ := mem_map.1 m in mem_map.2 ⟨a, H h, e⟩

lemma map_erase [decidable_eq α] [decidable_eq β]
  (f : α → β) (hf : function.injective f) (x : α) (s : multiset α) :
  (s.erase x).map f = (s.map f).erase (f x) :=
begin
  induction s using multiset.induction_on with y s ih,
  { simp },
  by_cases hxy : y = x,
  { cases hxy, simp },
  { rw [s.erase_cons_tail hxy, map_cons, map_cons, (s.map f).erase_cons_tail (hf.ne hxy), ih] }
end

lemma map_surjective_of_surjective {f : α → β} (hf : function.surjective f) :
  function.surjective (map f) :=
begin
  intro s,
  induction s using multiset.induction_on with x s ih,
  { exact ⟨0, map_zero _⟩ },
  { obtain ⟨y, rfl⟩ := hf x,
    obtain ⟨t, rfl⟩ := ih,
    exact ⟨y ::ₘ t, map_cons _ _ _⟩ }
end

/-! ### `multiset.fold` -/

/-- `foldl f H b s` is the lift of the list operation `foldl f b l`,
  which folds `f` over the multiset. It is well defined when `f` is right-commutative,
  that is, `f (f b a₁) a₂ = f (f b a₂) a₁`. -/
def foldl (f : β → α → β) (H : right_commutative f) (b : β) (s : multiset α) : β :=
quot.lift_on s (λ l, foldl f b l)
  (λ l₁ l₂ p, p.foldl_eq H b)

@[simp] theorem foldl_zero (f : β → α → β) (H b) : foldl f H b 0 = b := rfl

@[simp] theorem foldl_cons (f : β → α → β) (H b a s) :
  foldl f H b (a ::ₘ s) = foldl f H (f b a) s :=
quot.induction_on s $ λ l, rfl

@[simp] theorem foldl_add (f : β → α → β) (H b s t) :
  foldl f H b (s + t) = foldl f H (foldl f H b s) t :=
quotient.induction_on₂ s t $ λ l₁ l₂, foldl_append _ _ _ _

/-- `foldr f H b s` is the lift of the list operation `foldr f b l`,
  which folds `f` over the multiset. It is well defined when `f` is left-commutative,
  that is, `f a₁ (f a₂ b) = f a₂ (f a₁ b)`. -/
def foldr (f : α → β → β) (H : left_commutative f) (b : β) (s : multiset α) : β :=
quot.lift_on s (λ l, foldr f b l)
  (λ l₁ l₂ p, p.foldr_eq H b)

@[simp] theorem foldr_zero (f : α → β → β) (H b) : foldr f H b 0 = b := rfl

@[simp] theorem foldr_cons (f : α → β → β) (H b a s) :
  foldr f H b (a ::ₘ s) = f a (foldr f H b s) :=
quot.induction_on s $ λ l, rfl

@[simp] theorem foldr_singleton (f : α → β → β) (H b a) :
  foldr f H b ({a} : multiset α) = f a b :=
rfl

@[simp] theorem foldr_add (f : α → β → β) (H b s t) :
  foldr f H b (s + t) = foldr f H (foldr f H b t) s :=
quotient.induction_on₂ s t $ λ l₁ l₂, foldr_append _ _ _ _

@[simp] theorem coe_foldr (f : α → β → β) (H : left_commutative f) (b : β) (l : list α) :
  foldr f H b l = l.foldr f b := rfl

@[simp] theorem coe_foldl (f : β → α → β) (H : right_commutative f) (b : β) (l : list α) :
  foldl f H b l = l.foldl f b := rfl

theorem coe_foldr_swap (f : α → β → β) (H : left_commutative f) (b : β) (l : list α) :
  foldr f H b l = l.foldl (λ x y, f y x) b :=
(congr_arg (foldr f H b) (coe_reverse l)).symm.trans $ foldr_reverse _ _ _

theorem foldr_swap (f : α → β → β) (H : left_commutative f) (b : β) (s : multiset α) :
  foldr f H b s = foldl (λ x y, f y x) (λ x y z, (H _ _ _).symm) b s :=
quot.induction_on s $ λ l, coe_foldr_swap _ _ _ _

theorem foldl_swap (f : β → α → β) (H : right_commutative f) (b : β) (s : multiset α) :
  foldl f H b s = foldr (λ x y, f y x) (λ x y z, (H _ _ _).symm) b s :=
(foldr_swap _ _ _ _).symm

lemma foldr_induction' (f : α → β → β) (H : left_commutative f) (x : β) (q : α → Prop)
  (p : β → Prop) (s : multiset α) (hpqf : ∀ a b, q a → p b → p (f a b)) (px : p x)
  (q_s : ∀ a ∈ s, q a) :
  p (foldr f H x s) :=
begin
  revert s,
  refine multiset.induction (by simp [px]) _,
  intros a s hs hsa,
  rw foldr_cons,
  have hps : ∀ (x : α), x ∈ s → q x, from λ x hxs, hsa x (mem_cons_of_mem hxs),
  exact hpqf a (foldr f H x s) (hsa a (mem_cons_self a s)) (hs hps),
end

lemma foldr_induction (f : α → α → α) (H : left_commutative f) (x : α) (p : α → Prop)
  (s : multiset α) (p_f : ∀ a b, p a → p b → p (f a b)) (px : p x) (p_s : ∀ a ∈ s, p a) :
  p (foldr f H x s) :=
foldr_induction' f H x p p s p_f px p_s

lemma foldl_induction' (f : β → α → β) (H : right_commutative f) (x : β) (q : α → Prop)
  (p : β → Prop) (s : multiset α) (hpqf : ∀ a b, q a → p b → p (f b a)) (px : p x)
  (q_s : ∀ a ∈ s, q a) :
  p (foldl f H x s) :=
begin
  rw foldl_swap,
  exact foldr_induction' (λ x y, f y x) (λ x y z, (H _ _ _).symm) x q p s hpqf px q_s,
end

lemma foldl_induction (f : α → α → α) (H : right_commutative f) (x : α) (p : α → Prop)
  (s : multiset α) (p_f : ∀ a b, p a → p b → p (f b a)) (px : p x) (p_s : ∀ a ∈ s, p a) :
  p (foldl f H x s) :=
foldl_induction' f H x p p s p_f px p_s

/-! ### Map for partial functions -/

/-- Lift of the list `pmap` operation. Map a partial function `f` over a multiset
  `s` whose elements are all in the domain of `f`. -/
def pmap {p : α → Prop} (f : Π a, p a → β) (s : multiset α) : (∀ a ∈ s, p a) → multiset β :=
quot.rec_on s (λ l H, ↑(pmap f l H)) $ λ l₁ l₂ (pp : l₁ ~ l₂),
funext $ λ (H₂ : ∀ a ∈ l₂, p a),
have H₁ : ∀ a ∈ l₁, p a, from λ a h, H₂ a (pp.subset h),
have ∀ {s₂ e H}, @eq.rec (multiset α) l₁
  (λ s, (∀ a ∈ s, p a) → multiset β) (λ _, ↑(pmap f l₁ H₁))
  s₂ e H = ↑(pmap f l₁ H₁), by intros s₂ e _; subst e,
this.trans $ quot.sound $ pp.pmap f

@[simp] theorem coe_pmap {p : α → Prop} (f : Π a, p a → β)
  (l : list α) (H : ∀ a ∈ l, p a) : pmap f l H = l.pmap f H := rfl

@[simp] lemma pmap_zero {p : α → Prop} (f : Π a, p a → β) (h : ∀a∈(0:multiset α), p a) :
  pmap f 0 h = 0 := rfl

@[simp] lemma pmap_cons {p : α → Prop} (f : Π a, p a → β) (a : α) (m : multiset α) :
  ∀(h : ∀b∈a ::ₘ m, p b), pmap f (a ::ₘ m) h =
    f a (h a (mem_cons_self a m)) ::ₘ pmap f m (λa ha, h a $ mem_cons_of_mem ha) :=
quotient.induction_on m $ assume l h, rfl

/-- "Attach" a proof that `a ∈ s` to each element `a` in `s` to produce
  a multiset on `{x // x ∈ s}`. -/
def attach (s : multiset α) : multiset {x // x ∈ s} := pmap subtype.mk s (λ a, id)

@[simp] theorem coe_attach (l : list α) :
 @eq (multiset {x // x ∈ l}) (@attach α l) l.attach := rfl

theorem sizeof_lt_sizeof_of_mem [has_sizeof α] {x : α} {s : multiset α} (hx : x ∈ s) :
  sizeof x < sizeof s := by
{ induction s with l a b, exact list.sizeof_lt_sizeof_of_mem hx, refl }

theorem pmap_eq_map (p : α → Prop) (f : α → β) (s : multiset α) :
  ∀ H, @pmap _ _ p (λ a _, f a) s H = map f s :=
quot.induction_on s $ λ l H, congr_arg coe $ pmap_eq_map p f l H

theorem pmap_congr {p q : α → Prop} {f : Π a, p a → β} {g : Π a, q a → β}
  (s : multiset α) {H₁ H₂} (h : ∀ a h₁ h₂, f a h₁ = g a h₂) :
  pmap f s H₁ = pmap g s H₂ :=
quot.induction_on s (λ l H₁ H₂, congr_arg coe $ pmap_congr l h) H₁ H₂

theorem map_pmap {p : α → Prop} (g : β → γ) (f : Π a, p a → β)
  (s) : ∀ H, map g (pmap f s H) = pmap (λ a h, g (f a h)) s H :=
quot.induction_on s $ λ l H, congr_arg coe $ map_pmap g f l H

theorem pmap_eq_map_attach {p : α → Prop} (f : Π a, p a → β)
  (s) : ∀ H, pmap f s H = s.attach.map (λ x, f x.1 (H _ x.2)) :=
quot.induction_on s $ λ l H, congr_arg coe $ pmap_eq_map_attach f l H

theorem attach_map_val (s : multiset α) : s.attach.map subtype.val = s :=
quot.induction_on s $ λ l, congr_arg coe $ attach_map_val l

@[simp] theorem mem_attach (s : multiset α) : ∀ x, x ∈ s.attach :=
quot.induction_on s $ λ l, mem_attach _

@[simp] theorem mem_pmap {p : α → Prop} {f : Π a, p a → β}
  {s H b} : b ∈ pmap f s H ↔ ∃ a (h : a ∈ s), f a (H a h) = b :=
quot.induction_on s (λ l H, mem_pmap) H

@[simp] theorem card_pmap {p : α → Prop} (f : Π a, p a → β)
  (s H) : card (pmap f s H) = card s :=
quot.induction_on s (λ l H, length_pmap) H

@[simp] theorem card_attach {m : multiset α} : card (attach m) = card m := card_pmap _ _ _

@[simp] lemma attach_zero : (0 : multiset α).attach = 0 := rfl

lemma attach_cons (a : α) (m : multiset α) :
  (a ::ₘ m).attach = ⟨a, mem_cons_self a m⟩ ::ₘ (m.attach.map $ λp, ⟨p.1, mem_cons_of_mem p.2⟩) :=
quotient.induction_on m $ assume l, congr_arg coe $ congr_arg (list.cons _) $
  by rw [list.map_pmap]; exact list.pmap_congr _ (assume a' h₁ h₂, subtype.eq rfl)

section decidable_pi_exists
variables {m : multiset α}

/-- If `p` is a decidable predicate,
so is the predicate that all elements of a multiset satisfy `p`. -/
protected def decidable_forall_multiset {p : α → Prop} [hp : ∀ a, decidable (p a)] :
  decidable (∀ a ∈ m, p a) :=
quotient.rec_on_subsingleton m (λl, decidable_of_iff (∀a ∈ l, p a) $ by simp)

instance decidable_dforall_multiset {p : Π a ∈ m, Prop} [hp : ∀ a (h : a ∈ m), decidable (p a h)] :
  decidable (∀ a (h : a ∈ m), p a h) :=
decidable_of_decidable_of_iff
  (@multiset.decidable_forall_multiset {a // a ∈ m} m.attach (λa, p a.1 a.2) _)
  (iff.intro (assume h a ha, h ⟨a, ha⟩ (mem_attach _ _)) (assume h ⟨a, ha⟩ _, h _ _))

/-- decidable equality for functions whose domain is bounded by multisets -/
instance decidable_eq_pi_multiset {β : α → Type*} [h : ∀ a, decidable_eq (β a)] :
  decidable_eq (Π a ∈ m, β a) :=
assume f g, decidable_of_iff (∀ a (h : a ∈ m), f a h = g a h) (by simp [function.funext_iff])

/-- If `p` is a decidable predicate,
so is the existence of an element in a multiset satisfying `p`. -/
protected def decidable_exists_multiset {p : α → Prop} [decidable_pred p] :
  decidable (∃ x ∈ m, p x) :=
quotient.rec_on_subsingleton m (λl, decidable_of_iff (∃ a ∈ l, p a) $ by simp)

instance decidable_dexists_multiset {p : Π a ∈ m, Prop} [hp : ∀ a (h : a ∈ m), decidable (p a h)] :
  decidable (∃ a (h : a ∈ m), p a h) :=
decidable_of_decidable_of_iff
  (@multiset.decidable_exists_multiset {a // a ∈ m} m.attach (λa, p a.1 a.2) _)
  (iff.intro (λ ⟨⟨a, ha₁⟩, _, ha₂⟩, ⟨a, ha₁, ha₂⟩)
    (λ ⟨a, ha₁, ha₂⟩, ⟨⟨a, ha₁⟩, mem_attach _ _, ha₂⟩))

end decidable_pi_exists

/-! ### Subtraction -/
section
variables [decidable_eq α] {s t u : multiset α} {a b : α}

/-- `s - t` is the multiset such that `count a (s - t) = count a s - count a t` for all `a`
  (note that it is truncated subtraction, so it is `0` if `count a t ≥ count a s`). -/
protected def sub (s t : multiset α) : multiset α :=
quotient.lift_on₂ s t (λ l₁ l₂, (l₁.diff l₂ : multiset α)) $ λ v₁ v₂ w₁ w₂ p₁ p₂,
  quot.sound $ p₁.diff p₂

instance : has_sub (multiset α) := ⟨multiset.sub⟩

@[simp] theorem coe_sub (s t : list α) : (s - t : multiset α) = (s.diff t : list α) := rfl

/-- This is a special case of `tsub_zero`, which should be used instead of this.
  This is needed to prove `has_ordered_sub (multiset α)`. -/
protected theorem sub_zero (s : multiset α) : s - 0 = s :=
quot.induction_on s $ λ l, rfl

@[simp] theorem sub_cons (a : α) (s t : multiset α) : s - a ::ₘ t = s.erase a - t :=
quotient.induction_on₂ s t $ λ l₁ l₂, congr_arg coe $ diff_cons _ _ _

/-- This is a special case of `tsub_le_iff_right`, which should be used instead of this.
  This is needed to prove `has_ordered_sub (multiset α)`. -/
protected theorem sub_le_iff_le_add : s - t ≤ u ↔ s ≤ u + t :=
by revert s; exact
multiset.induction_on t (by simp [multiset.sub_zero])
  (λ a t IH s, by simp [IH, erase_le_iff_le_cons])

instance : has_ordered_sub (multiset α) :=
⟨λ n m k, multiset.sub_le_iff_le_add⟩

theorem sub_eq_fold_erase (s t : multiset α) : s - t = foldl erase erase_comm s t :=
quotient.induction_on₂ s t $ λ l₁ l₂,
show ↑(l₁.diff l₂) = foldl erase erase_comm ↑l₁ ↑l₂,
by { rw diff_eq_foldl l₁ l₂, symmetry, exact foldl_hom _ _ _ _ _ (λ x y, rfl) }

@[simp] theorem card_sub {s t : multiset α} (h : t ≤ s) : card (s - t) = card s - card t :=
(tsub_eq_of_eq_add_rev $ by rw [add_comm, ← card_add, tsub_add_cancel_of_le h]).symm

/-! ### Union -/

/-- `s ∪ t` is the lattice join operation with respect to the
  multiset `≤`. The multiplicity of `a` in `s ∪ t` is the maximum
  of the multiplicities in `s` and `t`. -/
def union (s t : multiset α) : multiset α := s - t + t

instance : has_union (multiset α) := ⟨union⟩

theorem union_def (s t : multiset α) : s ∪ t = s - t + t := rfl

theorem le_union_left (s t : multiset α) : s ≤ s ∪ t := le_tsub_add

theorem le_union_right (s t : multiset α) : t ≤ s ∪ t := le_add_left _ _

theorem eq_union_left : t ≤ s → s ∪ t = s := tsub_add_cancel_of_le

theorem union_le_union_right (h : s ≤ t) (u) : s ∪ u ≤ t ∪ u :=
add_le_add_right (tsub_le_tsub_right h _) u

theorem union_le (h₁ : s ≤ u) (h₂ : t ≤ u) : s ∪ t ≤ u :=
by rw ← eq_union_left h₂; exact union_le_union_right h₁ t

@[simp] theorem mem_union : a ∈ s ∪ t ↔ a ∈ s ∨ a ∈ t :=
⟨λ h, (mem_add.1 h).imp_left (mem_of_le tsub_le_self),
 or.rec (mem_of_le $ le_union_left _ _) (mem_of_le $ le_union_right _ _)⟩

@[simp] theorem map_union [decidable_eq β] {f : α → β} (finj : function.injective f)
  {s t : multiset α} :
  map f (s ∪ t) = map f s ∪ map f t :=
quotient.induction_on₂ s t $ λ l₁ l₂,
congr_arg coe (by rw [list.map_append f, list.map_diff finj])

/-! ### Intersection -/

/-- `s ∩ t` is the lattice meet operation with respect to the
  multiset `≤`. The multiplicity of `a` in `s ∩ t` is the minimum
  of the multiplicities in `s` and `t`. -/
def inter (s t : multiset α) : multiset α :=
quotient.lift_on₂ s t (λ l₁ l₂, (l₁.bag_inter l₂ : multiset α)) $ λ v₁ v₂ w₁ w₂ p₁ p₂,
  quot.sound $ p₁.bag_inter p₂

instance : has_inter (multiset α) := ⟨inter⟩

@[simp] theorem inter_zero (s : multiset α) : s ∩ 0 = 0 :=
quot.induction_on s $ λ l, congr_arg coe l.bag_inter_nil

@[simp] theorem zero_inter (s : multiset α) : 0 ∩ s = 0 :=
quot.induction_on s $ λ l, congr_arg coe l.nil_bag_inter

@[simp] theorem cons_inter_of_pos {a} (s : multiset α) {t} :
  a ∈ t → (a ::ₘ s) ∩ t = a ::ₘ s ∩ t.erase a :=
quotient.induction_on₂ s t $ λ l₁ l₂ h,
congr_arg coe $ cons_bag_inter_of_pos _ h

@[simp] theorem cons_inter_of_neg {a} (s : multiset α) {t} :
  a ∉ t → (a ::ₘ s) ∩ t = s ∩ t :=
quotient.induction_on₂ s t $ λ l₁ l₂ h,
congr_arg coe $ cons_bag_inter_of_neg _ h

theorem inter_le_left (s t : multiset α) : s ∩ t ≤ s :=
quotient.induction_on₂ s t $ λ l₁ l₂,
(bag_inter_sublist_left _ _).subperm

theorem inter_le_right (s : multiset α) : ∀ t, s ∩ t ≤ t :=
multiset.induction_on s (λ t, (zero_inter t).symm ▸ zero_le _) $
λ a s IH t, if h : a ∈ t
  then by simpa [h] using cons_le_cons a (IH (t.erase a))
  else by simp [h, IH]

theorem le_inter (h₁ : s ≤ t) (h₂ : s ≤ u) : s ≤ t ∩ u :=
begin
  revert s u, refine multiset.induction_on t _ (λ a t IH, _); intros,
  { simp [h₁] },
  by_cases a ∈ u,
  { rw [cons_inter_of_pos _ h, ← erase_le_iff_le_cons],
    exact IH (erase_le_iff_le_cons.2 h₁) (erase_le_erase _ h₂) },
  { rw cons_inter_of_neg _ h,
    exact IH ((le_cons_of_not_mem $ mt (mem_of_le h₂) h).1 h₁) h₂ }
end

@[simp] theorem mem_inter : a ∈ s ∩ t ↔ a ∈ s ∧ a ∈ t :=
⟨λ h, ⟨mem_of_le (inter_le_left _ _) h, mem_of_le (inter_le_right _ _) h⟩,
 λ ⟨h₁, h₂⟩, by rw [← cons_erase h₁, cons_inter_of_pos _ h₂]; apply mem_cons_self⟩

instance : lattice (multiset α) :=
{ sup          := (∪),
  sup_le       := @union_le _ _,
  le_sup_left  := le_union_left,
  le_sup_right := le_union_right,
  inf          := (∩),
  le_inf       := @le_inter _ _,
  inf_le_left  := inter_le_left,
  inf_le_right := inter_le_right,
  ..@multiset.partial_order α }

@[simp] theorem sup_eq_union (s t : multiset α) : s ⊔ t = s ∪ t := rfl
@[simp] theorem inf_eq_inter (s t : multiset α) : s ⊓ t = s ∩ t := rfl

@[simp] theorem le_inter_iff : s ≤ t ∩ u ↔ s ≤ t ∧ s ≤ u := le_inf_iff
@[simp] theorem union_le_iff : s ∪ t ≤ u ↔ s ≤ u ∧ t ≤ u := sup_le_iff

theorem union_comm (s t : multiset α) : s ∪ t = t ∪ s := sup_comm
theorem inter_comm (s t : multiset α) : s ∩ t = t ∩ s := inf_comm

theorem eq_union_right (h : s ≤ t) : s ∪ t = t :=
by rw [union_comm, eq_union_left h]

theorem union_le_union_left (h : s ≤ t) (u) : u ∪ s ≤ u ∪ t :=
sup_le_sup_left h _

theorem union_le_add (s t : multiset α) : s ∪ t ≤ s + t :=
union_le (le_add_right _ _) (le_add_left _ _)

theorem union_add_distrib (s t u : multiset α) : (s ∪ t) + u = (s + u) ∪ (t + u) :=
by simpa [(∪), union, eq_comm, add_assoc] using show s + u - (t + u) = s - t,
by rw [add_comm t, tsub_add_eq_tsub_tsub, add_tsub_cancel_right]

theorem add_union_distrib (s t u : multiset α) : s + (t ∪ u) = (s + t) ∪ (s + u) :=
by rw [add_comm, union_add_distrib, add_comm s, add_comm s]

theorem cons_union_distrib (a : α) (s t : multiset α) : a ::ₘ (s ∪ t) = (a ::ₘ s) ∪ (a ::ₘ t) :=
by simpa using add_union_distrib (a ::ₘ 0) s t

theorem inter_add_distrib (s t u : multiset α) : (s ∩ t) + u = (s + u) ∩ (t + u) :=
begin
  by_contra h,
  cases lt_iff_cons_le.1 (lt_of_le_of_ne (le_inter
    (add_le_add_right (inter_le_left s t) u)
    (add_le_add_right (inter_le_right s t) u)) h) with a hl,
  rw ← cons_add at hl,
  exact not_le_of_lt (lt_cons_self (s ∩ t) a) (le_inter
    (le_of_add_le_add_right (le_trans hl (inter_le_left _ _)))
    (le_of_add_le_add_right (le_trans hl (inter_le_right _ _))))
end

theorem add_inter_distrib (s t u : multiset α) : s + (t ∩ u) = (s + t) ∩ (s + u) :=
by rw [add_comm, inter_add_distrib, add_comm s, add_comm s]

theorem cons_inter_distrib (a : α) (s t : multiset α) : a ::ₘ (s ∩ t) = (a ::ₘ s) ∩ (a ::ₘ t) :=
by simp

theorem union_add_inter (s t : multiset α) : s ∪ t + s ∩ t = s + t :=
begin
  apply le_antisymm,
  { rw union_add_distrib,
    refine union_le (add_le_add_left (inter_le_right _ _) _) _,
    rw add_comm, exact add_le_add_right (inter_le_left _ _) _ },
  { rw [add_comm, add_inter_distrib],
    refine le_inter (add_le_add_right (le_union_right _ _) _) _,
    rw add_comm, exact add_le_add_right (le_union_left _ _) _ }
end

theorem sub_add_inter (s t : multiset α) : s - t + s ∩ t = s :=
begin
  rw [inter_comm],
  revert s, refine multiset.induction_on t (by simp) (λ a t IH s, _),
  by_cases a ∈ s,
  { rw [cons_inter_of_pos _ h, sub_cons, add_cons, IH, cons_erase h] },
  { rw [cons_inter_of_neg _ h, sub_cons, erase_of_not_mem h, IH] }
end

theorem sub_inter (s t : multiset α) : s - (s ∩ t) = s - t :=
add_right_cancel $ by rw [sub_add_inter s t, tsub_add_cancel_of_le (inter_le_left s t)]

end

/-! ### `multiset.filter` -/
section
variables (p : α → Prop) [decidable_pred p]

/-- `filter p s` returns the elements in `s` (with the same multiplicities)
  which satisfy `p`, and removes the rest. -/
def filter (s : multiset α) : multiset α :=
quot.lift_on s (λ l, (filter p l : multiset α))
  (λ l₁ l₂ h, quot.sound $ h.filter p)

@[simp] theorem coe_filter (l : list α) : filter p (↑l) = l.filter p := rfl

@[simp] theorem filter_zero : filter p 0 = 0 := rfl

lemma filter_congr {p q : α → Prop} [decidable_pred p] [decidable_pred q]
  {s : multiset α} : (∀ x ∈ s, p x ↔ q x) → filter p s = filter q s :=
quot.induction_on s $ λ l h, congr_arg coe $ filter_congr' h

@[simp] theorem filter_add (s t : multiset α) : filter p (s + t) = filter p s + filter p t :=
quotient.induction_on₂ s t $ λ l₁ l₂, congr_arg coe $ filter_append _ _

@[simp] theorem filter_le (s : multiset α) : filter p s ≤ s :=
quot.induction_on s $ λ l, (filter_sublist _).subperm

@[simp] theorem filter_subset (s : multiset α) : filter p s ⊆ s :=
subset_of_le $ filter_le _ _

theorem filter_le_filter {s t} (h : s ≤ t) : filter p s ≤ filter p t :=
le_induction_on h $ λ l₁ l₂ h, (h.filter p).subperm

lemma monotone_filter_left :
  monotone (filter p) :=
λ s t, filter_le_filter p

lemma monotone_filter_right (s : multiset α) ⦃p q : α → Prop⦄
  [decidable_pred p] [decidable_pred q] (h : p ≤ q) :
  s.filter p ≤ s.filter q :=
quotient.induction_on s (λ l, (l.monotone_filter_right h).subperm)

variable {p}

@[simp] theorem filter_cons_of_pos {a : α} (s) : p a → filter p (a ::ₘ s) = a ::ₘ filter p s :=
quot.induction_on s $ λ l h, congr_arg coe $ filter_cons_of_pos l h

@[simp] theorem filter_cons_of_neg {a : α} (s) : ¬ p a → filter p (a ::ₘ s) = filter p s :=
quot.induction_on s $ λ l h, @congr_arg _ _ _ _ coe $ filter_cons_of_neg l h

@[simp] theorem mem_filter {a : α} {s} : a ∈ filter p s ↔ a ∈ s ∧ p a :=
quot.induction_on s $ λ l, mem_filter

theorem of_mem_filter {a : α} {s} (h : a ∈ filter p s) : p a :=
(mem_filter.1 h).2

theorem mem_of_mem_filter {a : α} {s} (h : a ∈ filter p s) : a ∈ s :=
(mem_filter.1 h).1

theorem mem_filter_of_mem {a : α} {l} (m : a ∈ l) (h : p a) : a ∈ filter p l :=
mem_filter.2 ⟨m, h⟩

theorem filter_eq_self {s} : filter p s = s ↔ ∀ a ∈ s, p a :=
quot.induction_on s $ λ l, iff.trans ⟨λ h,
  eq_of_sublist_of_length_eq (filter_sublist _) (@congr_arg _ _ _ _ card h),
  congr_arg coe⟩ filter_eq_self

theorem filter_eq_nil {s} : filter p s = 0 ↔ ∀ a ∈ s, ¬p a :=
quot.induction_on s $ λ l, iff.trans ⟨λ h,
  eq_nil_of_length_eq_zero (@congr_arg _ _ _ _ card h),
  congr_arg coe⟩ filter_eq_nil

theorem le_filter {s t} : s ≤ filter p t ↔ s ≤ t ∧ ∀ a ∈ s, p a :=
⟨λ h, ⟨le_trans h (filter_le _ _), λ a m, of_mem_filter (mem_of_le h m)⟩,
 λ ⟨h, al⟩, filter_eq_self.2 al ▸ filter_le_filter p h⟩

theorem filter_cons {a : α} (s : multiset α) :
  filter p (a ::ₘ s) = (if p a then {a} else 0) + filter p s :=
begin
  split_ifs with h,
  { rw [filter_cons_of_pos _ h, singleton_add] },
  { rw [filter_cons_of_neg _ h, zero_add] },
end

lemma filter_singleton {a : α} (p : α → Prop) [decidable_pred p] :
  filter p {a} = if p a then {a} else ∅ :=
by simp only [singleton, filter_cons, filter_zero, add_zero, empty_eq_zero]

lemma filter_nsmul (s : multiset α) (n : ℕ) :
  filter p (n • s) = n • filter p s :=
begin
  refine s.induction_on _ _,
  { simp only [filter_zero, nsmul_zero] },
  { intros a ha ih,
    rw [nsmul_cons, filter_add, ih, filter_cons, nsmul_add],
    congr,
    split_ifs with hp;
    { simp only [filter_eq_self, nsmul_zero, filter_eq_nil],
      intros b hb,
      rwa (mem_singleton.mp (mem_of_mem_nsmul hb)) } }
end

variable (p)

@[simp] theorem filter_sub [decidable_eq α] (s t : multiset α) :
  filter p (s - t) = filter p s - filter p t :=
begin
  revert s, refine multiset.induction_on t (by simp) (λ a t IH s, _),
  rw [sub_cons, IH],
  by_cases p a,
  { rw [filter_cons_of_pos _ h, sub_cons], congr,
    by_cases m : a ∈ s,
    { rw [← cons_inj_right a, ← filter_cons_of_pos _ h,
          cons_erase (mem_filter_of_mem m h), cons_erase m] },
    { rw [erase_of_not_mem m, erase_of_not_mem (mt mem_of_mem_filter m)] } },
  { rw [filter_cons_of_neg _ h],
    by_cases m : a ∈ s,
    { rw [(by rw filter_cons_of_neg _ h : filter p (erase s a) = filter p (a ::ₘ erase s a)),
          cons_erase m] },
    { rw [erase_of_not_mem m] } }
end

@[simp] theorem filter_union [decidable_eq α] (s t : multiset α) :
  filter p (s ∪ t) = filter p s ∪ filter p t :=
by simp [(∪), union]

@[simp] theorem filter_inter [decidable_eq α] (s t : multiset α) :
  filter p (s ∩ t) = filter p s ∩ filter p t :=
le_antisymm (le_inter
    (filter_le_filter _ $ inter_le_left _ _)
    (filter_le_filter _ $ inter_le_right _ _)) $ le_filter.2
⟨inf_le_inf (filter_le _ _) (filter_le _ _),
  λ a h, of_mem_filter (mem_of_le (inter_le_left _ _) h)⟩

@[simp] theorem filter_filter (q) [decidable_pred q] (s : multiset α) :
  filter p (filter q s) = filter (λ a, p a ∧ q a) s :=
quot.induction_on s $ λ l, congr_arg coe $ filter_filter p q l

theorem filter_add_filter (q) [decidable_pred q] (s : multiset α) :
  filter p s + filter q s = filter (λ a, p a ∨ q a) s + filter (λ a, p a ∧ q a) s :=
multiset.induction_on s rfl $ λ a s IH,
by by_cases p a; by_cases q a; simp *

theorem filter_add_not (s : multiset α) :
  filter p s + filter (λ a, ¬ p a) s = s :=
by rw [filter_add_filter, filter_eq_self.2, filter_eq_nil.2]; simp [decidable.em]

theorem map_filter (f : β → α) (s : multiset β) :
  filter p (map f s) = map f (filter (p ∘ f) s) :=
quot.induction_on s (λ l, by simp [map_filter])

/-! ### Simultaneously filter and map elements of a multiset -/

/-- `filter_map f s` is a combination filter/map operation on `s`.
  The function `f : α → option β` is applied to each element of `s`;
  if `f a` is `some b` then `b` is added to the result, otherwise
  `a` is removed from the resulting multiset. -/
def filter_map (f : α → option β) (s : multiset α) : multiset β :=
quot.lift_on s (λ l, (filter_map f l : multiset β))
  (λ l₁ l₂ h, quot.sound $ h.filter_map f)

@[simp] theorem coe_filter_map (f : α → option β) (l : list α) :
  filter_map f l = l.filter_map f := rfl

@[simp] theorem filter_map_zero (f : α → option β) : filter_map f 0 = 0 := rfl

@[simp] theorem filter_map_cons_none {f : α → option β} (a : α) (s : multiset α) (h : f a = none) :
  filter_map f (a ::ₘ s) = filter_map f s :=
quot.induction_on s $ λ l, @congr_arg _ _ _ _ coe $ filter_map_cons_none a l h

@[simp] theorem filter_map_cons_some (f : α → option β)
  (a : α) (s : multiset α) {b : β} (h : f a = some b) :
  filter_map f (a ::ₘ s) = b ::ₘ filter_map f s :=
quot.induction_on s $ λ l, @congr_arg _ _ _ _ coe $ filter_map_cons_some f a l h

theorem filter_map_eq_map (f : α → β) : filter_map (some ∘ f) = map f :=
funext $ λ s, quot.induction_on s $ λ l,
@congr_arg _ _ _ _ coe $ congr_fun (filter_map_eq_map f) l

theorem filter_map_eq_filter : filter_map (option.guard p) = filter p :=
funext $ λ s, quot.induction_on s $ λ l,
@congr_arg _ _ _ _ coe $ congr_fun (filter_map_eq_filter p) l

theorem filter_map_filter_map (f : α → option β) (g : β → option γ) (s : multiset α) :
  filter_map g (filter_map f s) = filter_map (λ x, (f x).bind g) s :=
quot.induction_on s $ λ l, congr_arg coe $ filter_map_filter_map f g l

theorem map_filter_map (f : α → option β) (g : β → γ) (s : multiset α) :
  map g (filter_map f s) = filter_map (λ x, (f x).map g) s :=
quot.induction_on s $ λ l, congr_arg coe $ map_filter_map f g l

theorem filter_map_map (f : α → β) (g : β → option γ) (s : multiset α) :
  filter_map g (map f s) = filter_map (g ∘ f) s :=
quot.induction_on s $ λ l, congr_arg coe $ filter_map_map f g l

theorem filter_filter_map (f : α → option β) (p : β → Prop) [decidable_pred p] (s : multiset α) :
  filter p (filter_map f s) = filter_map (λ x, (f x).filter p) s :=
quot.induction_on s $ λ l, congr_arg coe $ filter_filter_map f p l

theorem filter_map_filter (f : α → option β) (s : multiset α) :
  filter_map f (filter p s) = filter_map (λ x, if p x then f x else none) s :=
quot.induction_on s $ λ l, congr_arg coe $ filter_map_filter p f l

@[simp] theorem filter_map_some (s : multiset α) : filter_map some s = s :=
quot.induction_on s $ λ l, congr_arg coe $ filter_map_some l

@[simp] theorem mem_filter_map (f : α → option β) (s : multiset α) {b : β} :
  b ∈ filter_map f s ↔ ∃ a, a ∈ s ∧ f a = some b :=
quot.induction_on s $ λ l, mem_filter_map f l

theorem map_filter_map_of_inv (f : α → option β) (g : β → α)
  (H : ∀ x : α, (f x).map g = some x) (s : multiset α) :
  map g (filter_map f s) = s :=
quot.induction_on s $ λ l, congr_arg coe $ map_filter_map_of_inv f g H l

theorem filter_map_le_filter_map (f : α → option β) {s t : multiset α}
  (h : s ≤ t) : filter_map f s ≤ filter_map f t :=
le_induction_on h $ λ l₁ l₂ h, (h.filter_map _).subperm

/-! ### countp -/

/-- `countp p s` counts the number of elements of `s` (with multiplicity) that
  satisfy `p`. -/
def countp (s : multiset α) : ℕ :=
quot.lift_on s (countp p) (λ l₁ l₂, perm.countp_eq p)

@[simp] theorem coe_countp (l : list α) : countp p l = l.countp p := rfl

@[simp] theorem countp_zero : countp p 0 = 0 := rfl

variable {p}

@[simp] theorem countp_cons_of_pos {a : α} (s) : p a → countp p (a ::ₘ s) = countp p s + 1 :=
quot.induction_on s $ countp_cons_of_pos p

@[simp] theorem countp_cons_of_neg {a : α} (s) : ¬ p a → countp p (a ::ₘ s) = countp p s :=
quot.induction_on s $ countp_cons_of_neg p

variable (p)

theorem countp_cons (b : α) (s) : countp p (b ::ₘ s) = countp p s + (if p b then 1 else 0) :=
quot.induction_on s $ by simp [list.countp_cons]

theorem countp_eq_card_filter (s) : countp p s = card (filter p s) :=
quot.induction_on s $ λ l, l.countp_eq_length_filter p

theorem countp_le_card (s) : countp p s ≤ card s :=
quot.induction_on s $ λ l, countp_le_length p

@[simp] theorem countp_add (s t) : countp p (s + t) = countp p s + countp p t :=
by simp [countp_eq_card_filter]

@[simp] theorem countp_nsmul (s) (n : ℕ) : countp p (n • s) = n * countp p s :=
by induction n; simp [*, succ_nsmul', succ_mul, zero_nsmul]

theorem card_eq_countp_add_countp (s) : card s = countp p s + countp (λ x, ¬ p x) s :=
quot.induction_on s $ λ l, by simp [l.length_eq_countp_add_countp p]

/-- `countp p`, the number of elements of a multiset satisfying `p`, promoted to an
`add_monoid_hom`. -/
def countp_add_monoid_hom : multiset α →+ ℕ :=
{ to_fun := countp p,
  map_zero' := countp_zero _,
  map_add' := countp_add _ }

@[simp] lemma coe_countp_add_monoid_hom :
  (countp_add_monoid_hom p : multiset α → ℕ) = countp p := rfl

@[simp] theorem countp_sub [decidable_eq α] {s t : multiset α} (h : t ≤ s) :
  countp p (s - t) = countp p s - countp p t :=
by simp [countp_eq_card_filter, h, filter_le_filter]

theorem countp_le_of_le {s t} (h : s ≤ t) : countp p s ≤ countp p t :=
by simpa [countp_eq_card_filter] using card_le_of_le (filter_le_filter p h)

@[simp] theorem countp_filter (q) [decidable_pred q] (s : multiset α) :
  countp p (filter q s) = countp (λ a, p a ∧ q a) s :=
by simp [countp_eq_card_filter]

theorem countp_eq_countp_filter_add
  (s) (p q : α → Prop) [decidable_pred p] [decidable_pred q] :
  countp p s = (filter q s).countp p + (filter (λ a, ¬ q a) s).countp p :=
quot.induction_on s $ λ l, l.countp_eq_countp_filter_add _ _

@[simp] lemma countp_true {s : multiset α} : countp (λ _, true) s = card s :=
quot.induction_on s $ λ l, list.countp_true

@[simp] lemma countp_false {s : multiset α} : countp (λ _, false) s = 0 :=
quot.induction_on s $ λ l, list.countp_false

theorem countp_map (f : α → β) (s : multiset α) (p : β → Prop) [decidable_pred p] :
  countp p (map f s) = (s.filter (λ a, p (f a))).card :=
begin
  refine multiset.induction_on s _ (λ a t IH, _),
  { rw [map_zero, countp_zero, filter_zero, card_zero] },
  { rw [map_cons, countp_cons, IH, filter_cons, card_add, apply_ite card, card_zero,
      card_singleton, add_comm] },
end

variable {p}

theorem countp_pos {s} : 0 < countp p s ↔ ∃ a ∈ s, p a :=
quot.induction_on s $ λ l, list.countp_pos p

theorem countp_eq_zero {s} : countp p s = 0 ↔ ∀ a ∈ s, ¬ p a :=
quot.induction_on s $ λ l, list.countp_eq_zero p

theorem countp_eq_card {s} : countp p s = card s ↔ ∀ a ∈ s, p a :=
quot.induction_on s $ λ l, list.countp_eq_length p

theorem countp_pos_of_mem {s a} (h : a ∈ s) (pa : p a) : 0 < countp p s :=
countp_pos.2 ⟨_, h, pa⟩

theorem countp_congr {s s' : multiset α} (hs : s = s')
  {p p' : α → Prop} [decidable_pred p] [decidable_pred p']
  (hp : ∀ x ∈ s, p x = p' x) : s.countp p = s'.countp p' :=
quot.induction_on₂ s s' (λ l l' hs hp, begin
  simp only [quot_mk_to_coe'', coe_eq_coe] at hs,
  exact hs.countp_congr hp,
end) hs hp

end

/-! ### Multiplicity of an element -/

section
variable [decidable_eq α]

/-- `count a s` is the multiplicity of `a` in `s`. -/
def count (a : α) : multiset α → ℕ := countp (eq a)

@[simp] theorem coe_count (a : α) (l : list α) : count a (↑l) = l.count a := coe_countp _ _

@[simp] theorem count_zero (a : α) : count a 0 = 0 := rfl

@[simp] theorem count_cons_self (a : α) (s : multiset α) : count a (a ::ₘ s) = succ (count a s) :=
countp_cons_of_pos _ rfl

@[simp, priority 990]
theorem count_cons_of_ne {a b : α} (h : a ≠ b) (s : multiset α) : count a (b ::ₘ s) = count a s :=
countp_cons_of_neg _ h

theorem count_le_card (a : α) (s) : count a s ≤ card s :=
countp_le_card _ _

theorem count_le_of_le (a : α) {s t} : s ≤ t → count a s ≤ count a t :=
countp_le_of_le _

theorem count_le_count_cons (a b : α) (s : multiset α) : count a s ≤ count a (b ::ₘ s) :=
count_le_of_le _ (le_cons_self _ _)

theorem count_cons (a b : α) (s : multiset α) :
  count a (b ::ₘ s) = count a s + (if a = b then 1 else 0) :=
countp_cons _ _ _

theorem count_singleton_self (a : α) : count a ({a} : multiset α) = 1 :=
count_eq_one_of_mem (nodup_singleton a) $ mem_singleton_self a

theorem count_singleton (a b : α) : count a ({b} : multiset α) = if a = b then 1 else 0 :=
by simp only [count_cons, ←cons_zero, count_zero, zero_add]

@[simp] theorem count_add (a : α) : ∀ s t, count a (s + t) = count a s + count a t :=
countp_add _

/-- `count a`, the multiplicity of `a` in a multiset, promoted to an `add_monoid_hom`. -/
def count_add_monoid_hom (a : α) : multiset α →+ ℕ := countp_add_monoid_hom (eq a)

@[simp] lemma coe_count_add_monoid_hom {a : α} :
  (count_add_monoid_hom a : multiset α → ℕ) = count a := rfl

@[simp] theorem count_nsmul (a : α) (n s) : count a (n • s) = n * count a s :=
by induction n; simp [*, succ_nsmul', succ_mul, zero_nsmul]

theorem count_pos {a : α} {s : multiset α} : 0 < count a s ↔ a ∈ s :=
by simp [count, countp_pos]

theorem one_le_count_iff_mem {a : α} {s : multiset α} : 1 ≤ count a s ↔ a ∈ s :=
by rw [succ_le_iff, count_pos]

@[simp, priority 980]
theorem count_eq_zero_of_not_mem {a : α} {s : multiset α} (h : a ∉ s) : count a s = 0 :=
by_contradiction $ λ h', h $ count_pos.1 (nat.pos_of_ne_zero h')

@[simp] theorem count_eq_zero {a : α} {s : multiset α} : count a s = 0 ↔ a ∉ s :=
iff_not_comm.1 $ count_pos.symm.trans pos_iff_ne_zero

theorem count_ne_zero {a : α} {s : multiset α} : count a s ≠ 0 ↔ a ∈ s :=
by simp [ne.def, count_eq_zero]

theorem count_eq_card {a : α} {s} : count a s = card s ↔ ∀ (x ∈ s), a = x :=
countp_eq_card

@[simp] theorem count_repeat_self (a : α) (n : ℕ) : count a (repeat a n) = n :=
by simp [repeat]

theorem count_repeat (a b : α) (n : ℕ)  :
  count a (repeat b n) = if (a = b) then n else 0 :=
begin
  split_ifs with h₁,
  { rw [h₁, count_repeat_self] },
  { rw [count_eq_zero],
    apply mt eq_of_mem_repeat h₁ },
end

@[simp] theorem count_erase_self (a : α) (s : multiset α) :
  count a (erase s a) = pred (count a s) :=
begin
  by_cases a ∈ s,
  { rw [(by rw cons_erase h : count a s = count a (a ::ₘ erase s a)),
        count_cons_self]; refl },
  { rw [erase_of_not_mem h, count_eq_zero.2 h]; refl }
end

@[simp, priority 980] theorem count_erase_of_ne {a b : α} (ab : a ≠ b) (s : multiset α) :
  count a (erase s b) = count a s :=
begin
  by_cases b ∈ s,
  { rw [← count_cons_of_ne ab, cons_erase h] },
  { rw [erase_of_not_mem h] }
end

@[simp] theorem count_sub (a : α) (s t : multiset α) : count a (s - t) = count a s - count a t :=
begin
  revert s, refine multiset.induction_on t (by simp) (λ b t IH s, _),
  rw [sub_cons, IH],
  by_cases ab : a = b,
  { subst b, rw [count_erase_self, count_cons_self, sub_succ, pred_sub] },
  { rw [count_erase_of_ne ab, count_cons_of_ne ab] }
end

@[simp] theorem count_union (a : α) (s t : multiset α) :
  count a (s ∪ t) = max (count a s) (count a t) :=
by simp [(∪), union, tsub_add_eq_max, -add_comm]

@[simp] theorem count_inter (a : α) (s t : multiset α) :
  count a (s ∩ t) = min (count a s) (count a t) :=
begin
  apply @nat.add_left_cancel (count a (s - t)),
  rw [← count_add, sub_add_inter, count_sub, tsub_add_min],
end

theorem le_count_iff_repeat_le {a : α} {s : multiset α} {n : ℕ} : n ≤ count a s ↔ repeat a n ≤ s :=
quot.induction_on s $ λ l, le_count_iff_repeat_sublist.trans repeat_le_coe.symm

@[simp] theorem count_filter_of_pos {p} [decidable_pred p]
  {a} {s : multiset α} (h : p a) : count a (filter p s) = count a s :=
quot.induction_on s $ λ l, count_filter h

@[simp] theorem count_filter_of_neg {p} [decidable_pred p]
  {a} {s : multiset α} (h : ¬ p a) : count a (filter p s) = 0 :=
multiset.count_eq_zero_of_not_mem (λ t, h (of_mem_filter t))

theorem count_filter {p} [decidable_pred p] {a} {s : multiset α} :
  count a (filter p s) = if p a then count a s else 0 :=
begin
  split_ifs with h,
  { exact count_filter_of_pos h },
  { exact count_filter_of_neg h },
end

theorem ext {s t : multiset α} : s = t ↔ ∀ a, count a s = count a t :=
quotient.induction_on₂ s t $ λ l₁ l₂, quotient.eq.trans perm_iff_count

@[ext]
theorem ext' {s t : multiset α} : (∀ a, count a s = count a t) → s = t :=
ext.2

@[simp] theorem coe_inter (s t : list α) : (s ∩ t : multiset α) = (s.bag_inter t : list α) :=
by ext; simp

theorem le_iff_count {s t : multiset α} : s ≤ t ↔ ∀ a, count a s ≤ count a t :=
⟨λ h a, count_le_of_le a h, λ al,
 by rw ← (ext.2 (λ a, by simp [max_eq_right (al a)]) : s ∪ t = t);
    apply le_union_left⟩

instance : distrib_lattice (multiset α) :=
{ le_sup_inf := λ s t u, le_of_eq $ eq.symm $
    ext.2 $ λ a, by simp only [max_min_distrib_left,
      multiset.count_inter, multiset.sup_eq_union, multiset.count_union, multiset.inf_eq_inter],
  ..multiset.lattice }

theorem repeat_inf (s : multiset α) (a : α) (n : ℕ) :
  (repeat a n) ⊓ s = repeat a (min (s.count a) n) :=
begin
  ext x,
  rw [inf_eq_inter, count_inter, count_repeat, count_repeat],
  by_cases x = a,
    simp only [min_comm, h, if_true, eq_self_iff_true],
    simp only [h, if_false, zero_min],
end

theorem count_map {α β : Type*} (f : α → β) (s : multiset α) [decidable_eq β] (b : β) :
  count b (map f s) = (s.filter (λ a, b = f a)).card :=
countp_map _ _ _

/-- `multiset.map f` preserves `count` if `f` is injective on the set of elements contained in
the multiset -/
theorem count_map_eq_count [decidable_eq β] (f : α → β) (s : multiset α)
  (hf : set.inj_on f {x : α | x ∈ s}) (x ∈ s) : (s.map f).count (f x) = s.count x :=
begin
  suffices : (filter (λ (a : α), f x = f a) s).count x = card (filter (λ (a : α), f x = f a) s),
  { rw [count, countp_map, ← this],
    exact count_filter_of_pos rfl },
  { rw eq_repeat.2 ⟨rfl, λ b hb, eq_comm.1 ((hf H (mem_filter.1 hb).left) (mem_filter.1 hb).right)⟩,
    simp only [count_repeat, eq_self_iff_true, if_true, card_repeat]},
end

/-- `multiset.map f` preserves `count` if `f` is injective -/
theorem count_map_eq_count' [decidable_eq β] (f : α → β) (s : multiset α)
  (hf : function.injective f) (x : α) : (s.map f).count (f x) = s.count x :=
begin
  by_cases H : x ∈ s,
  { exact count_map_eq_count f _ (set.inj_on_of_injective hf _) _ H, },
  { rw [count_eq_zero_of_not_mem H, count_eq_zero, mem_map],
    rintro ⟨k, hks, hkx⟩,
    rw hf hkx at *,
    contradiction }
end

lemma filter_eq' (s : multiset α) (b : α) : s.filter (= b) = repeat b (count b s) :=
begin
  ext a,
  rw [count_repeat, count_filter],
  exact if_ctx_congr iff.rfl (λ h, congr_arg _ h) (λ h, rfl),
end

lemma filter_eq (s : multiset α) (b : α) : s.filter (eq b) = repeat b (count b s) :=
by simp_rw [←filter_eq', eq_comm]

@[simp] lemma repeat_inter (x : α) (n : ℕ) (s : multiset α) :
  repeat x n ∩ s = repeat x (min n (s.count x)) :=
begin
  refine le_antisymm _ _,
  { simp only [le_iff_count, count_inter, count_repeat],
    intro a,
    split_ifs with h,
    { rw h },
    { rw [nat.zero_min] } },
  simp only [le_inter_iff, ← le_count_iff_repeat_le, count_inter, count_repeat_self],
end

@[simp] lemma inter_repeat (s : multiset α) (x : α) (n : ℕ) :
  s ∩ repeat x n = repeat x (min (s.count x) n) :=
by rw [inter_comm, repeat_inter, min_comm]

end

section embedding

@[simp] lemma map_le_map_iff {f : α → β} (hf : function.injective f) {s t : multiset α} :
  s.map f ≤ t.map f ↔ s ≤ t :=
begin
  classical,
  refine ⟨λ h, le_iff_count.mpr (λ a, _), map_le_map⟩,
  simpa [count_map_eq_count' f _ hf] using le_iff_count.mp h (f a),
end

/-- Associate to an embedding `f` from `α` to `β` the order embedding that maps a multiset to its
image under `f`. -/
@[simps]
def map_embedding (f : α ↪ β) : multiset α ↪o multiset β :=
order_embedding.of_map_le_iff (map f) (λ _ _, map_le_map_iff f.inj')

end embedding

lemma count_eq_card_filter_eq [decidable_eq α] (s : multiset α) (a : α) :
  s.count a = (s.filter (eq a)).card :=
by rw [count, countp_eq_card_filter]

/--
Mapping a multiset through a predicate and counting the `true`s yields the cardinality of the set
filtered by the predicate. Note that this uses the notion of a multiset of `Prop`s - due to the
decidability requirements of `count`, the decidability instance on the LHS is different from the
RHS. In particular, the decidability instance on the left leaks `classical.dec_eq`.
See [here](https://github.com/leanprover-community/mathlib/pull/11306#discussion_r782286812)
for more discussion.
-/
@[simp] lemma map_count_true_eq_filter_card (s : multiset α) (p : α → Prop) [decidable_pred p] :
  (s.map p).count true = (s.filter p).card :=
by simp only [count_eq_card_filter_eq, map_filter, card_map, function.comp.left_id, eq_true_eq_id]

/-! ### Lift a relation to `multiset`s -/

section rel

/-- `rel r s t` -- lift the relation `r` between two elements to a relation between `s` and `t`,
s.t. there is a one-to-one mapping betweem elements in `s` and `t` following `r`. -/
@[mk_iff] inductive rel (r : α → β → Prop) : multiset α → multiset β → Prop
| zero : rel 0 0
| cons {a b as bs} : r a b → rel as bs → rel (a ::ₘ as) (b ::ₘ bs)

variables {δ : Type*} {r : α → β → Prop} {p : γ → δ → Prop}

private lemma rel_flip_aux {s t} (h : rel r s t) : rel (flip r) t s :=
rel.rec_on h rel.zero (assume _ _ _ _ h₀ h₁ ih, rel.cons h₀ ih)

lemma rel_flip {s t} : rel (flip r) s t ↔ rel r t s :=
⟨rel_flip_aux, rel_flip_aux⟩

lemma rel_refl_of_refl_on {m : multiset α} {r : α → α → Prop} :
  (∀ x ∈ m, r x x) → rel r m m :=
begin
  apply m.induction_on,
  { intros, apply rel.zero },
  { intros a m ih h,
    exact rel.cons (h _ (mem_cons_self _ _)) (ih (λ _ ha, h _ (mem_cons_of_mem ha))) }
end

lemma rel_eq_refl {s : multiset α} : rel (=) s s :=
rel_refl_of_refl_on (λ x hx, rfl)

lemma rel_eq {s t : multiset α} : rel (=) s t ↔ s = t :=
begin
  split,
  { assume h, induction h; simp * },
  { assume h, subst h, exact rel_eq_refl }
end

lemma rel.mono {r p : α → β → Prop} {s t} (hst : rel r s t) (h : ∀(a ∈ s) (b ∈ t), r a b → p a b) :
  rel p s t :=
begin
  induction hst,
  case rel.zero { exact rel.zero },
  case rel.cons : a b s t hab hst ih
  { apply rel.cons (h a (mem_cons_self _ _) b (mem_cons_self _ _) hab),
    exact ih (λ a' ha' b' hb' h', h a' (mem_cons_of_mem ha') b' (mem_cons_of_mem hb') h') }
end

lemma rel.add {s t u v} (hst : rel r s t) (huv : rel r u v) : rel r (s + u) (t + v) :=
begin
  induction hst,
  case rel.zero { simpa using huv },
  case rel.cons : a b s t hab hst ih { simpa using ih.cons hab }
end

lemma rel_flip_eq  {s t : multiset α} : rel (λa b, b = a) s t ↔ s = t :=
show rel (flip (=)) s t ↔ s = t, by rw [rel_flip, rel_eq, eq_comm]

@[simp] lemma rel_zero_left {b : multiset β} : rel r 0 b ↔ b = 0 :=
by rw [rel_iff]; simp

@[simp] lemma rel_zero_right {a : multiset α} : rel r a 0 ↔ a = 0 :=
by rw [rel_iff]; simp

lemma rel_cons_left {a as bs} :
  rel r (a ::ₘ as) bs ↔ (∃b bs', r a b ∧ rel r as bs' ∧ bs = b ::ₘ bs') :=
begin
  split,
  { generalize hm : a ::ₘ as = m,
    assume h,
    induction h generalizing as,
    case rel.zero { simp at hm, contradiction },
    case rel.cons : a' b as' bs ha'b h ih
    { rcases cons_eq_cons.1 hm with ⟨eq₁, eq₂⟩ | ⟨h, cs, eq₁, eq₂⟩,
      { subst eq₁, subst eq₂, exact ⟨b, bs, ha'b, h, rfl⟩ },
      { rcases ih eq₂.symm with ⟨b', bs', h₁, h₂, eq⟩,
        exact ⟨b', b ::ₘ bs', h₁, eq₁.symm ▸ rel.cons ha'b h₂, eq.symm ▸ cons_swap _ _ _⟩ } } },
  { exact assume ⟨b, bs', hab, h, eq⟩, eq.symm ▸ rel.cons hab h }
end

lemma rel_cons_right {as b bs} :
  rel r as (b ::ₘ bs) ↔ (∃a as', r a b ∧ rel r as' bs ∧ as = a ::ₘ as') :=
begin
  rw [← rel_flip, rel_cons_left],
  refine exists₂_congr (λ a as', _),
  rw [rel_flip, flip]
end

lemma rel_add_left {as₀ as₁} :
  ∀{bs}, rel r (as₀ + as₁) bs ↔ (∃bs₀ bs₁, rel r as₀ bs₀ ∧ rel r as₁ bs₁ ∧ bs = bs₀ + bs₁) :=
multiset.induction_on as₀ (by simp)
  begin
    assume a s ih bs,
    simp only [ih, cons_add, rel_cons_left],
    split,
    { assume h,
      rcases h with ⟨b, bs', hab, h, rfl⟩,
      rcases h with ⟨bs₀, bs₁, h₀, h₁, rfl⟩,
      exact ⟨b ::ₘ bs₀, bs₁, ⟨b, bs₀, hab, h₀, rfl⟩, h₁, by simp⟩ },
    { assume h,
      rcases h with ⟨bs₀, bs₁, h, h₁, rfl⟩,
      rcases h with ⟨b, bs, hab, h₀, rfl⟩,
      exact ⟨b, bs + bs₁, hab, ⟨bs, bs₁, h₀, h₁, rfl⟩, by simp⟩ }
  end

lemma rel_add_right {as bs₀ bs₁} :
  rel r as (bs₀ + bs₁) ↔ (∃as₀ as₁, rel r as₀ bs₀ ∧ rel r as₁ bs₁ ∧ as = as₀ + as₁) :=
by rw [← rel_flip, rel_add_left]; simp [rel_flip]

lemma rel_map_left {s : multiset γ} {f : γ → α} :
  ∀{t}, rel r (s.map f) t ↔ rel (λa b, r (f a) b) s t :=
multiset.induction_on s (by simp) (by simp [rel_cons_left] {contextual := tt})

lemma rel_map_right {s : multiset α} {t : multiset γ} {f : γ → β} :
  rel r s (t.map f) ↔ rel (λa b, r a (f b)) s t :=
by rw [← rel_flip, rel_map_left, ← rel_flip]; refl

lemma rel_map {s : multiset α} {t : multiset β} {f : α → γ} {g : β → δ} :
  rel p (s.map f) (t.map g) ↔ rel (λa b, p (f a) (g b)) s t :=
rel_map_left.trans rel_map_right

lemma card_eq_card_of_rel {r : α → β → Prop} {s : multiset α} {t : multiset β} (h : rel r s t) :
  card s = card t :=
by induction h; simp [*]

lemma exists_mem_of_rel_of_mem {r : α → β → Prop} {s : multiset α} {t : multiset β}
  (h : rel r s t) :
  ∀ {a : α} (ha : a ∈ s), ∃ b ∈ t, r a b :=
begin
  induction h with x y s t hxy hst ih,
  { simp },
  { assume a ha,
    cases mem_cons.1 ha with ha ha,
    { exact ⟨y, mem_cons_self _ _, ha.symm ▸ hxy⟩ },
    { rcases ih ha with ⟨b, hbt, hab⟩,
      exact ⟨b, mem_cons.2 (or.inr hbt), hab⟩ } }
end

lemma rel_of_forall {m1 m2 : multiset α} {r : α → α → Prop} (h : ∀ a b, a ∈ m1 → b ∈ m2 → r a b)
   (hc : card m1 = card m2) :
   m1.rel r m2 :=
begin
  revert m1,
  apply m2.induction_on,
  { intros m h hc,
    rw [rel_zero_right, ← card_eq_zero, hc, card_zero] },
  { intros a t ih m h hc,
    rw card_cons at hc,
    obtain ⟨b, hb⟩ := card_pos_iff_exists_mem.1 (show 0 < card m, from hc.symm ▸ (nat.succ_pos _)),
    obtain ⟨m', rfl⟩ := exists_cons_of_mem hb,
    refine rel_cons_right.mpr ⟨b, m', h _ _ hb (mem_cons_self _ _), ih _ _, rfl⟩,
    { exact λ _ _ ha hb, h _ _ (mem_cons_of_mem ha) (mem_cons_of_mem hb) },
    { simpa using hc } }
end

lemma rel_repeat_left {m : multiset α} {a : α} {r : α → α → Prop} {n : ℕ} :
  (repeat a n).rel r m ↔ m.card = n ∧ ∀ x, x ∈ m → r a x :=
⟨λ h, ⟨(card_eq_card_of_rel h).symm.trans (card_repeat _ _), λ x hx, begin
    obtain ⟨b, hb1, hb2⟩ := exists_mem_of_rel_of_mem (rel_flip.2 h) hx,
    rwa eq_of_mem_repeat hb1 at hb2,
  end⟩,
  λ h, rel_of_forall (λ x y hx hy, (eq_of_mem_repeat hx).symm ▸ (h.2 _ hy))
  (eq.trans (card_repeat _ _) h.1.symm)⟩

lemma rel_repeat_right {m : multiset α} {a : α} {r : α → α → Prop} {n : ℕ} :
  m.rel r (repeat a n) ↔ m.card = n ∧ ∀ x, x ∈ m → r x a :=
by { rw [← rel_flip], exact rel_repeat_left }

lemma rel.trans (r : α → α → Prop) [is_trans α r] {s t u : multiset α}
  (r1 : rel r s t) (r2 : rel r t u) :
  rel r s u :=
begin
  induction t using multiset.induction_on with x t ih generalizing s u,
  { rw [rel_zero_right.mp r1, rel_zero_left.mp r2, rel_zero_left] },
  { obtain ⟨a, as, ha1, ha2, rfl⟩ := rel_cons_right.mp r1,
    obtain ⟨b, bs, hb1, hb2, rfl⟩ := rel_cons_left.mp r2,
    exact multiset.rel.cons (trans ha1 hb1) (ih ha2 hb2) }
end

lemma rel.countp_eq (r : α → α → Prop) [is_trans α r] [is_symm α r] {s t : multiset α} (x : α)
  [decidable_pred (r x)] (h : rel r s t) :
  countp (r x) s = countp (r x) t :=
begin
  induction s using multiset.induction_on with y s ih generalizing t,
  { rw rel_zero_left.mp h, },
  { obtain ⟨b, bs, hb1, hb2, rfl⟩ := rel_cons_left.mp h,
    rw [countp_cons, countp_cons, ih hb2],
    exact congr_arg _ (if_congr ⟨λ h, trans h hb1, λ h, trans h (symm hb1)⟩ rfl rfl) },
end

end rel

section map

theorem map_eq_map {f : α → β} (hf : function.injective f) {s t : multiset α} :
  s.map f = t.map f ↔ s = t :=
by { rw [← rel_eq, ← rel_eq, rel_map], simp only [hf.eq_iff] }

theorem map_injective {f : α → β} (hf : function.injective f) :
  function.injective (multiset.map f) :=
assume x y, (map_eq_map hf).1

end map

section quot

theorem map_mk_eq_map_mk_of_rel {r : α → α → Prop} {s t : multiset α} (hst : s.rel r t) :
 s.map (quot.mk r) = t.map (quot.mk r) :=
rel.rec_on hst rfl $ assume a b s t hab hst ih, by simp [ih, quot.sound hab]

theorem exists_multiset_eq_map_quot_mk {r : α → α → Prop} (s : multiset (quot r)) :
  ∃t:multiset α, s = t.map (quot.mk r) :=
multiset.induction_on s ⟨0, rfl⟩ $
  assume a s ⟨t, ht⟩, quot.induction_on a $ assume a, ht.symm ▸ ⟨a ::ₘ t, (map_cons _ _ _).symm⟩

theorem induction_on_multiset_quot
  {r : α → α → Prop} {p : multiset (quot r) → Prop} (s : multiset (quot r)) :
  (∀s:multiset α, p (s.map (quot.mk r))) → p s :=
match s, exists_multiset_eq_map_quot_mk s with _, ⟨t, rfl⟩ := assume h, h _ end

end quot

/-! ### Disjoint multisets -/

/-- `disjoint s t` means that `s` and `t` have no elements in common. -/
def disjoint (s t : multiset α) : Prop := ∀ ⦃a⦄, a ∈ s → a ∈ t → false

@[simp] theorem coe_disjoint (l₁ l₂ : list α) : @disjoint α l₁ l₂ ↔ l₁.disjoint l₂ := iff.rfl

theorem disjoint.symm {s t : multiset α} (d : disjoint s t) : disjoint t s
| a i₂ i₁ := d i₁ i₂

theorem disjoint_comm {s t : multiset α} : disjoint s t ↔ disjoint t s :=
⟨disjoint.symm, disjoint.symm⟩

theorem disjoint_left {s t : multiset α} : disjoint s t ↔ ∀ {a}, a ∈ s → a ∉ t := iff.rfl

theorem disjoint_right {s t : multiset α} : disjoint s t ↔ ∀ {a}, a ∈ t → a ∉ s :=
disjoint_comm

theorem disjoint_iff_ne {s t : multiset α} : disjoint s t ↔ ∀ a ∈ s, ∀ b ∈ t, a ≠ b :=
by simp [disjoint_left, imp_not_comm]

theorem disjoint_of_subset_left {s t u : multiset α} (h : s ⊆ u) (d : disjoint u t) : disjoint s t
| x m₁ := d (h m₁)

theorem disjoint_of_subset_right {s t u : multiset α} (h : t ⊆ u) (d : disjoint s u) : disjoint s t
| x m m₁ := d m (h m₁)

theorem disjoint_of_le_left {s t u : multiset α} (h : s ≤ u) : disjoint u t → disjoint s t :=
disjoint_of_subset_left (subset_of_le h)

theorem disjoint_of_le_right {s t u : multiset α} (h : t ≤ u) : disjoint s u → disjoint s t :=
disjoint_of_subset_right (subset_of_le h)

@[simp] theorem zero_disjoint (l : multiset α) : disjoint 0 l
| a := (not_mem_nil a).elim

@[simp, priority 1100]
theorem singleton_disjoint {l : multiset α} {a : α} : disjoint {a} l ↔ a ∉ l :=
by simp [disjoint]; refl

@[simp, priority 1100]
theorem disjoint_singleton {l : multiset α} {a : α} : disjoint l {a} ↔ a ∉ l :=
by rw [disjoint_comm, singleton_disjoint]

@[simp] theorem disjoint_add_left {s t u : multiset α} :
  disjoint (s + t) u ↔ disjoint s u ∧ disjoint t u :=
by simp [disjoint, or_imp_distrib, forall_and_distrib]

@[simp] theorem disjoint_add_right {s t u : multiset α} :
  disjoint s (t + u) ↔ disjoint s t ∧ disjoint s u :=
by rw [disjoint_comm, disjoint_add_left]; tauto

@[simp] theorem disjoint_cons_left {a : α} {s t : multiset α} :
  disjoint (a ::ₘ s) t ↔ a ∉ t ∧ disjoint s t :=
(@disjoint_add_left _ {a} s t).trans $ by rw singleton_disjoint

@[simp] theorem disjoint_cons_right {a : α} {s t : multiset α} :
  disjoint s (a ::ₘ t) ↔ a ∉ s ∧ disjoint s t :=
by rw [disjoint_comm, disjoint_cons_left]; tauto

theorem inter_eq_zero_iff_disjoint [decidable_eq α] {s t : multiset α} : s ∩ t = 0 ↔ disjoint s t :=
by rw ← subset_zero; simp [subset_iff, disjoint]

@[simp] theorem disjoint_union_left [decidable_eq α] {s t u : multiset α} :
  disjoint (s ∪ t) u ↔ disjoint s u ∧ disjoint t u :=
by simp [disjoint, or_imp_distrib, forall_and_distrib]

@[simp] theorem disjoint_union_right [decidable_eq α] {s t u : multiset α} :
  disjoint s (t ∪ u) ↔ disjoint s t ∧ disjoint s u :=
by simp [disjoint, or_imp_distrib, forall_and_distrib]

lemma add_eq_union_iff_disjoint [decidable_eq α] {s t : multiset α} :
  s + t = s ∪ t ↔ disjoint s t :=
by simp_rw [←inter_eq_zero_iff_disjoint, ext, count_add, count_union, count_inter, count_zero,
            nat.min_eq_zero_iff, nat.add_eq_max_iff]

lemma disjoint_map_map {f : α → γ} {g : β → γ} {s : multiset α} {t : multiset β} :
  disjoint (s.map f) (t.map g) ↔ (∀a∈s, ∀b∈t, f a ≠ g b) :=
by { simp [disjoint, @eq_comm _ (f _) (g _)], refl }

/-- `pairwise r m` states that there exists a list of the elements s.t. `r` holds pairwise on this
list. -/
def pairwise (r : α → α → Prop) (m : multiset α) : Prop :=
∃l:list α, m = l ∧ l.pairwise r

@[simp] lemma pairwise_nil (r : α → α → Prop) :
  multiset.pairwise r 0 := ⟨[], rfl, list.pairwise.nil⟩

lemma pairwise_coe_iff {r : α → α → Prop} {l : list α} :
  multiset.pairwise r l ↔ ∃ l' : list α, l ~ l' ∧ l'.pairwise r :=
exists_congr $ by simp

lemma pairwise_coe_iff_pairwise {r : α → α → Prop} (hr : symmetric r) {l : list α} :
  multiset.pairwise r l ↔ l.pairwise r :=
iff.intro
  (assume ⟨l', eq, h⟩, ((quotient.exact eq).pairwise_iff hr).2 h)
  (assume h, ⟨l, rfl, h⟩)

end multiset

namespace multiset

section choose
variables (p : α → Prop) [decidable_pred p] (l : multiset α)

/-- Given a proof `hp` that there exists a unique `a ∈ l` such that `p a`, `choose_x p l hp` returns
that `a` together with proofs of `a ∈ l` and `p a`. -/
def choose_x : Π hp : (∃! a, a ∈ l ∧ p a), { a // a ∈ l ∧ p a } :=
quotient.rec_on l (λ l' ex_unique, list.choose_x p l' (exists_of_exists_unique ex_unique)) begin
  intros,
  funext hp,
  suffices all_equal : ∀ x y : { t // t ∈ b ∧ p t }, x = y,
  { apply all_equal },
  { rintros ⟨x, px⟩ ⟨y, py⟩,
    rcases hp with ⟨z, ⟨z_mem_l, pz⟩, z_unique⟩,
    congr,
    calc x = z : z_unique x px
    ...    = y : (z_unique y py).symm }
end

/-- Given a proof `hp` that there exists a unique `a ∈ l` such that `p a`, `choose p l hp` returns
that `a`. -/
def choose (hp : ∃! a, a ∈ l ∧ p a) : α := choose_x p l hp

lemma choose_spec (hp : ∃! a, a ∈ l ∧ p a) : choose p l hp ∈ l ∧ p (choose p l hp) :=
(choose_x p l hp).property

lemma choose_mem (hp : ∃! a, a ∈ l ∧ p a) : choose p l hp ∈ l := (choose_spec _ _ _).1

lemma choose_property (hp : ∃! a, a ∈ l ∧ p a) : p (choose p l hp) := (choose_spec _ _ _).2

end choose

variable (α)

/-- The equivalence between lists and multisets of a subsingleton type. -/
def subsingleton_equiv [subsingleton α] : list α ≃ multiset α :=
{ to_fun := coe,
  inv_fun := quot.lift id $ λ (a b : list α) (h : a ~ b),
    list.ext_le h.length_eq $ λ n h₁ h₂, subsingleton.elim _ _,
  left_inv := λ l, rfl,
  right_inv := λ m, quot.induction_on m $ λ l, rfl }

variable {α}

@[simp]
lemma coe_subsingleton_equiv [subsingleton α] :
  (subsingleton_equiv α : list α → multiset α) = coe :=
rfl

end multiset<|MERGE_RESOLUTION|>--- conflicted
+++ resolved
@@ -222,16 +222,21 @@
 
 instance : is_lawful_singleton α (multiset α) := ⟨λ a, rfl⟩
 
-theorem singleton_eq_cons (a : α) : singleton a = a ::ₘ 0 := rfl
+@[simp] theorem cons_zero (a : α) : a ::ₘ 0 = {a} := rfl
+
+@[simp] theorem coe_singleton (a : α) : ([a] : multiset α) = {a} := rfl
 
 @[simp] theorem mem_singleton {a b : α} : b ∈ ({a} : multiset α) ↔ b = a :=
-by simp only [singleton_eq_cons, mem_cons, iff_self, or_false, not_mem_zero]
+by simp only [←cons_zero, mem_cons, iff_self, or_false, not_mem_zero]
 
 theorem mem_singleton_self (a : α) : a ∈ ({a} : multiset α) :=
-by { rw singleton_eq_cons, exact mem_cons_self _ _ }
+by { rw ←cons_zero, exact mem_cons_self _ _ }
 
 theorem singleton_inj {a b : α} : ({a} : multiset α) = {b} ↔ a = b :=
-by { simp_rw [singleton_eq_cons], exact cons_inj_left _ }
+by { simp_rw [←cons_zero], exact cons_inj_left _ }
+
+@[simp] lemma singleton_eq_cons_iff {a b : α} (m : multiset α) : {a} = b ::ₘ m ↔ a = b ∧ m = 0 :=
+by { rw [←cons_zero, cons_eq_cons], simp [eq_comm] }
 
 theorem pair_comm (x y : α) : ({x, y} : multiset α) = {y, x} := cons_swap x y 0
 
@@ -377,30 +382,6 @@
     ((sublist_or_mem_of_sublist s).resolve_right m₁).subperm)
 end
 
-<<<<<<< HEAD
-end
-
-/-! ### Singleton -/
-
-instance : has_singleton α (multiset α) := ⟨λ a, a ::ₘ 0⟩
-
-instance : is_lawful_singleton α (multiset α) := ⟨λ a, rfl⟩
-
-@[simp] theorem cons_zero (a : α) : a ::ₘ 0 = {a} := rfl
-
-@[simp] theorem coe_singleton (a : α) : ([a] : multiset α) = {a} := rfl
-
-@[simp] theorem mem_singleton {a b : α} : b ∈ ({a} : multiset α) ↔ b = a :=
-by simp only [←cons_zero, mem_cons, iff_self, or_false, not_mem_zero]
-
-theorem mem_singleton_self (a : α) : a ∈ ({a} : multiset α) :=
-by { rw ←cons_zero, exact mem_cons_self _ _ }
-
-@[simp] theorem singleton_inj {a b : α} : ({a} : multiset α) = {b} ↔ a = b :=
-by { simp_rw [←cons_zero], exact cons_inj_left _ }
-
-=======
->>>>>>> 9a4dde32
 @[simp] theorem singleton_ne_zero (a : α) : ({a} : multiset α) ≠ 0 :=
 ne_of_gt (lt_cons_self _ _)
 
@@ -408,14 +389,7 @@
 ⟨λ h, mem_of_le h (mem_singleton_self _),
  λ h, let ⟨t, e⟩ := exists_cons_of_mem h in e.symm ▸ cons_le_cons _ (zero_le _)⟩
 
-<<<<<<< HEAD
-@[simp] lemma singleton_eq_cons_iff {a b : α} (m : multiset α) : {a} = b ::ₘ m ↔ a = b ∧ m = 0 :=
-by { rw [←cons_zero, cons_eq_cons], simp [eq_comm] }
-
-theorem pair_comm (x y : α) : ({x, y} : multiset α) = {y, x} := cons_swap x y 0
-=======
-end
->>>>>>> 9a4dde32
+end
 
 /-! ### Additive monoid -/
 
