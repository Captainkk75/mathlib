--- conflicted
+++ resolved
@@ -524,11 +524,7 @@
 instance wo : @is_well_order cardinal.{u} (<) := ⟨cardinal.lt_wf⟩
 
 instance : conditionally_complete_linear_order_bot cardinal :=
-<<<<<<< HEAD
-well_founded.conditionally_complete_linear_order_bot _
-=======
 is_well_order.conditionally_complete_linear_order_bot _
->>>>>>> ac2e9dbf
 
 @[simp] theorem Inf_empty : Inf (∅ : set cardinal.{u}) = 0 :=
 dif_neg not_nonempty_empty
