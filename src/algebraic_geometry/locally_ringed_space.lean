--- conflicted
+++ resolved
@@ -91,11 +91,7 @@
   is_local_ring_hom (stalk_map f x) := f.2 x
 
 instance {X Y : LocallyRingedSpace} (f : X ⟶ Y) (x : X) :
-<<<<<<< HEAD
-  is_local_ring_hom (PresheafedSpace.stalk_map f.1 x) := f.2 x
-=======
    is_local_ring_hom (PresheafedSpace.stalk_map f.1 x) := f.2 x
->>>>>>> 1376f53d
 
 /-- The identity morphism on a locally ringed space. -/
 @[simps]
@@ -217,10 +213,6 @@
 lemma Γ_map_op {X Y : LocallyRingedSpace} (f : X ⟶ Y) :
   Γ.map f.op = f.1.c.app (op ⊤) := rfl
 
-<<<<<<< HEAD
-
-=======
->>>>>>> 1376f53d
 lemma preimage_basic_open {X Y : LocallyRingedSpace} (f : X ⟶ Y) {U : opens Y}
   (s : Y.presheaf.obj (op U)) :
   (opens.map f.1.base).obj (Y.to_RingedSpace.basic_open s) =
