--- conflicted
+++ resolved
@@ -597,11 +597,7 @@
   rw h.2,
 end
 
-<<<<<<< HEAD
-lemma mem_domain_of_eq_graph_iff {f g : linear_pmap R E F} (h : f.graph = g.graph) {x : E} :
-=======
 lemma mem_domain_iff_of_eq_graph {f g : linear_pmap R E F} (h : f.graph = g.graph) {x : E} :
->>>>>>> 68451363
   x ∈ f.domain ↔ x ∈ g.domain :=
 by simp_rw [mem_domain_iff, h]
 
@@ -623,11 +619,7 @@
 end
 
 lemma eq_of_eq_graph {f g : linear_pmap R E F} (h : f.graph = g.graph) : f = g :=
-<<<<<<< HEAD
-by {ext, exact mem_domain_of_eq_graph_iff h, exact (le_of_le_graph h.le).2 }
-=======
 by {ext, exact mem_domain_iff_of_eq_graph h, exact (le_of_le_graph h.le).2 }
->>>>>>> 68451363
 
 end graph
 
