/-
Copyright (c) 2017 Mario Carneiro. All rights reserved.
Released under Apache 2.0 license as described in the file LICENSE.
Authors: Mario Carneiro, Floris van Doorn, Violeta Hernández Palacios
-/

import set_theory.cardinal.ordinal
import set_theory.ordinal.fixed_point

/-!
# Cofinality

This file contains the definition of cofinality of an ordinal number and regular cardinals

## Main Definitions

* `ordinal.cof o` is the cofinality of the ordinal `o`.
  If `o` is the order type of the relation `<` on `α`, then `o.cof` is the smallest cardinality of a
  subset `s` of α that is *cofinal* in `α`, i.e. `∀ x : α, ∃ y ∈ s, ¬ y < x`.
* `cardinal.is_strong_limit c` means that `c` is a strong limit cardinal: `∀ x < c, 2 ^ x < c`.
* `cardinal.is_regular c` means that `c` is a regular cardinal: `ℵ₀ ≤ c ∧ c.ord.cof = c`.
* `cardinal.is_inaccessible c` means that `c` is strongly inaccessible:
  `ℵ₀ < c ∧ is_regular c ∧ is_strong_limit c`.

## Main Statements

* `ordinal.infinite_pigeonhole_card`: the infinite pigeonhole principle
* `cardinal.lt_power_cof`: A consequence of König's theorem stating that `c < c ^ c.ord.cof` for
  `c ≥ ℵ₀`
* `cardinal.univ_inaccessible`: The type of ordinals in `Type u` form an inaccessible cardinal
  (in `Type v` with `v > u`). This shows (externally) that in `Type u` there are at least `u`
  inaccessible cardinals.

## Implementation Notes

* The cofinality is defined for ordinals.
  If `c` is a cardinal number, its cofinality is `c.ord.cof`.

## Tags

cofinality, regular cardinals, limits cardinals, inaccessible cardinals,
infinite pigeonhole principle
-/

noncomputable theory

open function cardinal set order
open_locale classical cardinal ordinal

universes u v w
variables {α : Type*} {r : α → α → Prop}

/-! ### Cofinality of orders -/

namespace order

/-- Cofinality of a reflexive order `≼`. This is the smallest cardinality
  of a subset `S : set α` such that `∀ a, ∃ b ∈ S, a ≼ b`. -/
def cof (r : α → α → Prop) : cardinal :=
Inf {c | ∃ S : set α, (∀ a, ∃ b ∈ S, r a b) ∧ #S = c}

/-- The set in the definition of `order.cof` is nonempty. -/
theorem cof_nonempty (r : α → α → Prop) [is_refl α r] :
  {c | ∃ S : set α, (∀ a, ∃ b ∈ S, r a b) ∧ #S = c}.nonempty :=
⟨_, set.univ, λ a, ⟨a, ⟨⟩, refl _⟩, rfl⟩

lemma cof_le (r : α → α → Prop) {S : set α} (h : ∀ a, ∃ b ∈ S, r a b) : cof r ≤ #S :=
cInf_le' ⟨S, h, rfl⟩

lemma le_cof {r : α → α → Prop} [is_refl α r] (c : cardinal) :
  c ≤ cof r ↔ ∀ {S : set α}, (∀ a, ∃ b ∈ S, r a b) → c ≤ #S :=
begin
  rw [cof, le_cInf_iff'' (cof_nonempty r)],
  use λ H S h, H _ ⟨S, h, rfl⟩,
  rintro H d ⟨S, h, rfl⟩,
  exact H h
end

end order

theorem rel_iso.cof_le_lift {α : Type u} {β : Type v} {r : α → α → Prop} {s}
  [is_refl β s] (f : r ≃r s) :
  cardinal.lift.{max u v} (order.cof r) ≤ cardinal.lift.{max u v} (order.cof s) :=
begin
  rw [order.cof, order.cof, lift_Inf, lift_Inf,
    le_cInf_iff'' (nonempty_image_iff.2 (order.cof_nonempty s))],
  rintros - ⟨-, ⟨u, H, rfl⟩, rfl⟩,
  apply cInf_le',
  refine ⟨_, ⟨f.symm '' u, λ a, _, rfl⟩,
    lift_mk_eq.{u v (max u v)}.2 ⟨((f.symm).to_equiv.image u).symm⟩⟩,
  rcases H (f a) with ⟨b, hb, hb'⟩,
  refine ⟨f.symm b, mem_image_of_mem _ hb, f.map_rel_iff.1 _⟩,
  rwa rel_iso.apply_symm_apply
end

theorem rel_iso.cof_eq_lift {α : Type u} {β : Type v} {r s}
  [is_refl α r] [is_refl β s] (f : r ≃r s) :
  cardinal.lift.{max u v} (order.cof r) = cardinal.lift.{max u v} (order.cof s) :=
(rel_iso.cof_le_lift f).antisymm (rel_iso.cof_le_lift f.symm)

theorem rel_iso.cof_le {α β : Type u} {r : α → α → Prop} {s} [is_refl β s] (f : r ≃r s) :
  order.cof r ≤ order.cof s :=
lift_le.1 (rel_iso.cof_le_lift f)

theorem rel_iso.cof_eq {α β : Type u} {r s} [is_refl α r] [is_refl β s] (f : r ≃r s) :
  order.cof r = order.cof s :=
lift_inj.1 (rel_iso.cof_eq_lift f)

/-- Cofinality of a strict order `≺`. This is the smallest cardinality of a set `S : set α` such
that `∀ a, ∃ b ∈ S, ¬ b ≺ a`. -/
def strict_order.cof (r : α → α → Prop) : cardinal :=
order.cof (swap r)ᶜ

/-- The set in the definition of `order.strict_order.cof` is nonempty. -/
theorem strict_order.cof_nonempty (r : α → α → Prop) [is_irrefl α r] :
  {c | ∃ S : set α, unbounded r S ∧ #S = c}.nonempty :=
@order.cof_nonempty α _ (is_refl.swap rᶜ)

/-! ### Cofinality of ordinals -/

namespace ordinal

/-- Cofinality of an ordinal. This is the smallest cardinal of a
  subset `S` of the ordinal which is unbounded, in the sense
  `∀ a, ∃ b ∈ S, a ≤ b`. It is defined for all ordinals, but
  `cof 0 = 0` and `cof (succ o) = 1`, so it is only really
  interesting on limit ordinals (when it is an infinite cardinal). -/
def cof (o : ordinal.{u}) : cardinal.{u} :=
o.lift_on (λ a, strict_order.cof a.r)
begin
  rintros ⟨α, r, wo₁⟩ ⟨β, s, wo₂⟩ ⟨⟨f, hf⟩⟩,
  haveI := wo₁, haveI := wo₂,
  apply @rel_iso.cof_eq _ _ _ _ _ _ ,
  { split, exact λ a b, not_iff_not.2 hf },
  { exact ⟨(is_well_order.is_irrefl r).1⟩ },
  { exact ⟨(is_well_order.is_irrefl s).1⟩ }
end

lemma cof_type (r : α → α → Prop) [is_well_order α r] : (type r).cof = strict_order.cof r := rfl

theorem le_cof_type [is_well_order α r] {c} : c ≤ cof (type r) ↔ ∀ S, unbounded r S → c ≤ #S :=
(le_cInf_iff'' (strict_order.cof_nonempty r)).trans ⟨λ H S h, H _ ⟨S, h, rfl⟩,
  by { rintros H d ⟨S, h, rfl⟩, exact H _ h }⟩

theorem cof_type_le [is_well_order α r] {S : set α} (h : unbounded r S) : cof (type r) ≤ #S :=
le_cof_type.1 le_rfl S h

theorem lt_cof_type [is_well_order α r] {S : set α} : #S < cof (type r) → bounded r S :=
by simpa using not_imp_not.2 cof_type_le

theorem cof_eq (r : α → α → Prop) [is_well_order α r] : ∃ S, unbounded r S ∧ #S = cof (type r) :=
Inf_mem (strict_order.cof_nonempty r)

theorem ord_cof_eq (r : α → α → Prop) [is_well_order α r] :
  ∃ S, unbounded r S ∧ type (subrel r S) = (cof (type r)).ord :=
let ⟨S, hS, e⟩ := cof_eq r, ⟨s, _, e'⟩ := cardinal.ord_eq S,
    T : set α := {a | ∃ aS : a ∈ S, ∀ b : S, s b ⟨_, aS⟩ → r b a} in
begin
  resetI, suffices,
  { refine ⟨T, this,
      le_antisymm _ (cardinal.ord_le.2 $ cof_type_le this)⟩,
    rw [← e, e'],
    refine (rel_embedding.of_monotone (λ a : T, (⟨a, let ⟨aS, _⟩ := a.2 in aS⟩ : S)) (λ a b h, _))
      .ordinal_type_le,
    rcases a with ⟨a, aS, ha⟩, rcases b with ⟨b, bS, hb⟩,
    change s ⟨a, _⟩ ⟨b, _⟩,
    refine ((trichotomous_of s _ _).resolve_left (λ hn, _)).resolve_left _,
    { exact asymm h (ha _ hn) },
    { intro e, injection e with e, subst b,
      exact irrefl _ h } },
  { intro a,
    have : {b : S | ¬ r b a}.nonempty := let ⟨b, bS, ba⟩ := hS a in ⟨⟨b, bS⟩, ba⟩,
    let b := (is_well_order.wf).min _ this,
    have ba : ¬r b a := (is_well_order.wf).min_mem _ this,
    refine ⟨b, ⟨b.2, λ c, not_imp_not.1 $ λ h, _⟩, ba⟩,
    rw [show ∀b:S, (⟨b, b.2⟩:S) = b, by intro b; cases b; refl],
    exact (is_well_order.wf).not_lt_min _ this
      (is_order_connected.neg_trans h ba) }
end

/-! ### Cofinality of suprema and least strict upper bounds -/

private theorem card_mem_cof {o} : ∃ {ι} (f : ι → ordinal), lsub.{u u} f = o ∧ #ι = o.card :=
⟨_, _, lsub_typein o, mk_ordinal_out o⟩

/-- The set in the `lsub` characterization of `cof` is nonempty. -/
theorem cof_lsub_def_nonempty (o) :
  {a : cardinal | ∃ {ι} (f : ι → ordinal), lsub.{u u} f = o ∧ #ι = a}.nonempty :=
⟨_, card_mem_cof⟩

theorem cof_eq_Inf_lsub (o : ordinal.{u}) :
  cof o = Inf {a : cardinal | ∃ {ι : Type u} (f : ι → ordinal), lsub.{u u} f = o ∧ #ι = a} :=
begin
  refine le_antisymm (le_cInf (cof_lsub_def_nonempty o) _) (cInf_le' _),
  { rintros a ⟨ι, f, hf, rfl⟩,
    rw ←type_lt o,
    refine (cof_type_le (λ a, _)).trans (@mk_le_of_injective _ _
      (λ s : (typein ((<) : o.out.α → o.out.α → Prop))⁻¹' (set.range f), classical.some s.prop)
      (λ s t hst, let H := congr_arg f hst in by rwa [classical.some_spec s.prop,
        classical.some_spec t.prop, typein_inj, subtype.coe_inj] at H)),
    have := typein_lt_self a,
    simp_rw [←hf, lt_lsub_iff] at this,
    cases this with i hi,
    refine ⟨enum (<) (f i) _, _, _⟩,
    { rw [type_lt, ←hf], apply lt_lsub },
    { rw [mem_preimage, typein_enum], exact mem_range_self i },
    { rwa [←typein_le_typein, typein_enum] } },
  { rcases cof_eq (<) with ⟨S, hS, hS'⟩,
    let f : S → ordinal := λ s, typein (<) s.val,
    refine ⟨S, f, le_antisymm (lsub_le (λ i, typein_lt_self i)) (le_of_forall_lt (λ a ha, _)),
      by rwa type_lt o at hS'⟩,
    rw ←type_lt o at ha,
    rcases hS (enum (<) a ha) with ⟨b, hb, hb'⟩,
    rw [←typein_le_typein, typein_enum] at hb',
    exact hb'.trans_lt (lt_lsub.{u u} f ⟨b, hb⟩) }
end

@[simp] theorem lift_cof (o) : (cof o).lift = cof o.lift :=
begin
  refine induction_on o _,
  introsI α r _,
  apply le_antisymm,
  { refine le_cof_type.2 (λ S H, _),
    have : (#(ulift.up ⁻¹' S)).lift ≤ #S,
    { rw [← cardinal.lift_umax, ← cardinal.lift_id' (#S)],
      exact mk_preimage_of_injective_lift ulift.up _ ulift.up_injective },
    refine (cardinal.lift_le.2 $ cof_type_le _).trans this,
    exact λ a, let ⟨⟨b⟩, bs, br⟩ := H ⟨a⟩ in ⟨b, bs, br⟩ },
  { rcases cof_eq r with ⟨S, H, e'⟩,
    have : #(ulift.down ⁻¹' S) ≤ (#S).lift :=
     ⟨⟨λ ⟨⟨x⟩, h⟩, ⟨⟨x, h⟩⟩,
       λ ⟨⟨x⟩, h₁⟩ ⟨⟨y⟩, h₂⟩ e, by simp at e; congr; injections⟩⟩,
    rw e' at this,
    unfreezingI { refine (cof_type_le _).trans this },
    exact λ ⟨a⟩, let ⟨b, bs, br⟩ := H a in ⟨⟨b⟩, bs, br⟩ }
end

theorem cof_le_card (o) : cof o ≤ card o :=
by { rw cof_eq_Inf_lsub, exact cInf_le' card_mem_cof }

theorem cof_ord_le (c : cardinal) : c.ord.cof ≤ c :=
by simpa using cof_le_card c.ord

theorem ord_cof_le (o : ordinal.{u}) : o.cof.ord ≤ o :=
(ord_le_ord.2 (cof_le_card o)).trans (ord_card_le o)

theorem exists_lsub_cof (o : ordinal) : ∃ {ι} (f : ι → ordinal), lsub.{u u} f = o ∧ #ι = cof o :=
by { rw cof_eq_Inf_lsub, exact Inf_mem (cof_lsub_def_nonempty o) }

theorem cof_lsub_le {ι} (f : ι → ordinal) : cof (lsub.{u u} f) ≤ #ι :=
by { rw cof_eq_Inf_lsub, exact cInf_le' ⟨ι, f, rfl, rfl⟩ }

theorem cof_lsub_le_lift {ι} (f : ι → ordinal) : cof (lsub f) ≤ cardinal.lift.{v u} (#ι) :=
begin
  rw ←mk_ulift,
  convert cof_lsub_le (λ i : ulift ι, f i.down),
  exact lsub_eq_of_range_eq.{u (max u v) max u v}
    (set.ext (λ x, ⟨λ ⟨i, hi⟩, ⟨ulift.up i, hi⟩, λ ⟨i, hi⟩, ⟨_, hi⟩⟩))
end

theorem le_cof_iff_lsub {o : ordinal} {a : cardinal} :
  a ≤ cof o ↔ ∀ {ι} (f : ι → ordinal), lsub.{u u} f = o → a ≤ #ι :=
begin
  rw cof_eq_Inf_lsub,
  exact (le_cInf_iff'' (cof_lsub_def_nonempty o)).trans ⟨λ H ι f hf, H _ ⟨ι, f, hf, rfl⟩,
    λ H b ⟨ι, f, hf, hb⟩, ( by { rw ←hb, exact H _ hf} )⟩
end

theorem lsub_lt_ord_lift {ι} {f : ι → ordinal} {c : ordinal} (hι : cardinal.lift (#ι) < c.cof)
  (hf : ∀ i, f i < c) : lsub.{u v} f < c :=
lt_of_le_of_ne (lsub_le hf) (λ h, by { subst h, exact (cof_lsub_le_lift f).not_lt hι })

theorem lsub_lt_ord {ι} {f : ι → ordinal} {c : ordinal} (hι : #ι < c.cof) :
  (∀ i, f i < c) → lsub.{u u} f < c :=
lsub_lt_ord_lift (by rwa (#ι).lift_id)

theorem cof_sup_le_lift {ι} {f : ι → ordinal} (H : ∀ i, f i < sup f) : cof (sup f) ≤ (#ι).lift :=
by { rw ←sup_eq_lsub_iff_lt_sup at H, rw H, exact cof_lsub_le_lift f }

theorem cof_sup_le {ι} {f : ι → ordinal} (H : ∀ i, f i < sup.{u u} f) : cof (sup.{u u} f) ≤ #ι :=
by { rw ←(#ι).lift_id, exact cof_sup_le_lift H }

theorem sup_lt_ord_lift {ι} {f : ι → ordinal} {c : ordinal} (hι : cardinal.lift (#ι) < c.cof)
  (hf : ∀ i, f i < c) : sup.{u v} f < c :=
(sup_le_lsub.{u v} f).trans_lt (lsub_lt_ord_lift hι hf)

theorem sup_lt_ord {ι} {f : ι → ordinal} {c : ordinal} (hι : #ι < c.cof) :
  (∀ i, f i < c) → sup.{u u} f < c :=
sup_lt_ord_lift (by rwa (#ι).lift_id)

theorem supr_lt_lift {ι} {f : ι → cardinal} {c : cardinal} (hι : cardinal.lift (#ι) < c.ord.cof)
  (hf : ∀ i, f i < c) : supr f < c :=
begin
  rw [←ord_lt_ord, supr_ord (cardinal.bdd_above_range _)],
  refine sup_lt_ord_lift hι (λ i, _),
  rw ord_lt_ord,
  apply hf
end

theorem supr_lt {ι} {f : ι → cardinal} {c : cardinal} (hι : #ι < c.ord.cof) :
  (∀ i, f i < c) → supr f < c :=
supr_lt_lift (by rwa (#ι).lift_id)

theorem nfp_family_lt_ord_lift {ι} {f : ι → ordinal → ordinal} {c} (hc : ℵ₀ < cof c)
  (hc' : (#ι).lift < cof c) (hf : ∀ i (b < c), f i b < c) {a} (ha : a < c) :
  nfp_family.{u v} f a < c :=
begin
  refine sup_lt_ord_lift ((cardinal.lift_le.2 (mk_list_le_max ι)).trans_lt _) (λ l, _),
  { rw lift_max,
    apply max_lt _ hc',
    rwa cardinal.lift_aleph_0 },
  { induction l with i l H,
    { exact ha },
    { exact hf _ _ H } }
end

theorem nfp_family_lt_ord {ι} {f : ι → ordinal → ordinal} {c} (hc : ℵ₀ < cof c)
  (hc' : #ι < cof c) (hf : ∀ i (b < c), f i b < c) {a} : a < c → nfp_family.{u u} f a < c :=
nfp_family_lt_ord_lift hc (by rwa (#ι).lift_id) hf

theorem nfp_bfamily_lt_ord_lift {o : ordinal} {f : Π a < o, ordinal → ordinal} {c} (hc : ℵ₀ < cof c)
  (hc' : o.card.lift < cof c) (hf : ∀ i hi (b < c), f i hi b < c) {a} :
  a < c → nfp_bfamily.{u v} o f a < c :=
nfp_family_lt_ord_lift hc (by rwa mk_ordinal_out) (λ i, hf _ _)

theorem nfp_bfamily_lt_ord {o : ordinal} {f : Π a < o, ordinal → ordinal} {c} (hc : ℵ₀ < cof c)
  (hc' : o.card < cof c) (hf : ∀ i hi (b < c), f i hi b < c) {a} :
  a < c → nfp_bfamily.{u u} o f a < c :=
nfp_bfamily_lt_ord_lift hc (by rwa o.card.lift_id) hf

theorem nfp_lt_ord {f : ordinal → ordinal} {c} (hc : ℵ₀ < cof c) (hf : ∀ i < c, f i < c) {a} :
  a < c → nfp f a < c :=
nfp_family_lt_ord_lift hc (by simpa using cardinal.one_lt_aleph_0.trans hc) (λ _, hf)

theorem exists_blsub_cof (o : ordinal) : ∃ (f : Π a < (cof o).ord, ordinal), blsub.{u u} _ f = o :=
begin
  rcases exists_lsub_cof o with ⟨ι, f, hf, hι⟩,
  rcases cardinal.ord_eq ι with ⟨r, hr, hι'⟩,
  rw ←@blsub_eq_lsub' ι r hr at hf,
  rw [←hι, hι'],
  exact ⟨_, hf⟩
end

theorem le_cof_iff_blsub {b : ordinal} {a : cardinal} :
  a ≤ cof b ↔ ∀ {o} (f : Π a < o, ordinal), blsub.{u u} o f = b → a ≤ o.card :=
le_cof_iff_lsub.trans ⟨λ H o f hf, by simpa using H _ hf, λ H ι f hf, begin
  rcases cardinal.ord_eq ι with ⟨r, hr, hι'⟩,
  rw ←@blsub_eq_lsub' ι r hr at hf,
  simpa using H _ hf
end⟩

theorem cof_blsub_le_lift {o} (f : Π a < o, ordinal) :
  cof (blsub o f) ≤ cardinal.lift.{v u} (o.card) :=
by { convert cof_lsub_le_lift _, exact (mk_ordinal_out o).symm }

theorem cof_blsub_le {o} (f : Π a < o, ordinal) : cof (blsub.{u u} o f) ≤ o.card :=
by { rw ←(o.card).lift_id, exact cof_blsub_le_lift f }

theorem blsub_lt_ord_lift {o : ordinal} {f : Π a < o, ordinal} {c : ordinal}
  (ho : o.card.lift < c.cof) (hf : ∀ i hi, f i hi < c) : blsub.{u v} o f < c :=
lt_of_le_of_ne (blsub_le hf) (λ h, ho.not_le
  (by simpa [←supr_ord, hf, h] using cof_blsub_le_lift.{u} f))

theorem blsub_lt_ord {o : ordinal} {f : Π a < o, ordinal} {c : ordinal} (ho : o.card < c.cof)
  (hf : ∀ i hi, f i hi < c) : blsub.{u u} o f < c :=
blsub_lt_ord_lift (by rwa (o.card).lift_id) hf

theorem cof_bsup_le_lift {o : ordinal} {f : Π a < o, ordinal} (H : ∀ i h, f i h < bsup o f) :
  cof (bsup o f) ≤ o.card.lift :=
by { rw ←bsup_eq_blsub_iff_lt_bsup at H, rw H, exact cof_blsub_le_lift f }

theorem cof_bsup_le {o : ordinal} {f : Π a < o, ordinal} :
  (∀ i h, f i h < bsup.{u u} o f) → cof (bsup.{u u} o f) ≤ o.card :=
by { rw ←(o.card).lift_id, exact cof_bsup_le_lift }

theorem bsup_lt_ord_lift {o : ordinal} {f : Π a < o, ordinal} {c : ordinal}
  (ho : o.card.lift < c.cof) (hf : ∀ i hi, f i hi < c) : bsup.{u v} o f < c :=
(bsup_le_blsub f).trans_lt (blsub_lt_ord_lift ho hf)

theorem bsup_lt_ord {o : ordinal} {f : Π a < o, ordinal} {c : ordinal} (ho : o.card < c.cof) :
  (∀ i hi, f i hi < c) → bsup.{u u} o f < c :=
bsup_lt_ord_lift (by rwa (o.card).lift_id)

/-! ### Basic results -/

@[simp] theorem cof_zero : cof 0 = 0 :=
(cof_le_card 0).antisymm (cardinal.zero_le _)

@[simp] theorem cof_eq_zero {o} : cof o = 0 ↔ o = 0 :=
⟨induction_on o $ λ α r _ z, by exactI
  let ⟨S, hl, e⟩ := cof_eq r in type_eq_zero_iff_is_empty.2 $
  ⟨λ a, let ⟨b, h, _⟩ := hl a in
    (mk_eq_zero_iff.1 (e.trans z)).elim' ⟨_, h⟩⟩,
λ e, by simp [e]⟩

theorem cof_ne_zero {o} : cof o ≠ 0 ↔ o ≠ 0 := cof_eq_zero.not

@[simp] theorem cof_succ (o) : cof (succ o) = 1 :=
begin
  apply le_antisymm,
  { refine induction_on o (λ α r _, _),
    change cof (type _) ≤ _,
    rw [← (_ : #_ = 1)], apply cof_type_le,
    { refine λ a, ⟨sum.inr punit.star, set.mem_singleton _, _⟩,
      rcases a with a|⟨⟨⟨⟩⟩⟩; simp [empty_relation] },
    { rw [cardinal.mk_fintype, set.card_singleton], simp } },
  { rw [← cardinal.succ_zero, succ_le_iff],
    simpa [lt_iff_le_and_ne, cardinal.zero_le] using
      λ h, succ_ne_zero o (cof_eq_zero.1 (eq.symm h)) }
end

@[simp] theorem cof_eq_one_iff_is_succ {o} : cof.{u} o = 1 ↔ ∃ a, o = succ a :=
⟨induction_on o $ λ α r _ z, begin
  resetI,
  rcases cof_eq r with ⟨S, hl, e⟩, rw z at e,
  cases mk_ne_zero_iff.1 (by rw e; exact one_ne_zero) with a,
  refine ⟨typein r a, eq.symm $ quotient.sound
    ⟨rel_iso.of_surjective (rel_embedding.of_monotone _
      (λ x y, _)) (λ x, _)⟩⟩,
  { apply sum.rec; [exact subtype.val, exact λ _, a] },
  { rcases x with x|⟨⟨⟨⟩⟩⟩; rcases y with y|⟨⟨⟨⟩⟩⟩;
      simp [subrel, order.preimage, empty_relation],
    exact x.2 },
  { suffices : r x a ∨ ∃ (b : punit), ↑a = x, {simpa},
    rcases trichotomous_of r x a with h|h|h,
    { exact or.inl h },
    { exact or.inr ⟨punit.star, h.symm⟩ },
    { rcases hl x with ⟨a', aS, hn⟩,
      rw (_ : ↑a = a') at h, {exact absurd h hn},
      refine congr_arg subtype.val (_ : a = ⟨a', aS⟩),
      haveI := le_one_iff_subsingleton.1 (le_of_eq e),
      apply subsingleton.elim } }
end, λ ⟨a, e⟩, by simp [e]⟩

/-- A fundamental sequence for `a` is an increasing sequence of length `o = cof a` that converges at
    `a`. We provide `o` explicitly in order to avoid type rewrites. -/
def is_fundamental_sequence (a o : ordinal.{u}) (f : Π b < o, ordinal.{u}) : Prop :=
o ≤ a.cof.ord ∧ (∀ {i j} (hi hj), i < j → f i hi < f j hj) ∧ blsub.{u u} o f = a

namespace is_fundamental_sequence
variables {a o : ordinal.{u}} {f : Π b < o, ordinal.{u}}

protected theorem cof_eq (hf : is_fundamental_sequence a o f) : a.cof.ord = o :=
hf.1.antisymm' $ by { rw ←hf.2.2, exact (ord_le_ord.2 (cof_blsub_le f)).trans (ord_card_le o) }

protected theorem strict_mono (hf : is_fundamental_sequence a o f) :
  ∀ {i j} (hi) (hj), i < j → f i hi < f j hj :=
hf.2.1

theorem blsub_eq (hf : is_fundamental_sequence a o f) : blsub.{u u} o f = a :=
hf.2.2

theorem ord_cof (hf : is_fundamental_sequence a o f) :
  is_fundamental_sequence a a.cof.ord (λ i hi, f i (hi.trans_le (by rw hf.cof_eq))) :=
by { have H := hf.cof_eq, subst H, exact hf }

theorem id_of_le_cof (h : o ≤ o.cof.ord) : is_fundamental_sequence o o (λ a _, a) :=
⟨h, λ _ _ _ _, id, blsub_id o⟩

protected theorem zero {f : Π b < (0 : ordinal), ordinal} :
  is_fundamental_sequence 0 0 f :=
⟨by rw [cof_zero, ord_zero], λ i j hi, (ordinal.not_lt_zero i hi).elim, blsub_zero f⟩

protected theorem succ : is_fundamental_sequence (succ o) 1 (λ _ _, o) :=
begin
  refine ⟨_, λ i j hi hj h, _, blsub_const ordinal.one_ne_zero o⟩,
  { rw [cof_succ, ord_one] },
  { rw lt_one_iff_zero at hi hj,
    rw [hi, hj] at h,
    exact h.false.elim }
end

protected theorem monotone (hf : is_fundamental_sequence a o f) {i j : ordinal} (hi : i < o)
  (hj : j < o) (hij : i ≤ j) : f i hi ≤ f j hj :=
begin
  rcases lt_or_eq_of_le hij with hij | rfl,
  { exact (hf.2.1 hi hj hij).le },
  { refl }
end

theorem trans {a o o' : ordinal.{u}} {f : Π b < o, ordinal.{u}}
  (hf : is_fundamental_sequence a o f) {g : Π b < o', ordinal.{u}}
  (hg : is_fundamental_sequence o o' g) :
  is_fundamental_sequence a o' (λ i hi, f (g i hi) (by { rw ←hg.2.2, apply lt_blsub })) :=
begin
  refine ⟨_, λ i j _ _ h, hf.2.1 _ _ (hg.2.1 _ _ h), _⟩,
  { rw hf.cof_eq,
    exact hg.1.trans (ord_cof_le o) },
  { rw @blsub_comp.{u u u} o _ f (@is_fundamental_sequence.monotone _ _ f hf),
    exact hf.2.2 }
end

end is_fundamental_sequence

/-- Every ordinal has a fundamental sequence. -/
theorem exists_fundamental_sequence (a : ordinal.{u}) :
  ∃ f, is_fundamental_sequence a a.cof.ord f :=
begin
  suffices : ∃ o f, is_fundamental_sequence a o f,
  { rcases this with ⟨o, f, hf⟩,
    exact ⟨_, hf.ord_cof⟩ },
  rcases exists_lsub_cof a with ⟨ι, f, hf, hι⟩,
  rcases ord_eq ι with ⟨r, wo, hr⟩,
  haveI := wo,
  let r' := subrel r {i | ∀ j, r j i → f j < f i},
  let hrr' : r' ↪r r := subrel.rel_embedding _ _,
  haveI := hrr'.is_well_order,
  refine ⟨_, _, hrr'.ordinal_type_le.trans _, λ i j _ h _, (enum r' j h).prop _ _,
    le_antisymm (blsub_le (λ i hi, lsub_le_iff.1 hf.le _)) _⟩,
  { rw [←hι, hr] },
  { change r (hrr'.1 _ ) (hrr'.1 _ ),
    rwa [hrr'.2, @enum_lt_enum _ r'] },
  { rw [←hf, lsub_le_iff],
    intro i,
    suffices : ∃ i' hi', f i ≤ bfamily_of_family' r' (λ i, f i) i' hi',
    { rcases this with ⟨i', hi', hfg⟩,
      exact hfg.trans_lt (lt_blsub _ _ _) },
    by_cases h : ∀ j, r j i → f j < f i,
    { refine ⟨typein r' ⟨i, h⟩, typein_lt_type _ _, _⟩,
      rw bfamily_of_family'_typein,
      refl },
    { push_neg at h,
      cases wo.wf.min_mem _ h with hji hij,
      refine ⟨typein r' ⟨_, λ k hkj, lt_of_lt_of_le _ hij⟩, typein_lt_type _ _, _⟩,
      { by_contra' H,
        exact (wo.wf.not_lt_min _ h ⟨is_trans.trans _ _ _ hkj hji, H⟩) hkj },
      { rwa bfamily_of_family'_typein } } }
end

@[simp] theorem cof_cof (a : ordinal.{u}) : cof (cof a).ord = cof a :=
begin
  cases exists_fundamental_sequence a with f hf,
  cases exists_fundamental_sequence a.cof.ord with g hg,
  exact ord_injective ((hf.trans hg).cof_eq.symm)
end

protected theorem is_normal.is_fundamental_sequence {f : ordinal.{u} → ordinal.{u}}
  (hf : is_normal f) {a o} (ha : is_limit a) {g} (hg : is_fundamental_sequence a o g) :
  is_fundamental_sequence (f a) o (λ b hb, f (g b hb)) :=
begin
  refine ⟨_, λ i j _ _ h, hf.strict_mono (hg.2.1 _ _ h), _⟩,
  { rcases exists_lsub_cof (f a) with ⟨ι, f', hf', hι⟩,
    rw [←hg.cof_eq, ord_le_ord, ←hι],
    suffices : lsub.{u u} (λ i, (Inf {b : ordinal | f' i ≤ f b})) = a,
    { rw ←this,
      apply cof_lsub_le },
    have H : ∀ i, ∃ b < a, f' i ≤ f b := λ i, begin
      have := lt_lsub.{u u} f' i,
      rwa [hf', ←is_normal.blsub_eq.{u u} hf ha, lt_blsub_iff] at this
    end,
    refine (lsub_le (λ i, _)).antisymm (le_of_forall_lt (λ b hb, _)),
    { rcases H i with ⟨b, hb, hb'⟩,
      exact lt_of_le_of_lt (cInf_le' hb') hb },
    { have := hf.strict_mono hb,
      rw [←hf', lt_lsub_iff] at this,
      cases this with i hi,
      rcases H i with ⟨b, _, hb⟩,
      exact ((le_cInf_iff'' ⟨b, hb⟩).2 (λ c hc, hf.strict_mono.le_iff_le.1 (hi.trans hc))).trans_lt
        (lt_lsub _ i) } },
  { rw @blsub_comp.{u u u} a _ (λ b _, f b) (λ i j hi hj h, hf.strict_mono.monotone h) g hg.2.2,
    exact is_normal.blsub_eq.{u u} hf ha }
end

theorem is_normal.cof_eq {f} (hf : is_normal f) {a} (ha : is_limit a) : cof (f a) = cof a :=
let ⟨g, hg⟩ := exists_fundamental_sequence a in
  ord_injective (hf.is_fundamental_sequence ha hg).cof_eq

theorem is_normal.cof_le {f} (hf : is_normal f) (a) : cof a ≤ cof (f a) :=
begin
  rcases zero_or_succ_or_limit a with rfl | ⟨b, rfl⟩ | ha,
  { rw cof_zero,
    exact zero_le _ },
  { rw [cof_succ, cardinal.one_le_iff_ne_zero, cof_ne_zero, ←ordinal.pos_iff_ne_zero],
    exact (ordinal.zero_le (f b)).trans_lt (hf.1 b) },
  { rw hf.cof_eq ha }
end

@[simp] theorem cof_add (a b : ordinal) : b ≠ 0 → cof (a + b) = cof b :=
λ h, begin
  rcases zero_or_succ_or_limit b with rfl | ⟨c, rfl⟩ | hb,
  { contradiction },
  { rw [add_succ, cof_succ, cof_succ] },
  { exact (add_is_normal a).cof_eq hb }
end

theorem aleph_0_le_cof {o} : ℵ₀ ≤ cof o ↔ is_limit o :=
begin
  rcases zero_or_succ_or_limit o with rfl|⟨o,rfl⟩|l,
  { simp [not_zero_is_limit, cardinal.aleph_0_ne_zero] },
  { simp [not_succ_is_limit, cardinal.one_lt_aleph_0] },
  { simp [l], refine le_of_not_lt (λ h, _),
    cases cardinal.lt_aleph_0.1 h with n e,
    have := cof_cof o,
    rw [e, ord_nat] at this,
    cases n,
    { simp at e, simpa [e, not_zero_is_limit] using l },
    { rw [nat_cast_succ, cof_succ] at this,
      rw [← this, cof_eq_one_iff_is_succ] at e,
      rcases e with ⟨a, rfl⟩,
      exact not_succ_is_limit _ l } }
end

@[simp] theorem aleph'_cof {o : ordinal} (ho : o.is_limit) : (aleph' o).ord.cof = o.cof :=
aleph'_is_normal.cof_eq ho

@[simp] theorem aleph_cof {o : ordinal} (ho : o.is_limit) : (aleph o).ord.cof = o.cof :=
aleph_is_normal.cof_eq ho

@[simp] theorem cof_omega : cof ω = ℵ₀ :=
(aleph_0_le_cof.2 omega_is_limit).antisymm' $ by { rw ←card_omega, apply cof_le_card }

theorem cof_eq' (r : α → α → Prop) [is_well_order α r] (h : is_limit (type r)) :
  ∃ S : set α, (∀ a, ∃ b ∈ S, r a b) ∧ #S = cof (type r) :=
let ⟨S, H, e⟩ := cof_eq r in
⟨S, λ a,
  let a' := enum r _ (h.2 _ (typein_lt_type r a)) in
  let ⟨b, h, ab⟩ := H a' in
  ⟨b, h, (is_order_connected.conn a b a' $ (typein_lt_typein r).1
    (by { rw typein_enum, exact lt_succ (typein _ _) })).resolve_right ab⟩,
e⟩

@[simp] theorem cof_univ : cof univ.{u v} = cardinal.univ :=
le_antisymm (cof_le_card _) begin
  refine le_of_forall_lt (λ c h, _),
  rcases lt_univ'.1 h with ⟨c, rfl⟩,
  rcases @cof_eq ordinal.{u} (<) _ with ⟨S, H, Se⟩,
  rw [univ, ← lift_cof, ← cardinal.lift_lift, cardinal.lift_lt, ← Se],
  refine lt_of_not_ge (λ h, _),
  cases cardinal.lift_down h with a e,
  refine quotient.induction_on a (λ α e, _) e,
  cases quotient.exact e with f,
  have f := equiv.ulift.symm.trans f,
  let g := λ a, (f a).1,
  let o := succ (sup.{u u} g),
  rcases H o with ⟨b, h, l⟩,
  refine l (lt_succ_iff.2 _),
  rw ← show g (f.symm ⟨b, h⟩) = b, by dsimp [g]; simp,
  apply le_sup
end

/-! ### Infinite pigeonhole principle -/

/-- If the union of s is unbounded and s is smaller than the cofinality,
  then s has an unbounded member -/
theorem unbounded_of_unbounded_sUnion (r : α → α → Prop) [wo : is_well_order α r] {s : set (set α)}
  (h₁ : unbounded r $ ⋃₀ s) (h₂ : #s < strict_order.cof r) : ∃ x ∈ s, unbounded r x :=
begin
  by_contra' h,
  simp_rw not_unbounded_iff at h,
  let f : s → α := λ x : s, wo.wf.sup x (h x.1 x.2),
  refine h₂.not_le (le_trans (cInf_le' ⟨range f, λ x, _, rfl⟩) mk_range_le),
  rcases h₁ x with ⟨y, ⟨c, hc, hy⟩, hxy⟩,
  exact ⟨f ⟨c, hc⟩, mem_range_self _, λ hxz, hxy (trans (wo.wf.lt_sup _ hy) hxz)⟩
end

/-- If the union of s is unbounded and s is smaller than the cofinality,
  then s has an unbounded member -/
theorem unbounded_of_unbounded_Union {α β : Type u} (r : α → α → Prop) [wo : is_well_order α r]
  (s : β → set α)
  (h₁ : unbounded r $ ⋃ x, s x) (h₂ : #β < strict_order.cof r) : ∃ x : β, unbounded r (s x) :=
begin
  rw ←sUnion_range at h₁,
  rcases unbounded_of_unbounded_sUnion r h₁ (mk_range_le.trans_lt h₂) with ⟨_, ⟨x, rfl⟩, u⟩,
  exact ⟨x, u⟩
end

/-- The infinite pigeonhole principle -/
theorem infinite_pigeonhole {β α : Type u} (f : β → α) (h₁ : ℵ₀ ≤ #β)
  (h₂ : #α < (#β).ord.cof) : ∃ a : α, #(f ⁻¹' {a}) = #β :=
begin
  have : ∃ a, #β ≤ #(f ⁻¹' {a}),
  { by_contra' h,
    apply mk_univ.not_lt,
    rw [←preimage_univ, ←Union_of_singleton, preimage_Union],
    exact mk_Union_le_sum_mk.trans_lt ((sum_le_supr _).trans_lt $ mul_lt_of_lt h₁
      (h₂.trans_le $ cof_ord_le _) (supr_lt h₂ h)) },
  cases this with x h,
  refine ⟨x, h.antisymm' _⟩,
  rw le_mk_iff_exists_set,
  exact ⟨_, rfl⟩
end

/-- Pigeonhole principle for a cardinality below the cardinality of the domain -/
theorem infinite_pigeonhole_card {β α : Type u} (f : β → α) (θ : cardinal) (hθ : θ ≤ #β)
  (h₁ : ℵ₀ ≤ θ) (h₂ : #α < θ.ord.cof) : ∃ a : α, θ ≤ #(f ⁻¹' {a}) :=
begin
  rcases le_mk_iff_exists_set.1 hθ with ⟨s, rfl⟩,
  cases infinite_pigeonhole (f ∘ subtype.val : s → α) h₁ h₂ with a ha,
  use a, rw [←ha, @preimage_comp _ _ _ subtype.val f],
  exact mk_preimage_of_injective _ _ subtype.val_injective
end

theorem infinite_pigeonhole_set {β α : Type u} {s : set β} (f : s → α) (θ : cardinal)
  (hθ : θ ≤ #s) (h₁ : ℵ₀ ≤ θ) (h₂ : #α < θ.ord.cof) :
    ∃ (a : α) (t : set β) (h : t ⊆ s), θ ≤ #t ∧ ∀ {{x}} (hx : x ∈ t), f ⟨x, h hx⟩ = a :=
begin
  cases infinite_pigeonhole_card f θ hθ h₁ h₂ with a ha,
  refine ⟨a, {x | ∃ h, f ⟨x, h⟩ = a}, _, _, _⟩,
  { rintro x ⟨hx, hx'⟩, exact hx },
  { refine ha.trans (ge_of_eq $ quotient.sound ⟨equiv.trans _
      (equiv.subtype_subtype_equiv_subtype_exists _ _).symm⟩),
    simp only [coe_eq_subtype, mem_singleton_iff, mem_preimage, mem_set_of_eq] },
  rintro x ⟨hx, hx'⟩, exact hx'
end

end ordinal

/-! ### Regular and inaccessible cardinals -/

namespace cardinal
open ordinal

local infixr ^ := @pow cardinal.{u} cardinal cardinal.has_pow

/-- A cardinal is a strong limit if it is closed under powersets. Note that both `0` and `ℵ₀` are
strong limits by this definition. -/
def is_strong_limit (c : cardinal) : Prop :=
∀ x < c, 2 ^ x < c

theorem is_strong_limit.two_power_lt {x c} (h : is_strong_limit c) : x < c → 2 ^ x < c :=
h x

theorem is_strong_limit_zero : is_strong_limit 0 :=
λ x h, (cardinal.not_lt_zero x h).elim

theorem is_strong_limit_aleph_0 : is_strong_limit ℵ₀ :=
λ x hx, begin
  rcases lt_aleph_0.1 hx with ⟨n, rfl⟩,
  exact_mod_cast nat_lt_aleph_0 (pow 2 n)
end

theorem is_strong_limit.is_succ_limit {c} (H : is_strong_limit c) : is_succ_limit c :=
is_succ_limit_of_succ_lt $ λ x h, (succ_le_of_lt $ cantor x).trans_lt $ H.two_power_lt h

theorem aleph_0_le_of_is_strong_limit {c : cardinal} (h : is_strong_limit c) : c ≠ 0 → ℵ₀ ≤ c :=
aleph_0_le_of_is_succ_limit h.is_succ_limit

<<<<<<< HEAD
theorem is_strong_limit.mk_bounded_subset {α : Type*} (h : is_strong_limit (#α)) {r : α → α → Prop}
=======
theorem is_strong_limit_beth {o : ordinal} (H : ∀ a < o, succ a < o) : is_strong_limit (beth o) :=
begin
  rcases eq_or_ne o 0 with rfl | h,
  { rw beth_zero,
    exact is_strong_limit_aleph_0 },
  { refine ⟨beth_ne_zero o, λ a ha, _⟩,
    rw beth_limit ⟨h, H⟩ at ha,
    rcases exists_lt_of_lt_csupr' ha with ⟨⟨i, hi⟩, ha⟩,
    have := power_le_power_left two_ne_zero' ha.le,
    rw ←beth_succ at this,
    exact this.trans_lt (beth_lt.2 (H i hi)) }
end

theorem mk_bounded_subset {α : Type*} (h : ∀ x < #α, 2 ^ x < #α) {r : α → α → Prop}
>>>>>>> e27e99b9
  [is_well_order α r] (hr : (#α).ord = type r) : #{s : set α // bounded r s} = #α :=
begin
  rcases eq_or_ne (#α) 0 with ha | ha,
  { rw ha,
    haveI := mk_eq_zero_iff.1 ha,
    rw mk_eq_zero_iff,
    split,
    rintro ⟨s, hs⟩,
    exact (not_unbounded_iff s).2 hs (unbounded_of_is_empty s) },
  replace ha := aleph_0_le_of_is_strong_limit h ha,
  apply le_antisymm,
  { have : {s : set α | bounded r s} = ⋃ i, 𝒫 {j | r j i} := set_of_exists _,
    rw [←coe_set_of, this],
    convert mk_Union_le_sum_mk.trans ((sum_le_supr _).trans (mul_le_max_of_aleph_0_le_left ha)),
    apply (max_eq_left _).symm, apply csupr_le' (λ i, _),
    rw mk_powerset,
    apply (h.two_power_lt _).le,
    rw [coe_set_of, card_typein, ←lt_ord, hr],
    apply typein_lt_type },
  { refine @mk_le_of_injective α _ (λ x, subtype.mk {x} _) _,
    { apply bounded_singleton,
      rw ←hr,
      apply ord_is_limit ha },
    { intros a b hab,
      simpa only [singleton_eq_singleton_iff] using hab } }
end

theorem is_strong_limit.mk_subset_mk_lt_cof {α : Type*} (h : is_strong_limit (#α)) :
  #{s : set α // #s < cof (#α).ord} = #α :=
begin
  rcases eq_or_ne (#α) 0 with ha | ha,
  { rw ha,
    simp [λ s, (cardinal.zero_le s).not_lt] },
  rcases ord_eq α with ⟨r, wo, hr⟩,
  haveI := wo,
  apply le_antisymm,
  { nth_rewrite_rhs 0 ←h.mk_bounded_subset hr,
    apply mk_le_mk_of_subset (λ s hs, _),
    rw hr at hs,
    exact lt_cof_type hs },
  { refine @mk_le_of_injective α _ (λ x, subtype.mk {x} _) _,
    { rw mk_singleton,
      exact one_lt_aleph_0.trans_le (aleph_0_le_cof.2
        (ord_is_limit (aleph_0_le_of_is_strong_limit h ha))) },
    { intros a b hab,
      simpa only [singleton_eq_singleton_iff] using hab } }
end

/-- A cardinal is regular if it is infinite and it equals its own cofinality. -/
def is_regular (c : cardinal) : Prop :=
ℵ₀ ≤ c ∧ c ≤ c.ord.cof

lemma is_regular.aleph_0_le {c : cardinal} (H : c.is_regular) : ℵ₀ ≤ c :=
H.1

lemma is_regular.cof_eq {c : cardinal} (H : c.is_regular) : c.ord.cof = c :=
(cof_ord_le c).antisymm H.2

lemma is_regular.pos {c : cardinal} (H : c.is_regular) : 0 < c :=
aleph_0_pos.trans_le H.1

lemma is_regular.ord_pos {c : cardinal} (H : c.is_regular) : 0 < c.ord :=
by { rw cardinal.lt_ord, exact H.pos }

theorem is_regular_cof {o : ordinal} (h : o.is_limit) : is_regular o.cof :=
⟨aleph_0_le_cof.2 h, (cof_cof o).ge⟩

theorem is_regular_aleph_0 : is_regular ℵ₀ :=
⟨le_rfl, by simp⟩

theorem is_regular_succ {c : cardinal.{u}} (h : ℵ₀ ≤ c) : is_regular (succ c) :=
⟨h.trans (le_succ c), succ_le_of_lt begin
  cases quotient.exists_rep (@succ cardinal _ _ c) with α αe, simp at αe,
  rcases ord_eq α with ⟨r, wo, re⟩, resetI,
  have := ord_is_limit (h.trans (le_succ _)),
  rw [← αe, re] at this ⊢,
  rcases cof_eq' r this with ⟨S, H, Se⟩,
  rw [← Se],
  apply lt_imp_lt_of_le_imp_le (λ h, mul_le_mul_right' h c),
  rw [mul_eq_self h, ← succ_le_iff, ← αe, ← sum_const'],
  refine le_trans _ (sum_le_sum (λ x, card (typein r x)) _ (λ i, _)),
  { simp only [← card_typein, ← mk_sigma],
    exact ⟨embedding.of_surjective (λ x, x.2.1)
      (λ a, let ⟨b, h, ab⟩ := H a in ⟨⟨⟨_, h⟩, _, ab⟩, rfl⟩)⟩ },
  { rw [← lt_succ_iff, ← lt_ord, ← αe, re],
    apply typein_lt_type }
end⟩

theorem is_regular_aleph_one : is_regular (aleph 1) :=
by { rw ←succ_aleph_0, exact is_regular_succ le_rfl }

theorem is_regular_aleph'_succ {o : ordinal} (h : ω ≤ o) : is_regular (aleph' (succ o)) :=
by { rw aleph'_succ, exact is_regular_succ (aleph_0_le_aleph'.2 h) }

theorem is_regular_aleph_succ (o : ordinal) : is_regular (aleph (succ o)) :=
by { rw aleph_succ, exact is_regular_succ (aleph_0_le_aleph o) }

/--
A function whose codomain's cardinality is infinite but strictly smaller than its domain's
has a fiber with cardinality strictly great than the codomain.
-/
theorem infinite_pigeonhole_card_lt {β α : Type u} (f : β → α)
  (w : #α < #β) (w' : ℵ₀ ≤ #α) :
  ∃ a : α, #α < #(f ⁻¹' {a}) :=
begin
  simp_rw [← succ_le_iff],
  exact ordinal.infinite_pigeonhole_card f (succ (#α)) (succ_le_of_lt w)
    (w'.trans (lt_succ _).le)
    ((lt_succ _).trans_le (is_regular_succ w').2.ge),
end

/--
A function whose codomain's cardinality is infinite but strictly smaller than its domain's
has an infinite fiber.
-/
theorem exists_infinite_fiber {β α : Type*} (f : β → α)
  (w : #α < #β) (w' : _root_.infinite α) :
  ∃ a : α, _root_.infinite (f ⁻¹' {a}) :=
begin
  simp_rw [cardinal.infinite_iff] at ⊢ w',
  cases infinite_pigeonhole_card_lt f w w' with a ha,
  exact ⟨a, w'.trans ha.le⟩,
end

/--
If an infinite type `β` can be expressed as a union of finite sets,
then the cardinality of the collection of those finite sets
must be at least the cardinality of `β`.
-/
lemma le_range_of_union_finset_eq_top
  {α β : Type*} [infinite β] (f : α → finset β) (w : (⋃ a, (f a : set β)) = ⊤) :
  #β ≤ #(range f) :=
begin
  have k : _root_.infinite (range f),
  { rw infinite_coe_iff,
    apply mt (union_finset_finite_of_range_finite f),
    rw w,
    exact infinite_univ, },
  by_contradiction h,
  simp only [not_le] at h,
  let u : Π b, ∃ a, b ∈ f a := λ b, by simpa using (w.ge : _) (set.mem_univ b),
  let u' : β → range f := λ b, ⟨f (u b).some, by simp⟩,
  have v' : ∀ a, u' ⁻¹' {⟨f a, by simp⟩} ≤ f a, begin rintros a p m,
    simp at m,
    rw ←m,
    apply (λ b, (u b).some_spec),
  end,
  obtain ⟨⟨-, ⟨a, rfl⟩⟩, p⟩ := exists_infinite_fiber u' h k,
  exact (@infinite.of_injective _ _ p (inclusion (v' a)) (inclusion_injective _)).false,
end

theorem lsub_lt_ord_lift_of_is_regular {ι} {f : ι → ordinal} {c} (hc : is_regular c)
  (hι : cardinal.lift (#ι) < c) : (∀ i, f i < c.ord) → ordinal.lsub f < c.ord :=
lsub_lt_ord_lift (by rwa hc.cof_eq)

theorem lsub_lt_ord_of_is_regular {ι} {f : ι → ordinal} {c} (hc : is_regular c) (hι : #ι < c) :
  (∀ i, f i < c.ord) → ordinal.lsub f < c.ord :=
lsub_lt_ord (by rwa hc.cof_eq)

theorem sup_lt_ord_lift_of_is_regular {ι} {f : ι → ordinal} {c} (hc : is_regular c)
  (hι : cardinal.lift (#ι) < c) : (∀ i, f i < c.ord) → ordinal.sup f < c.ord :=
sup_lt_ord_lift (by rwa hc.cof_eq)

theorem sup_lt_ord_of_is_regular {ι} {f : ι → ordinal} {c} (hc : is_regular c) (hι : #ι < c) :
  (∀ i, f i < c.ord) → ordinal.sup f < c.ord :=
sup_lt_ord (by rwa hc.cof_eq)

theorem blsub_lt_ord_lift_of_is_regular {o : ordinal} {f : Π a < o, ordinal} {c} (hc : is_regular c)
  (ho : cardinal.lift o.card < c) : (∀ i hi, f i hi < c.ord) → ordinal.blsub o f < c.ord :=
blsub_lt_ord_lift (by rwa hc.cof_eq)

theorem blsub_lt_ord_of_is_regular {o : ordinal} {f : Π a < o, ordinal} {c} (hc : is_regular c)
  (ho : o.card < c) : (∀ i hi, f i hi < c.ord) → ordinal.blsub o f < c.ord :=
blsub_lt_ord (by rwa hc.cof_eq)

theorem bsup_lt_ord_lift_of_is_regular {o : ordinal} {f : Π a < o, ordinal} {c} (hc : is_regular c)
  (hι : cardinal.lift o.card < c) : (∀ i hi, f i hi < c.ord) → ordinal.bsup o f < c.ord :=
bsup_lt_ord_lift (by rwa hc.cof_eq)

theorem bsup_lt_ord_of_is_regular {o : ordinal} {f : Π a < o, ordinal} {c} (hc : is_regular c)
  (hι : o.card < c) : (∀ i hi, f i hi < c.ord) → ordinal.bsup o f < c.ord :=
bsup_lt_ord (by rwa hc.cof_eq)

theorem supr_lt_lift_of_is_regular {ι} {f : ι → cardinal} {c} (hc : is_regular c)
  (hι : cardinal.lift (#ι) < c) : (∀ i, f i < c) → supr f < c :=
supr_lt_lift (by rwa hc.cof_eq)

theorem supr_lt_of_is_regular {ι} {f : ι → cardinal} {c} (hc : is_regular c) (hι : #ι < c) :
  (∀ i, f i < c) → supr f < c :=
supr_lt (by rwa hc.cof_eq)

theorem sum_lt_lift_of_is_regular {ι : Type u} {f : ι → cardinal} {c : cardinal} (hc : is_regular c)
  (hι : cardinal.lift.{v u} (#ι) < c) (hf : ∀ i, f i < c) : sum f < c :=
(sum_le_supr_lift _).trans_lt $ mul_lt_of_lt hc.1 hι (supr_lt_lift_of_is_regular hc hι hf)

theorem sum_lt_of_is_regular {ι : Type u} {f : ι → cardinal} {c : cardinal} (hc : is_regular c)
  (hι : #ι < c) : (∀ i, f i < c) → sum f < c :=
sum_lt_lift_of_is_regular.{u u} hc (by rwa lift_id)

theorem nfp_family_lt_ord_lift_of_is_regular {ι} {f : ι → ordinal → ordinal} {c} (hc : is_regular c)
  (hι : (#ι).lift < c) (hc' : c ≠ ℵ₀) (hf : ∀ i (b < c.ord), f i b < c.ord) {a} (ha : a < c.ord) :
  nfp_family.{u v} f a < c.ord :=
by { apply nfp_family_lt_ord_lift _ _ hf ha; rwa hc.cof_eq, exact lt_of_le_of_ne hc.1 hc'.symm }

theorem nfp_family_lt_ord_of_is_regular {ι} {f : ι → ordinal → ordinal} {c} (hc : is_regular c)
  (hι : #ι < c) (hc' : c ≠ ℵ₀) {a} (hf : ∀ i (b < c.ord), f i b < c.ord) :
  a < c.ord → nfp_family.{u u} f a < c.ord :=
nfp_family_lt_ord_lift_of_is_regular hc (by rwa lift_id) hc' hf

theorem nfp_bfamily_lt_ord_lift_of_is_regular {o : ordinal} {f : Π a < o, ordinal → ordinal} {c}
  (hc : is_regular c) (ho : o.card.lift < c) (hc' : c ≠ ℵ₀)
  (hf : ∀ i hi (b < c.ord), f i hi b < c.ord) {a} : a < c.ord → nfp_bfamily.{u v} o f a < c.ord :=
nfp_family_lt_ord_lift_of_is_regular hc (by rwa mk_ordinal_out) hc' (λ i, hf _ _)

theorem nfp_bfamily_lt_ord_of_is_regular {o : ordinal} {f : Π a < o, ordinal → ordinal} {c}
  (hc : is_regular c) (ho : o.card < c) (hc' : c ≠ ℵ₀) (hf : ∀ i hi (b < c.ord), f i hi b < c.ord)
  {a} : a < c.ord → nfp_bfamily.{u u} o f a < c.ord :=
nfp_bfamily_lt_ord_lift_of_is_regular hc (by rwa lift_id) hc' hf

theorem nfp_lt_ord_of_is_regular {f : ordinal → ordinal} {c} (hc : is_regular c) (hc' : c ≠ ℵ₀)
  (hf : ∀ i < c.ord, f i < c.ord) {a} : (a < c.ord) → nfp f a < c.ord :=
nfp_lt_ord (by { rw hc.cof_eq, exact lt_of_le_of_ne hc.1 hc'.symm }) hf

theorem deriv_family_lt_ord_lift {ι} {f : ι → ordinal → ordinal} {c} (hc : is_regular c)
  (hι : (#ι).lift < c) (hc' : c ≠ ℵ₀) (hf : ∀ i (b < c.ord), f i b < c.ord) {a} :
  a < c.ord → deriv_family.{u v} f a < c.ord :=
begin
  have hω : ℵ₀ < c.ord.cof,
  { rw hc.cof_eq, exact lt_of_le_of_ne hc.1 hc'.symm },
  apply a.limit_rec_on,
  { rw deriv_family_zero,
    exact nfp_family_lt_ord_lift hω (by rwa hc.cof_eq) hf },
  { intros b hb hb',
    rw deriv_family_succ,
    exact nfp_family_lt_ord_lift hω (by rwa hc.cof_eq) hf
      ((ord_is_limit hc.1).2 _ (hb ((lt_succ b).trans hb'))) },
  { intros b hb H hb',
    rw deriv_family_limit f hb,
    exact bsup_lt_ord_of_is_regular hc (ord_lt_ord.1 ((ord_card_le b).trans_lt hb'))
      (λ o' ho', H o' ho' (ho'.trans hb')) }
end

theorem deriv_family_lt_ord {ι} {f : ι → ordinal → ordinal} {c} (hc : is_regular c)
  (hι : #ι < c) (hc' : c ≠ ℵ₀) (hf : ∀ i (b < c.ord), f i b < c.ord) {a} :
  a < c.ord → deriv_family.{u u} f a < c.ord :=
deriv_family_lt_ord_lift hc (by rwa lift_id) hc' hf

theorem deriv_bfamily_lt_ord_lift {o : ordinal} {f : Π a < o, ordinal → ordinal} {c}
  (hc : is_regular c) (hι : o.card.lift < c) (hc' : c ≠ ℵ₀)
  (hf : ∀ i hi (b < c.ord), f i hi b < c.ord) {a} :
  a < c.ord → deriv_bfamily.{u v} o f a < c.ord :=
deriv_family_lt_ord_lift hc (by rwa mk_ordinal_out) hc' (λ i, hf _ _)

theorem deriv_bfamily_lt_ord {o : ordinal} {f : Π a < o, ordinal → ordinal} {c} (hc : is_regular c)
  (hι : o.card < c) (hc' : c ≠ ℵ₀) (hf : ∀ i hi (b < c.ord), f i hi b < c.ord)
  {a} : a < c.ord → deriv_bfamily.{u u} o f a < c.ord :=
deriv_bfamily_lt_ord_lift hc (by rwa lift_id) hc' hf

theorem deriv_lt_ord {f : ordinal.{u} → ordinal} {c} (hc : is_regular c) (hc' : c ≠ ℵ₀)
  (hf : ∀ i < c.ord, f i < c.ord) {a} : a < c.ord → deriv f a < c.ord :=
deriv_family_lt_ord_lift hc
  (by simpa using cardinal.one_lt_aleph_0.trans (lt_of_le_of_ne hc.1 hc'.symm))
  hc' (λ _, hf)

/-- A cardinal is inaccessible if it is an uncountable regular strong limit cardinal. -/
def is_inaccessible (c : cardinal) :=
ℵ₀ < c ∧ c ≤ c.ord.cof ∧ is_strong_limit c

namespace is_inaccessible
variables {c : cardinal} (h : is_inaccessible c)

theorem aleph_0_lt : ℵ₀ < c := h.1
theorem is_regular : is_regular c := ⟨h.aleph_0_lt.le, h.2.1⟩
theorem is_strong_limit : is_strong_limit c := h.2.2

end is_inaccessible

/-- Lean's foundations prove the existence of at least u inaccessible cardinals in universe u. -/
theorem univ_inaccessible : is_inaccessible (univ.{u v}) :=
⟨by simpa using lift_lt_univ' ℵ₀, by simp, λ c h, begin
  rcases lt_univ'.1 h with ⟨c, rfl⟩,
  rw ← lift_two_power.{u (max (u+1) v)},
  apply lift_lt_univ'
end⟩

theorem lt_power_cof {c : cardinal.{u}} : ℵ₀ ≤ c → c < c ^ cof c.ord :=
quotient.induction_on c $ λ α h, begin
  rcases ord_eq α with ⟨r, wo, re⟩, resetI,
  have := ord_is_limit h,
  rw [mk_def, re] at this ⊢,
  rcases cof_eq' r this with ⟨S, H, Se⟩,
  have := sum_lt_prod (λ a:S, #{x // r x a}) (λ _, #α) (λ i, _),
  { simp only [cardinal.prod_const, cardinal.lift_id, ← Se, ← mk_sigma, power_def] at this ⊢,
    refine lt_of_le_of_lt _ this,
    refine ⟨embedding.of_surjective _ _⟩,
    { exact λ x, x.2.1 },
    { exact λ a, let ⟨b, h, ab⟩ := H a in ⟨⟨⟨_, h⟩, _, ab⟩, rfl⟩ } },
  { have := typein_lt_type r i,
    rwa [← re, lt_ord] at this }
end

theorem lt_cof_power {a b : cardinal} (ha : ℵ₀ ≤ a) (b1 : 1 < b) :
  a < cof (b ^ a).ord :=
begin
  have b0 : b ≠ 0 := (zero_lt_one.trans b1).ne',
  apply lt_imp_lt_of_le_imp_le (power_le_power_left $ power_ne_zero a b0),
  rw [←power_mul, mul_eq_self ha],
  exact lt_power_cof (ha.trans $ (cantor' _ b1).le),
end

end cardinal<|MERGE_RESOLUTION|>--- conflicted
+++ resolved
@@ -735,15 +735,12 @@
 theorem aleph_0_le_of_is_strong_limit {c : cardinal} (h : is_strong_limit c) : c ≠ 0 → ℵ₀ ≤ c :=
 aleph_0_le_of_is_succ_limit h.is_succ_limit
 
-<<<<<<< HEAD
-theorem is_strong_limit.mk_bounded_subset {α : Type*} (h : is_strong_limit (#α)) {r : α → α → Prop}
-=======
 theorem is_strong_limit_beth {o : ordinal} (H : ∀ a < o, succ a < o) : is_strong_limit (beth o) :=
 begin
   rcases eq_or_ne o 0 with rfl | h,
   { rw beth_zero,
     exact is_strong_limit_aleph_0 },
-  { refine ⟨beth_ne_zero o, λ a ha, _⟩,
+  { intros a ha,
     rw beth_limit ⟨h, H⟩ at ha,
     rcases exists_lt_of_lt_csupr' ha with ⟨⟨i, hi⟩, ha⟩,
     have := power_le_power_left two_ne_zero' ha.le,
@@ -751,8 +748,7 @@
     exact this.trans_lt (beth_lt.2 (H i hi)) }
 end
 
-theorem mk_bounded_subset {α : Type*} (h : ∀ x < #α, 2 ^ x < #α) {r : α → α → Prop}
->>>>>>> e27e99b9
+theorem is_strong_limit.mk_bounded_subset {α : Type*} (h : is_strong_limit (#α)) {r : α → α → Prop}
   [is_well_order α r] (hr : (#α).ord = type r) : #{s : set α // bounded r s} = #α :=
 begin
   rcases eq_or_ne (#α) 0 with ha | ha,
