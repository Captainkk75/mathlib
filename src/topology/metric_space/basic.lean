/-
Copyright (c) 2015, 2017 Jeremy Avigad. All rights reserved.
Released under Apache 2.0 license as described in the file LICENSE.
Authors: Jeremy Avigad, Robert Y. Lewis, Johannes Hölzl, Mario Carneiro, Sébastien Gouëzel
-/

import data.int.interval
import topology.algebra.order.compact
import topology.metric_space.emetric_space
import topology.uniform_space.complete_separated

/-!
# Metric spaces

This file defines metric spaces. Many definitions and theorems expected
on metric spaces are already introduced on uniform spaces and topological spaces.
For example: open and closed sets, compactness, completeness, continuity and uniform continuity

## Main definitions

* `has_dist α`: Endows a space `α` with a function `dist a b`.
* `pseudo_metric_space α`: A space endowed with a distance function, which can
  be zero even if the two elements are non-equal.
* `metric.ball x ε`: The set of all points `y` with `dist y x < ε`.
* `metric.bounded s`: Whether a subset of a `pseudo_metric_space` is bounded.
* `metric_space α`: A `pseudo_metric_space` with the guarantee `dist x y = 0 → x = y`.

Additional useful definitions:

* `nndist a b`: `dist` as a function to the non-negative reals.
* `metric.closed_ball x ε`: The set of all points `y` with `dist y x ≤ ε`.
* `metric.sphere x ε`: The set of all points `y` with `dist y x = ε`.
* `proper_space α`: A `pseudo_metric_space` where all closed balls are compact.
* `metric.diam s` : The `supr` of the distances of members of `s`.
  Defined in terms of `emetric.diam`, for better handling of the case when it should be infinite.

TODO (anyone): Add "Main results" section.

## Implementation notes

Since a lot of elementary properties don't require `eq_of_dist_eq_zero` we start setting up the
theory of `pseudo_metric_space`, where we don't require `dist x y = 0 → x = y` and we specialize
to `metric_space` at the end.

## Tags

metric, pseudo_metric, dist
-/

open set filter topological_space

open_locale uniformity topological_space big_operators filter nnreal ennreal

universes u v w
variables {α : Type u} {β : Type v}

/-- Construct a uniform structure core from a distance function and metric space axioms.
This is a technical construction that can be immediately used to construct a uniform structure
from a distance function and metric space axioms but is also useful when discussing
metrizable topologies, see `pseudo_metric_space.of_metrizable`. -/
def uniform_space.core_of_dist {α : Type*} (dist : α → α → ℝ)
  (dist_self : ∀ x : α, dist x x = 0)
  (dist_comm : ∀ x y : α, dist x y = dist y x)
  (dist_triangle : ∀ x y z : α, dist x z ≤ dist x y + dist y z) : uniform_space.core α :=
{ uniformity := (⨅ ε>0, 𝓟 {p:α×α | dist p.1 p.2 < ε}),
  refl       := le_infi $ assume ε, le_infi $
    by simp [set.subset_def, id_rel, dist_self, (>)] {contextual := tt},
  comp       := le_infi $ assume ε, le_infi $ assume h, lift'_le
    (mem_infi_of_mem (ε / 2) $ mem_infi_of_mem (div_pos h zero_lt_two) (subset.refl _)) $
    have ∀ (a b c : α), dist a c < ε / 2 → dist c b < ε / 2 → dist a b < ε,
      from assume a b c hac hcb,
      calc dist a b ≤ dist a c + dist c b : dist_triangle _ _ _
        ... < ε / 2 + ε / 2 : add_lt_add hac hcb
        ... = ε : by rw [div_add_div_same, add_self_div_two],
    by simpa [comp_rel],
  symm       := tendsto_infi.2 $ assume ε, tendsto_infi.2 $ assume h,
    tendsto_infi' ε $ tendsto_infi' h $ tendsto_principal_principal.2 $ by simp [dist_comm] }

/-- Construct a uniform structure from a distance function and metric space axioms -/
def uniform_space_of_dist
  (dist : α → α → ℝ)
  (dist_self : ∀ x : α, dist x x = 0)
  (dist_comm : ∀ x y : α, dist x y = dist y x)
  (dist_triangle : ∀ x y z : α, dist x z ≤ dist x y + dist y z) : uniform_space α :=
uniform_space.of_core (uniform_space.core_of_dist dist dist_self dist_comm dist_triangle)

/-- The distance function (given an ambient metric space on `α`), which returns
  a nonnegative real number `dist x y` given `x y : α`. -/
@[ext] class has_dist (α : Type*) := (dist : α → α → ℝ)

export has_dist (dist)

-- the uniform structure and the emetric space structure are embedded in the metric space structure
-- to avoid instance diamond issues. See Note [forgetful inheritance].

/-- This is an internal lemma used inside the default of `pseudo_metric_space.edist`. -/
private theorem pseudo_metric_space.dist_nonneg' {α} {x y : α} (dist : α → α → ℝ)
  (dist_self : ∀ x : α, dist x x = 0)
  (dist_comm : ∀ x y : α, dist x y = dist y x)
  (dist_triangle : ∀ x y z : α, dist x z ≤ dist x y + dist y z): 0 ≤ dist x y :=
have 2 * dist x y ≥ 0,
  from calc 2 * dist x y = dist x y + dist y x : by rw [dist_comm x y, two_mul]
    ... ≥ 0 : by rw ← dist_self x; apply dist_triangle,
nonneg_of_mul_nonneg_left this zero_lt_two

/-- This tactic is used to populate `pseudo_metric_space.edist_dist` when the default `edist` is
used. -/
protected meta def pseudo_metric_space.edist_dist_tac : tactic unit :=
tactic.intros >> `[exact (ennreal.of_real_eq_coe_nnreal _).symm <|> control_laws_tac]

/-- Metric space

Each metric space induces a canonical `uniform_space` and hence a canonical `topological_space`.
This is enforced in the type class definition, by extending the `uniform_space` structure. When
instantiating a `metric_space` structure, the uniformity fields are not necessary, they will be
filled in by default. In the same way, each metric space induces an emetric space structure.
It is included in the structure, but filled in by default.
-/
class pseudo_metric_space (α : Type u) extends has_dist α : Type u :=
(dist_self : ∀ x : α, dist x x = 0)
(dist_comm : ∀ x y : α, dist x y = dist y x)
(dist_triangle : ∀ x y z : α, dist x z ≤ dist x y + dist y z)
(edist : α → α → ℝ≥0∞ := λ x y,
  @coe (ℝ≥0) _ _ ⟨dist x y, pseudo_metric_space.dist_nonneg' _ ‹_› ‹_› ‹_›⟩)
(edist_dist : ∀ x y : α,
  edist x y = ennreal.of_real (dist x y) . pseudo_metric_space.edist_dist_tac)
(to_uniform_space : uniform_space α := uniform_space_of_dist dist dist_self dist_comm dist_triangle)
(uniformity_dist : 𝓤 α = ⨅ ε>0, 𝓟 {p:α×α | dist p.1 p.2 < ε} . control_laws_tac)

/-- Two pseudo metric space structures with the same distance function coincide. -/
<<<<<<< HEAD
@[ext] lemma pseudo_metric_space_eq {α : Type*} {m m' : pseudo_metric_space α}
=======
@[ext] lemma pseudo_metric_space.ext {α : Type*} {m m' : pseudo_metric_space α}
>>>>>>> 09960ea1
  (h : m.to_has_dist = m'.to_has_dist) : m = m' :=
begin
  unfreezingI { rcases m, rcases m' },
  dsimp at h,
  unfreezingI { subst h },
  congr,
  { ext x y : 2,
    dsimp at m_edist_dist m'_edist_dist,
    simp [m_edist_dist, m'_edist_dist] },
  { dsimp at m_uniformity_dist m'_uniformity_dist,
    rw ← m'_uniformity_dist at m_uniformity_dist,
    exact uniform_space_eq m_uniformity_dist }
end

variables [pseudo_metric_space α]

@[priority 100] -- see Note [lower instance priority]
instance metric_space.to_uniform_space' : uniform_space α :=
pseudo_metric_space.to_uniform_space

@[priority 200] -- see Note [lower instance priority]
instance pseudo_metric_space.to_has_edist : has_edist α := ⟨pseudo_metric_space.edist⟩

/-- Construct a pseudo-metric space structure whose underlying topological space structure
(definitionally) agrees which a pre-existing topology which is compatible with a given distance
function. -/
def pseudo_metric_space.of_metrizable {α : Type*} [topological_space α] (dist : α → α → ℝ)
  (dist_self : ∀ x : α, dist x x = 0)
  (dist_comm : ∀ x y : α, dist x y = dist y x)
  (dist_triangle : ∀ x y z : α, dist x z ≤ dist x y + dist y z)
  (H : ∀ s : set α, is_open s ↔ ∀ x ∈ s, ∃ ε > 0, ∀ y, dist x y < ε → y ∈ s) :
pseudo_metric_space α :=
{ dist := dist,
  dist_self := dist_self,
  dist_comm := dist_comm,
  dist_triangle := dist_triangle,
  to_uniform_space := { is_open_uniformity := begin
    dsimp only [uniform_space.core_of_dist],
    intros s,
    change is_open s ↔ _,
    rw H s,
    refine forall₂_congr (λ x x_in, _),
    erw (has_basis_binfi_principal _ nonempty_Ioi).mem_iff,
    { refine exists₂_congr (λ ε ε_pos, _),
      simp only [prod.forall, set_of_subset_set_of],
      split,
      { rintros h _ y H rfl,
        exact h y H },
      { intros h y hxy,
        exact h _ _ hxy rfl } },
    { exact λ r (hr : 0 < r) p (hp : 0 < p), ⟨min r p, lt_min hr hp,
      λ x (hx : dist _ _ < _), lt_of_lt_of_le hx (min_le_left r p),
      λ x (hx : dist _ _ < _), lt_of_lt_of_le hx (min_le_right r p)⟩ },
    { apply_instance }
    end,
    ..uniform_space.core_of_dist dist dist_self dist_comm dist_triangle },
  uniformity_dist := rfl }

@[simp] theorem dist_self (x : α) : dist x x = 0 := pseudo_metric_space.dist_self x

theorem dist_comm (x y : α) : dist x y = dist y x := pseudo_metric_space.dist_comm x y

theorem edist_dist (x y : α) : edist x y = ennreal.of_real (dist x y) :=
pseudo_metric_space.edist_dist x y

theorem dist_triangle (x y z : α) : dist x z ≤ dist x y + dist y z :=
pseudo_metric_space.dist_triangle x y z

theorem dist_triangle_left (x y z : α) : dist x y ≤ dist z x + dist z y :=
by rw dist_comm z; apply dist_triangle

theorem dist_triangle_right (x y z : α) : dist x y ≤ dist x z + dist y z :=
by rw dist_comm y; apply dist_triangle

lemma dist_triangle4 (x y z w : α) :
  dist x w ≤ dist x y + dist y z + dist z w :=
calc dist x w ≤ dist x z + dist z w : dist_triangle x z w
          ... ≤ (dist x y + dist y z) + dist z w : add_le_add_right (dist_triangle x y z) _

lemma dist_triangle4_left (x₁ y₁ x₂ y₂ : α) :
  dist x₂ y₂ ≤ dist x₁ y₁ + (dist x₁ x₂ + dist y₁ y₂) :=
by { rw [add_left_comm, dist_comm x₁, ← add_assoc], apply dist_triangle4 }

lemma dist_triangle4_right (x₁ y₁ x₂ y₂ : α) :
  dist x₁ y₁ ≤ dist x₁ x₂ + dist y₁ y₂ + dist x₂ y₂ :=
by { rw [add_right_comm, dist_comm y₁], apply dist_triangle4 }

/-- The triangle (polygon) inequality for sequences of points; `finset.Ico` version. -/
lemma dist_le_Ico_sum_dist (f : ℕ → α) {m n} (h : m ≤ n) :
  dist (f m) (f n) ≤ ∑ i in finset.Ico m n, dist (f i) (f (i + 1)) :=
begin
  revert n,
  apply nat.le_induction,
  { simp only [finset.sum_empty, finset.Ico_self, dist_self] },
  { assume n hn hrec,
    calc dist (f m) (f (n+1)) ≤ dist (f m) (f n) + dist _ _ : dist_triangle _ _ _
      ... ≤ ∑ i in finset.Ico m n, _ + _ : add_le_add hrec le_rfl
      ... = ∑ i in finset.Ico m (n+1), _ :
        by rw [nat.Ico_succ_right_eq_insert_Ico hn, finset.sum_insert, add_comm]; simp }
end

/-- The triangle (polygon) inequality for sequences of points; `finset.range` version. -/
lemma dist_le_range_sum_dist (f : ℕ → α) (n : ℕ) :
  dist (f 0) (f n) ≤ ∑ i in finset.range n, dist (f i) (f (i + 1)) :=
nat.Ico_zero_eq_range ▸ dist_le_Ico_sum_dist f (nat.zero_le n)

/-- A version of `dist_le_Ico_sum_dist` with each intermediate distance replaced
with an upper estimate. -/
lemma dist_le_Ico_sum_of_dist_le {f : ℕ → α} {m n} (hmn : m ≤ n)
  {d : ℕ → ℝ} (hd : ∀ {k}, m ≤ k → k < n → dist (f k) (f (k + 1)) ≤ d k) :
  dist (f m) (f n) ≤ ∑ i in finset.Ico m n, d i :=
le_trans (dist_le_Ico_sum_dist f hmn) $
finset.sum_le_sum $ λ k hk, hd (finset.mem_Ico.1 hk).1 (finset.mem_Ico.1 hk).2

/-- A version of `dist_le_range_sum_dist` with each intermediate distance replaced
with an upper estimate. -/
lemma dist_le_range_sum_of_dist_le {f : ℕ → α} (n : ℕ)
  {d : ℕ → ℝ} (hd : ∀ {k}, k < n → dist (f k) (f (k + 1)) ≤ d k) :
  dist (f 0) (f n) ≤ ∑ i in finset.range n, d i :=
nat.Ico_zero_eq_range ▸ dist_le_Ico_sum_of_dist_le (zero_le n) (λ _ _, hd)

theorem swap_dist : function.swap (@dist α _) = dist :=
by funext x y; exact dist_comm _ _

theorem abs_dist_sub_le (x y z : α) : |dist x z - dist y z| ≤ dist x y :=
abs_sub_le_iff.2
 ⟨sub_le_iff_le_add.2 (dist_triangle _ _ _),
  sub_le_iff_le_add.2 (dist_triangle_left _ _ _)⟩

theorem dist_nonneg {x y : α} : 0 ≤ dist x y :=
pseudo_metric_space.dist_nonneg' dist dist_self dist_comm dist_triangle

@[simp] theorem abs_dist {a b : α} : |dist a b| = dist a b :=
abs_of_nonneg dist_nonneg

/-- A version of `has_dist` that takes value in `ℝ≥0`. -/
class has_nndist (α : Type*) := (nndist : α → α → ℝ≥0)

export has_nndist (nndist)

/-- Distance as a nonnegative real number. -/
@[priority 100] -- see Note [lower instance priority]
instance pseudo_metric_space.to_has_nndist : has_nndist α := ⟨λ a b, ⟨dist a b, dist_nonneg⟩⟩

/--Express `nndist` in terms of `edist`-/
lemma nndist_edist (x y : α) : nndist x y = (edist x y).to_nnreal :=
by simp [nndist, edist_dist, real.to_nnreal, max_eq_left dist_nonneg, ennreal.of_real]

/--Express `edist` in terms of `nndist`-/
lemma edist_nndist (x y : α) : edist x y = ↑(nndist x y) :=
by { simpa only [edist_dist, ennreal.of_real_eq_coe_nnreal dist_nonneg] }

@[simp, norm_cast] lemma coe_nnreal_ennreal_nndist (x y : α) : ↑(nndist x y) = edist x y :=
(edist_nndist x y).symm

@[simp, norm_cast] lemma edist_lt_coe {x y : α} {c : ℝ≥0} :
  edist x y < c ↔ nndist x y < c :=
by rw [edist_nndist, ennreal.coe_lt_coe]

@[simp, norm_cast] lemma edist_le_coe {x y : α} {c : ℝ≥0} :
  edist x y ≤ c ↔ nndist x y ≤ c :=
by rw [edist_nndist, ennreal.coe_le_coe]

/--In a pseudometric space, the extended distance is always finite-/
lemma edist_lt_top {α : Type*} [pseudo_metric_space α] (x y : α) : edist x y < ⊤ :=
(edist_dist x y).symm ▸ ennreal.of_real_lt_top

/--In a pseudometric space, the extended distance is always finite-/
lemma edist_ne_top (x y : α) : edist x y ≠ ⊤ := (edist_lt_top x y).ne

/--`nndist x x` vanishes-/
@[simp] lemma nndist_self (a : α) : nndist a a = 0 := (nnreal.coe_eq_zero _).1 (dist_self a)

/--Express `dist` in terms of `nndist`-/
lemma dist_nndist (x y : α) : dist x y = ↑(nndist x y) := rfl

@[simp, norm_cast] lemma coe_nndist (x y : α) : ↑(nndist x y) = dist x y :=
(dist_nndist x y).symm

@[simp, norm_cast] lemma dist_lt_coe {x y : α} {c : ℝ≥0} :
  dist x y < c ↔ nndist x y < c :=
iff.rfl

@[simp, norm_cast] lemma dist_le_coe {x y : α} {c : ℝ≥0} :
  dist x y ≤ c ↔ nndist x y ≤ c :=
iff.rfl

/--Express `nndist` in terms of `dist`-/
lemma nndist_dist (x y : α) : nndist x y = real.to_nnreal (dist x y) :=
by rw [dist_nndist, real.to_nnreal_coe]

theorem nndist_comm (x y : α) : nndist x y = nndist y x :=
by simpa only [dist_nndist, nnreal.coe_eq] using dist_comm x y

/--Triangle inequality for the nonnegative distance-/
theorem nndist_triangle (x y z : α) : nndist x z ≤ nndist x y + nndist y z :=
dist_triangle _ _ _

theorem nndist_triangle_left (x y z : α) : nndist x y ≤ nndist z x + nndist z y :=
dist_triangle_left _ _ _

theorem nndist_triangle_right (x y z : α) : nndist x y ≤ nndist x z + nndist y z :=
dist_triangle_right _ _ _

/--Express `dist` in terms of `edist`-/
lemma dist_edist (x y : α) : dist x y = (edist x y).to_real :=
by rw [edist_dist, ennreal.to_real_of_real (dist_nonneg)]

namespace metric

/- instantiate pseudometric space as a topology -/
variables {x y z : α} {ε ε₁ ε₂ : ℝ} {s : set α}

/-- `ball x ε` is the set of all points `y` with `dist y x < ε` -/
def ball (x : α) (ε : ℝ) : set α := {y | dist y x < ε}

@[simp] theorem mem_ball : y ∈ ball x ε ↔ dist y x < ε := iff.rfl

theorem mem_ball' : y ∈ ball x ε ↔ dist x y < ε := by rw dist_comm; refl

theorem pos_of_mem_ball (hy : y ∈ ball x ε) : 0 < ε :=
dist_nonneg.trans_lt hy

theorem mem_ball_self (h : 0 < ε) : x ∈ ball x ε :=
show dist x x < ε, by rw dist_self; assumption

@[simp] lemma nonempty_ball : (ball x ε).nonempty ↔ 0 < ε :=
⟨λ ⟨x, hx⟩, pos_of_mem_ball hx, λ h, ⟨x, mem_ball_self h⟩⟩

@[simp] lemma ball_eq_empty : ball x ε = ∅ ↔ ε ≤ 0 :=
by rw [← not_nonempty_iff_eq_empty, nonempty_ball, not_lt]

@[simp] lemma ball_zero : ball x 0 = ∅ :=
by rw [ball_eq_empty]

lemma ball_eq_ball (ε : ℝ) (x : α) :
  uniform_space.ball x {p | dist p.2 p.1 < ε} = metric.ball x ε := rfl

lemma ball_eq_ball' (ε : ℝ) (x : α) :
  uniform_space.ball x {p | dist p.1 p.2 < ε} = metric.ball x ε :=
by { ext, simp [dist_comm, uniform_space.ball] }

@[simp] lemma Union_ball_nat (x : α) : (⋃ n : ℕ, ball x n) = univ :=
Union_eq_univ_iff.2 $ λ y, exists_nat_gt (dist y x)

@[simp] lemma Union_ball_nat_succ (x : α) : (⋃ n : ℕ, ball x (n + 1)) = univ :=
Union_eq_univ_iff.2 $ λ y, (exists_nat_gt (dist y x)).imp $ λ n hn,
  hn.trans (lt_add_one _)

/-- `closed_ball x ε` is the set of all points `y` with `dist y x ≤ ε` -/
def closed_ball (x : α) (ε : ℝ) := {y | dist y x ≤ ε}

@[simp] theorem mem_closed_ball : y ∈ closed_ball x ε ↔ dist y x ≤ ε := iff.rfl

/-- `sphere x ε` is the set of all points `y` with `dist y x = ε` -/
def sphere (x : α) (ε : ℝ) := {y | dist y x = ε}

@[simp] theorem mem_sphere : y ∈ sphere x ε ↔ dist y x = ε := iff.rfl

theorem sphere_eq_empty_of_subsingleton [subsingleton α] (hε : ε ≠ 0) :
  sphere x ε = ∅ :=
begin
  refine set.eq_empty_iff_forall_not_mem.mpr (λ y hy, _),
  rw [mem_sphere, ←subsingleton.elim x y, dist_self x] at hy,
  exact hε.symm hy,
end

theorem sphere_is_empty_of_subsingleton [subsingleton α] (hε : ε ≠ 0) :
  is_empty (sphere x ε) :=
by simp only [sphere_eq_empty_of_subsingleton hε, set.has_emptyc.emptyc.is_empty α]

theorem mem_closed_ball' : y ∈ closed_ball x ε ↔ dist x y ≤ ε :=
by { rw dist_comm, refl }

theorem mem_closed_ball_self (h : 0 ≤ ε) : x ∈ closed_ball x ε :=
show dist x x ≤ ε, by rw dist_self; assumption

@[simp] lemma nonempty_closed_ball : (closed_ball x ε).nonempty ↔ 0 ≤ ε :=
⟨λ ⟨x, hx⟩, dist_nonneg.trans hx, λ h, ⟨x, mem_closed_ball_self h⟩⟩

@[simp] lemma closed_ball_eq_empty : closed_ball x ε = ∅ ↔ ε < 0 :=
by rw [← not_nonempty_iff_eq_empty, nonempty_closed_ball, not_le]

theorem ball_subset_closed_ball : ball x ε ⊆ closed_ball x ε :=
assume y (hy : _ < _), le_of_lt hy

theorem sphere_subset_closed_ball : sphere x ε ⊆ closed_ball x ε :=
λ y, le_of_eq

lemma closed_ball_disjoint_ball (x y : α) (rx ry : ℝ) (h : rx + ry ≤ dist x y) :
  disjoint (closed_ball x rx) (ball y ry) :=
begin
  rw disjoint_left,
  intros a ax ay,
  apply lt_irrefl (dist x y),
  calc dist x y ≤ dist a x + dist a y : dist_triangle_left _ _ _
  ... < rx + ry : add_lt_add_of_le_of_lt (mem_closed_ball.1 ax) (mem_ball.1 ay)
  ... ≤ dist x y : h
end

lemma ball_disjoint_ball (x y : α) (rx ry : ℝ) (h : rx + ry ≤ dist x y) :
  disjoint (ball x rx) (ball y ry) :=
(closed_ball_disjoint_ball x y rx ry h).mono_left ball_subset_closed_ball

lemma closed_ball_disjoint_closed_ball {x y : α} {rx ry : ℝ} (h : rx + ry < dist x y) :
  disjoint (closed_ball x rx) (closed_ball y ry) :=
begin
  rw disjoint_left,
  intros a ax ay,
  apply lt_irrefl (dist x y),
  calc dist x y ≤ dist a x + dist a y : dist_triangle_left _ _ _
  ... ≤ rx + ry : add_le_add ax ay
  ... < dist x y : h
end

theorem sphere_disjoint_ball : disjoint (sphere x ε) (ball x ε) :=
λ y ⟨hy₁, hy₂⟩, absurd hy₁ $ ne_of_lt hy₂

@[simp] theorem ball_union_sphere : ball x ε ∪ sphere x ε = closed_ball x ε :=
set.ext $ λ y, (@le_iff_lt_or_eq ℝ _ _ _).symm

@[simp] theorem sphere_union_ball : sphere x ε ∪ ball x ε = closed_ball x ε :=
by rw [union_comm, ball_union_sphere]

@[simp] theorem closed_ball_diff_sphere : closed_ball x ε \ sphere x ε = ball x ε :=
by rw [← ball_union_sphere, set.union_diff_cancel_right sphere_disjoint_ball.symm]

@[simp] theorem closed_ball_diff_ball : closed_ball x ε \ ball x ε = sphere x ε :=
by rw [← ball_union_sphere, set.union_diff_cancel_left sphere_disjoint_ball.symm]

theorem mem_ball_comm : x ∈ ball y ε ↔ y ∈ ball x ε :=
by simp [dist_comm]

theorem ball_subset_ball (h : ε₁ ≤ ε₂) : ball x ε₁ ⊆ ball x ε₂ :=
λ y (yx : _ < ε₁), lt_of_lt_of_le yx h

lemma ball_subset_ball' (h : ε₁ + dist x y ≤ ε₂) : ball x ε₁ ⊆ ball y ε₂ :=
λ z hz, calc
  dist z y ≤ dist z x + dist x y : dist_triangle _ _ _
  ... < ε₁ + dist x y : add_lt_add_right hz _
  ... ≤ ε₂ : h

theorem closed_ball_subset_closed_ball (h : ε₁ ≤ ε₂) :
  closed_ball x ε₁ ⊆ closed_ball x ε₂ :=
λ y (yx : _ ≤ ε₁), le_trans yx h

lemma closed_ball_subset_closed_ball' (h : ε₁ + dist x y ≤ ε₂) :
  closed_ball x ε₁ ⊆ closed_ball y ε₂ :=
λ z hz, calc
  dist z y ≤ dist z x + dist x y : dist_triangle _ _ _
  ... ≤ ε₁ + dist x y : add_le_add_right hz _
  ... ≤ ε₂ : h

theorem closed_ball_subset_ball (h : ε₁ < ε₂) :
  closed_ball x ε₁ ⊆ ball x ε₂ :=
λ y (yh : dist y x ≤ ε₁), lt_of_le_of_lt yh h

lemma dist_le_add_of_nonempty_closed_ball_inter_closed_ball
  (h : (closed_ball x ε₁ ∩ closed_ball y ε₂).nonempty) :
  dist x y ≤ ε₁ + ε₂ :=
let ⟨z, hz⟩ := h in calc
  dist x y ≤ dist z x + dist z y : dist_triangle_left _ _ _
  ... ≤ ε₁ + ε₂ : add_le_add hz.1 hz.2

lemma dist_lt_add_of_nonempty_closed_ball_inter_ball (h : (closed_ball x ε₁ ∩ ball y ε₂).nonempty) :
  dist x y < ε₁ + ε₂ :=
let ⟨z, hz⟩ := h in calc
  dist x y ≤ dist z x + dist z y : dist_triangle_left _ _ _
  ... < ε₁ + ε₂ : add_lt_add_of_le_of_lt hz.1 hz.2

lemma dist_lt_add_of_nonempty_ball_inter_closed_ball (h : (ball x ε₁ ∩ closed_ball y ε₂).nonempty) :
  dist x y < ε₁ + ε₂ :=
begin
  rw inter_comm at h,
  rw [add_comm, dist_comm],
  exact dist_lt_add_of_nonempty_closed_ball_inter_ball h
end

lemma dist_lt_add_of_nonempty_ball_inter_ball (h : (ball x ε₁ ∩ ball y ε₂).nonempty) :
  dist x y < ε₁ + ε₂ :=
dist_lt_add_of_nonempty_closed_ball_inter_ball $
  h.mono (inter_subset_inter ball_subset_closed_ball subset.rfl)

@[simp] lemma Union_closed_ball_nat (x : α) : (⋃ n : ℕ, closed_ball x n) = univ :=
Union_eq_univ_iff.2 $ λ y, exists_nat_ge (dist y x)

lemma Union_inter_closed_ball_nat (s : set α) (x : α) :
  (⋃ (n : ℕ), s ∩ closed_ball x n) = s :=
by rw [← inter_Union, Union_closed_ball_nat, inter_univ]

theorem ball_subset (h : dist x y ≤ ε₂ - ε₁) : ball x ε₁ ⊆ ball y ε₂ :=
λ z zx, by rw ← add_sub_cancel'_right ε₁ ε₂; exact
lt_of_le_of_lt (dist_triangle z x y) (add_lt_add_of_lt_of_le zx h)

theorem ball_half_subset (y) (h : y ∈ ball x (ε / 2)) : ball y (ε / 2) ⊆ ball x ε :=
ball_subset $ by rw sub_self_div_two; exact le_of_lt h

theorem exists_ball_subset_ball (h : y ∈ ball x ε) : ∃ ε' > 0, ball y ε' ⊆ ball x ε :=
⟨_, sub_pos.2 h, ball_subset $ by rw sub_sub_self⟩

/-- If a property holds for all points in closed balls of arbitrarily large radii, then it holds for
all points. -/
lemma forall_of_forall_mem_closed_ball (p : α → Prop) (x : α)
  (H : ∃ᶠ (R : ℝ) in at_top, ∀ y ∈ closed_ball x R, p y) (y : α) :
  p y :=
begin
  obtain ⟨R, hR, h⟩ : ∃ (R : ℝ) (H : dist y x ≤ R), ∀ (z : α), z ∈ closed_ball x R → p z :=
    frequently_iff.1 H (Ici_mem_at_top (dist y x)),
  exact h _ hR
end

/-- If a property holds for all points in balls of arbitrarily large radii, then it holds for all
points. -/
lemma forall_of_forall_mem_ball (p : α → Prop) (x : α)
  (H : ∃ᶠ (R : ℝ) in at_top, ∀ y ∈ ball x R, p y) (y : α) :
  p y :=
begin
  obtain ⟨R, hR, h⟩ : ∃ (R : ℝ) (H : dist y x < R), ∀ (z : α), z ∈ ball x R → p z :=
    frequently_iff.1 H (Ioi_mem_at_top (dist y x)),
  exact h _ hR
end

theorem uniformity_basis_dist :
  (𝓤 α).has_basis (λ ε : ℝ, 0 < ε) (λ ε, {p:α×α | dist p.1 p.2 < ε}) :=
begin
  rw ← pseudo_metric_space.uniformity_dist.symm,
  refine has_basis_binfi_principal _ nonempty_Ioi,
  exact λ r (hr : 0 < r) p (hp : 0 < p), ⟨min r p, lt_min hr hp,
     λ x (hx : dist _ _ < _), lt_of_lt_of_le hx (min_le_left r p),
     λ x (hx : dist _ _ < _), lt_of_lt_of_le hx (min_le_right r p)⟩
end

/-- Given `f : β → ℝ`, if `f` sends `{i | p i}` to a set of positive numbers
accumulating to zero, then `f i`-neighborhoods of the diagonal form a basis of `𝓤 α`.

For specific bases see `uniformity_basis_dist`, `uniformity_basis_dist_inv_nat_succ`,
and `uniformity_basis_dist_inv_nat_pos`. -/
protected theorem mk_uniformity_basis {β : Type*} {p : β → Prop} {f : β → ℝ}
  (hf₀ : ∀ i, p i → 0 < f i) (hf : ∀ ⦃ε⦄, 0 < ε → ∃ i (hi : p i), f i ≤ ε) :
  (𝓤 α).has_basis p (λ i, {p:α×α | dist p.1 p.2 < f i}) :=
begin
  refine ⟨λ s, uniformity_basis_dist.mem_iff.trans _⟩,
  split,
  { rintros ⟨ε, ε₀, hε⟩,
    obtain ⟨i, hi, H⟩ : ∃ i (hi : p i), f i ≤ ε, from hf ε₀,
    exact ⟨i, hi, λ x (hx : _ < _), hε $ lt_of_lt_of_le hx H⟩ },
  { exact λ ⟨i, hi, H⟩, ⟨f i, hf₀ i hi, H⟩ }
end

theorem uniformity_basis_dist_inv_nat_succ :
  (𝓤 α).has_basis (λ _, true) (λ n:ℕ, {p:α×α | dist p.1 p.2 < 1 / (↑n+1) }) :=
metric.mk_uniformity_basis (λ n _, div_pos zero_lt_one $ nat.cast_add_one_pos n)
  (λ ε ε0, (exists_nat_one_div_lt ε0).imp $ λ n hn, ⟨trivial, le_of_lt hn⟩)

theorem uniformity_basis_dist_inv_nat_pos :
  (𝓤 α).has_basis (λ n:ℕ, 0<n) (λ n:ℕ, {p:α×α | dist p.1 p.2 < 1 / ↑n }) :=
metric.mk_uniformity_basis (λ n hn, div_pos zero_lt_one $ nat.cast_pos.2 hn)
  (λ ε ε0, let ⟨n, hn⟩ := exists_nat_one_div_lt ε0 in ⟨n+1, nat.succ_pos n, hn.le⟩)

theorem uniformity_basis_dist_pow {r : ℝ} (h0 : 0 < r) (h1 : r < 1) :
  (𝓤 α).has_basis (λ n:ℕ, true) (λ n:ℕ, {p:α×α | dist p.1 p.2 < r ^ n }) :=
metric.mk_uniformity_basis (λ n hn, pow_pos h0 _)
  (λ ε ε0, let ⟨n, hn⟩ := exists_pow_lt_of_lt_one ε0 h1 in ⟨n, trivial, hn.le⟩)

theorem uniformity_basis_dist_lt {R : ℝ} (hR : 0 < R) :
  (𝓤 α).has_basis (λ r : ℝ, 0 < r ∧ r < R) (λ r, {p : α × α | dist p.1 p.2 < r}) :=
metric.mk_uniformity_basis (λ r, and.left) $ λ r hr,
  ⟨min r (R / 2), ⟨lt_min hr (half_pos hR), min_lt_iff.2 $ or.inr (half_lt_self hR)⟩,
    min_le_left _ _⟩

/-- Given `f : β → ℝ`, if `f` sends `{i | p i}` to a set of positive numbers
accumulating to zero, then closed neighborhoods of the diagonal of sizes `{f i | p i}`
form a basis of `𝓤 α`.

Currently we have only one specific basis `uniformity_basis_dist_le` based on this constructor.
More can be easily added if needed in the future. -/
protected theorem mk_uniformity_basis_le {β : Type*} {p : β → Prop} {f : β → ℝ}
  (hf₀ : ∀ x, p x → 0 < f x) (hf : ∀ ε, 0 < ε → ∃ x (hx : p x), f x ≤ ε) :
  (𝓤 α).has_basis p (λ x, {p:α×α | dist p.1 p.2 ≤ f x}) :=
begin
  refine ⟨λ s, uniformity_basis_dist.mem_iff.trans _⟩,
  split,
  { rintros ⟨ε, ε₀, hε⟩,
    rcases exists_between ε₀ with ⟨ε', hε'⟩,
    rcases hf ε' hε'.1 with ⟨i, hi, H⟩,
    exact ⟨i, hi, λ x (hx : _ ≤ _), hε $ lt_of_le_of_lt (le_trans hx H) hε'.2⟩ },
  { exact λ ⟨i, hi, H⟩, ⟨f i, hf₀ i hi, λ x (hx : _ < _), H (le_of_lt hx)⟩ }
end

/-- Contant size closed neighborhoods of the diagonal form a basis
of the uniformity filter. -/
theorem uniformity_basis_dist_le :
  (𝓤 α).has_basis (λ ε : ℝ, 0 < ε) (λ ε, {p:α×α | dist p.1 p.2 ≤ ε}) :=
metric.mk_uniformity_basis_le (λ _, id) (λ ε ε₀, ⟨ε, ε₀, le_refl ε⟩)

theorem uniformity_basis_dist_le_pow {r : ℝ} (h0 : 0 < r) (h1 : r < 1) :
  (𝓤 α).has_basis (λ n:ℕ, true) (λ n:ℕ, {p:α×α | dist p.1 p.2 ≤ r ^ n }) :=
metric.mk_uniformity_basis_le (λ n hn, pow_pos h0 _)
  (λ ε ε0, let ⟨n, hn⟩ := exists_pow_lt_of_lt_one ε0 h1 in ⟨n, trivial, hn.le⟩)

theorem mem_uniformity_dist {s : set (α×α)} :
  s ∈ 𝓤 α ↔ (∃ε>0, ∀{a b:α}, dist a b < ε → (a, b) ∈ s) :=
uniformity_basis_dist.mem_uniformity_iff

/-- A constant size neighborhood of the diagonal is an entourage. -/
theorem dist_mem_uniformity {ε:ℝ} (ε0 : 0 < ε) :
  {p:α×α | dist p.1 p.2 < ε} ∈ 𝓤 α :=
mem_uniformity_dist.2 ⟨ε, ε0, λ a b, id⟩

theorem uniform_continuous_iff [pseudo_metric_space β] {f : α → β} :
  uniform_continuous f ↔ ∀ ε > 0, ∃ δ > 0,
    ∀{a b:α}, dist a b < δ → dist (f a) (f b) < ε :=
uniformity_basis_dist.uniform_continuous_iff uniformity_basis_dist

lemma uniform_continuous_on_iff [pseudo_metric_space β] {f : α → β} {s : set α} :
  uniform_continuous_on f s ↔ ∀ ε > 0, ∃ δ > 0, ∀ x y ∈ s, dist x y < δ → dist (f x) (f y) < ε :=
metric.uniformity_basis_dist.uniform_continuous_on_iff metric.uniformity_basis_dist

lemma uniform_continuous_on_iff_le [pseudo_metric_space β] {f : α → β} {s : set α} :
  uniform_continuous_on f s ↔ ∀ ε > 0, ∃ δ > 0, ∀ x y ∈ s, dist x y ≤ δ → dist (f x) (f y) ≤ ε :=
metric.uniformity_basis_dist_le.uniform_continuous_on_iff metric.uniformity_basis_dist_le

theorem uniform_embedding_iff [pseudo_metric_space β] {f : α → β} :
  uniform_embedding f ↔ function.injective f ∧ uniform_continuous f ∧
    ∀ δ > 0, ∃ ε > 0, ∀ {a b : α}, dist (f a) (f b) < ε → dist a b < δ :=
uniform_embedding_def'.trans $ and_congr iff.rfl $ and_congr iff.rfl
⟨λ H δ δ0, let ⟨t, tu, ht⟩ := H _ (dist_mem_uniformity δ0),
               ⟨ε, ε0, hε⟩ := mem_uniformity_dist.1 tu in
  ⟨ε, ε0, λ a b h, ht _ _ (hε h)⟩,
 λ H s su, let ⟨δ, δ0, hδ⟩ := mem_uniformity_dist.1 su, ⟨ε, ε0, hε⟩ := H _ δ0 in
  ⟨_, dist_mem_uniformity ε0, λ a b h, hδ (hε h)⟩⟩

/-- If a map between pseudometric spaces is a uniform embedding then the distance between `f x`
and `f y` is controlled in terms of the distance between `x` and `y`. -/
theorem controlled_of_uniform_embedding [pseudo_metric_space β] {f : α → β} :
  uniform_embedding f →
  (∀ ε > 0, ∃ δ > 0, ∀ {a b : α}, dist a b < δ → dist (f a) (f b) < ε) ∧
  (∀ δ > 0, ∃ ε > 0, ∀ {a b : α}, dist (f a) (f b) < ε → dist a b < δ) :=
begin
  assume h,
  exact ⟨uniform_continuous_iff.1 (uniform_embedding_iff.1 h).2.1, (uniform_embedding_iff.1 h).2.2⟩
end

theorem totally_bounded_iff {s : set α} :
  totally_bounded s ↔ ∀ ε > 0, ∃t : set α, finite t ∧ s ⊆ ⋃y∈t, ball y ε :=
⟨λ H ε ε0, H _ (dist_mem_uniformity ε0),
 λ H r ru, let ⟨ε, ε0, hε⟩ := mem_uniformity_dist.1 ru,
               ⟨t, ft, h⟩ := H ε ε0 in
  ⟨t, ft, h.trans $ Union₂_mono $ λ y yt z, hε⟩⟩

/-- A pseudometric space is totally bounded if one can reconstruct up to any ε>0 any element of the
space from finitely many data. -/
lemma totally_bounded_of_finite_discretization {s : set α}
  (H : ∀ε > (0 : ℝ), ∃ (β : Type u) (_ : fintype β) (F : s → β),
    ∀x y, F x = F y → dist (x:α) y < ε) :
  totally_bounded s :=
begin
  cases s.eq_empty_or_nonempty with hs hs,
  { rw hs, exact totally_bounded_empty },
  rcases hs with ⟨x0, hx0⟩,
  haveI : inhabited s := ⟨⟨x0, hx0⟩⟩,
  refine totally_bounded_iff.2 (λ ε ε0, _),
  rcases H ε ε0 with ⟨β, fβ, F, hF⟩,
  resetI,
  let Finv := function.inv_fun F,
  refine ⟨range (subtype.val ∘ Finv), finite_range _, λ x xs, _⟩,
  let x' := Finv (F ⟨x, xs⟩),
  have : F x' = F ⟨x, xs⟩ := function.inv_fun_eq ⟨⟨x, xs⟩, rfl⟩,
  simp only [set.mem_Union, set.mem_range],
  exact ⟨_, ⟨F ⟨x, xs⟩, rfl⟩, hF _ _ this.symm⟩
end

theorem finite_approx_of_totally_bounded {s : set α} (hs : totally_bounded s) :
  ∀ ε > 0, ∃ t ⊆ s, finite t ∧ s ⊆ ⋃y∈t, ball y ε :=
begin
  intros ε ε_pos,
  rw totally_bounded_iff_subset at hs,
  exact hs _ (dist_mem_uniformity ε_pos),
end

/-- Expressing locally uniform convergence on a set using `dist`. -/
lemma tendsto_locally_uniformly_on_iff {ι : Type*} [topological_space β]
  {F : ι → β → α} {f : β → α} {p : filter ι} {s : set β} :
  tendsto_locally_uniformly_on F f p s ↔
  ∀ ε > 0, ∀ x ∈ s, ∃ t ∈ 𝓝[s] x, ∀ᶠ n in p, ∀ y ∈ t, dist (f y) (F n y) < ε :=
begin
  refine ⟨λ H ε hε, H _ (dist_mem_uniformity hε), λ H u hu x hx, _⟩,
  rcases mem_uniformity_dist.1 hu with ⟨ε, εpos, hε⟩,
  rcases H ε εpos x hx with ⟨t, ht, Ht⟩,
  exact ⟨t, ht, Ht.mono (λ n hs x hx, hε (hs x hx))⟩
end

/-- Expressing uniform convergence on a set using `dist`. -/
lemma tendsto_uniformly_on_iff {ι : Type*}
  {F : ι → β → α} {f : β → α} {p : filter ι} {s : set β} :
  tendsto_uniformly_on F f p s ↔ ∀ ε > 0, ∀ᶠ n in p, ∀ x ∈ s, dist (f x) (F n x) < ε :=
begin
  refine ⟨λ H ε hε, H _ (dist_mem_uniformity hε), λ H u hu, _⟩,
  rcases mem_uniformity_dist.1 hu with ⟨ε, εpos, hε⟩,
  exact (H ε εpos).mono (λ n hs x hx, hε (hs x hx))
end

/-- Expressing locally uniform convergence using `dist`. -/
lemma tendsto_locally_uniformly_iff {ι : Type*} [topological_space β]
  {F : ι → β → α} {f : β → α} {p : filter ι} :
  tendsto_locally_uniformly F f p ↔
  ∀ ε > 0, ∀ (x : β), ∃ t ∈ 𝓝 x, ∀ᶠ n in p, ∀ y ∈ t, dist (f y) (F n y) < ε :=
by simp only [← tendsto_locally_uniformly_on_univ, tendsto_locally_uniformly_on_iff,
  nhds_within_univ, mem_univ, forall_const, exists_prop]

/-- Expressing uniform convergence using `dist`. -/
lemma tendsto_uniformly_iff {ι : Type*}
  {F : ι → β → α} {f : β → α} {p : filter ι} :
  tendsto_uniformly F f p ↔ ∀ ε > 0, ∀ᶠ n in p, ∀ x, dist (f x) (F n x) < ε :=
by { rw [← tendsto_uniformly_on_univ, tendsto_uniformly_on_iff], simp }

protected lemma cauchy_iff {f : filter α} :
  cauchy f ↔ ne_bot f ∧ ∀ ε > 0, ∃ t ∈ f, ∀ x y ∈ t, dist x y < ε :=
uniformity_basis_dist.cauchy_iff

theorem nhds_basis_ball : (𝓝 x).has_basis (λ ε:ℝ, 0 < ε) (ball x) :=
nhds_basis_uniformity uniformity_basis_dist

theorem mem_nhds_iff : s ∈ 𝓝 x ↔ ∃ε>0, ball x ε ⊆ s :=
nhds_basis_ball.mem_iff

theorem eventually_nhds_iff {p : α → Prop} :
  (∀ᶠ y in 𝓝 x, p y) ↔ ∃ε>0, ∀ ⦃y⦄, dist y x < ε → p y :=
mem_nhds_iff

lemma eventually_nhds_iff_ball {p : α → Prop} :
  (∀ᶠ y in 𝓝 x, p y) ↔ ∃ ε>0, ∀ y ∈ ball x ε, p y :=
mem_nhds_iff

theorem nhds_basis_closed_ball : (𝓝 x).has_basis (λ ε:ℝ, 0 < ε) (closed_ball x) :=
nhds_basis_uniformity uniformity_basis_dist_le

theorem nhds_basis_ball_inv_nat_succ :
  (𝓝 x).has_basis (λ _, true) (λ n:ℕ, ball x (1 / (↑n+1))) :=
nhds_basis_uniformity uniformity_basis_dist_inv_nat_succ

theorem nhds_basis_ball_inv_nat_pos :
  (𝓝 x).has_basis (λ n, 0<n) (λ n:ℕ, ball x (1 / ↑n)) :=
nhds_basis_uniformity uniformity_basis_dist_inv_nat_pos

theorem nhds_basis_ball_pow {r : ℝ} (h0 : 0 < r) (h1 : r < 1) :
  (𝓝 x).has_basis (λ n, true) (λ n:ℕ, ball x (r ^ n)) :=
nhds_basis_uniformity (uniformity_basis_dist_pow h0 h1)

theorem nhds_basis_closed_ball_pow {r : ℝ} (h0 : 0 < r) (h1 : r < 1) :
  (𝓝 x).has_basis (λ n, true) (λ n:ℕ, closed_ball x (r ^ n)) :=
nhds_basis_uniformity (uniformity_basis_dist_le_pow h0 h1)

theorem is_open_iff : is_open s ↔ ∀x∈s, ∃ε>0, ball x ε ⊆ s :=
by simp only [is_open_iff_mem_nhds, mem_nhds_iff]

theorem is_open_ball : is_open (ball x ε) :=
is_open_iff.2 $ λ y, exists_ball_subset_ball

theorem ball_mem_nhds (x : α) {ε : ℝ} (ε0 : 0 < ε) : ball x ε ∈ 𝓝 x :=
is_open_ball.mem_nhds (mem_ball_self ε0)

theorem closed_ball_mem_nhds (x : α) {ε : ℝ} (ε0 : 0 < ε) : closed_ball x ε ∈ 𝓝 x :=
mem_of_superset (ball_mem_nhds x ε0) ball_subset_closed_ball

theorem closed_ball_mem_nhds_of_mem {x c : α} {ε : ℝ} (h : x ∈ ball c ε) :
  closed_ball c ε ∈ 𝓝 x :=
mem_of_superset (is_open_ball.mem_nhds h) ball_subset_closed_ball

theorem nhds_within_basis_ball {s : set α} :
  (𝓝[s] x).has_basis (λ ε:ℝ, 0 < ε) (λ ε, ball x ε ∩ s) :=
nhds_within_has_basis nhds_basis_ball s

theorem mem_nhds_within_iff {t : set α} : s ∈ 𝓝[t] x ↔ ∃ε>0, ball x ε ∩ t ⊆ s :=
nhds_within_basis_ball.mem_iff

theorem tendsto_nhds_within_nhds_within [pseudo_metric_space β] {t : set β} {f : α → β} {a b} :
  tendsto f (𝓝[s] a) (𝓝[t] b) ↔
    ∀ ε > 0, ∃ δ > 0, ∀{x:α}, x ∈ s → dist x a < δ → f x ∈ t ∧ dist (f x) b < ε :=
(nhds_within_basis_ball.tendsto_iff nhds_within_basis_ball).trans $
  forall₂_congr $ λ ε hε, exists₂_congr $ λ δ hδ,
  forall_congr $ λ x, by simp; itauto

theorem tendsto_nhds_within_nhds [pseudo_metric_space β] {f : α → β} {a b} :
  tendsto f (𝓝[s] a) (𝓝 b) ↔
    ∀ ε > 0, ∃ δ > 0, ∀{x:α}, x ∈ s → dist x a < δ → dist (f x) b < ε :=
by { rw [← nhds_within_univ b, tendsto_nhds_within_nhds_within],
  simp only [mem_univ, true_and] }

theorem tendsto_nhds_nhds [pseudo_metric_space β] {f : α → β} {a b} :
  tendsto f (𝓝 a) (𝓝 b) ↔
    ∀ ε > 0, ∃ δ > 0, ∀{x:α}, dist x a < δ → dist (f x) b < ε :=
nhds_basis_ball.tendsto_iff nhds_basis_ball

theorem continuous_at_iff [pseudo_metric_space β] {f : α → β} {a : α} :
  continuous_at f a ↔
    ∀ ε > 0, ∃ δ > 0, ∀{x:α}, dist x a < δ → dist (f x) (f a) < ε :=
by rw [continuous_at, tendsto_nhds_nhds]

theorem continuous_within_at_iff [pseudo_metric_space β] {f : α → β} {a : α} {s : set α} :
  continuous_within_at f s a ↔
  ∀ ε > 0, ∃ δ > 0, ∀{x:α}, x ∈ s → dist x a < δ → dist (f x) (f a) < ε :=
by rw [continuous_within_at, tendsto_nhds_within_nhds]

theorem continuous_on_iff [pseudo_metric_space β] {f : α → β} {s : set α} :
  continuous_on f s ↔
  ∀ (b ∈ s) (ε > 0), ∃ δ > 0, ∀a ∈ s, dist a b < δ → dist (f a) (f b) < ε :=
by simp [continuous_on, continuous_within_at_iff]

theorem continuous_iff [pseudo_metric_space β] {f : α → β} :
  continuous f ↔
  ∀b (ε > 0), ∃ δ > 0, ∀a, dist a b < δ → dist (f a) (f b) < ε :=
continuous_iff_continuous_at.trans $ forall_congr $ λ b, tendsto_nhds_nhds

theorem tendsto_nhds {f : filter β} {u : β → α} {a : α} :
  tendsto u f (𝓝 a) ↔ ∀ ε > 0, ∀ᶠ x in f, dist (u x) a < ε :=
nhds_basis_ball.tendsto_right_iff

theorem continuous_at_iff' [topological_space β] {f : β → α} {b : β} :
  continuous_at f b ↔
  ∀ ε > 0, ∀ᶠ x in 𝓝 b, dist (f x) (f b) < ε :=
by rw [continuous_at, tendsto_nhds]

theorem continuous_within_at_iff' [topological_space β] {f : β → α} {b : β} {s : set β} :
  continuous_within_at f s b ↔
  ∀ ε > 0, ∀ᶠ x in 𝓝[s] b, dist (f x) (f b) < ε :=
by rw [continuous_within_at, tendsto_nhds]

theorem continuous_on_iff' [topological_space β] {f : β → α} {s : set β} :
  continuous_on f s ↔
  ∀ (b ∈ s) (ε > 0), ∀ᶠ x in 𝓝[s] b, dist (f x) (f b) < ε  :=
by simp [continuous_on, continuous_within_at_iff']

theorem continuous_iff' [topological_space β] {f : β → α} :
  continuous f ↔ ∀a (ε > 0), ∀ᶠ x in 𝓝 a, dist (f x) (f a) < ε :=
continuous_iff_continuous_at.trans $ forall_congr $ λ b, tendsto_nhds

theorem tendsto_at_top [nonempty β] [semilattice_sup β] {u : β → α} {a : α} :
  tendsto u at_top (𝓝 a) ↔ ∀ε>0, ∃N, ∀n≥N, dist (u n) a < ε :=
(at_top_basis.tendsto_iff nhds_basis_ball).trans $
  by { simp only [exists_prop, true_and], refl }

/--
A variant of `tendsto_at_top` that
uses `∃ N, ∀ n > N, ...` rather than `∃ N, ∀ n ≥ N, ...`
-/
theorem tendsto_at_top' [nonempty β] [semilattice_sup β] [no_max_order β] {u : β → α} {a : α} :
  tendsto u at_top (𝓝 a) ↔ ∀ε>0, ∃N, ∀n>N, dist (u n) a < ε :=
(at_top_basis_Ioi.tendsto_iff nhds_basis_ball).trans $
  by { simp only [exists_prop, true_and], refl }

lemma is_open_singleton_iff {α : Type*} [pseudo_metric_space α] {x : α} :
  is_open ({x} : set α) ↔ ∃ ε > 0, ∀ y, dist y x < ε → y = x :=
by simp [is_open_iff, subset_singleton_iff, mem_ball]

/-- Given a point `x` in a discrete subset `s` of a pseudometric space, there is an open ball
centered at `x` and intersecting `s` only at `x`. -/
lemma exists_ball_inter_eq_singleton_of_mem_discrete [discrete_topology s] {x : α} (hx : x ∈ s) :
  ∃ ε > 0, metric.ball x ε ∩ s = {x} :=
nhds_basis_ball.exists_inter_eq_singleton_of_mem_discrete hx

/-- Given a point `x` in a discrete subset `s` of a pseudometric space, there is a closed ball
of positive radius centered at `x` and intersecting `s` only at `x`. -/
lemma exists_closed_ball_inter_eq_singleton_of_discrete [discrete_topology s] {x : α} (hx : x ∈ s) :
  ∃ ε > 0, metric.closed_ball x ε ∩ s = {x} :=
nhds_basis_closed_ball.exists_inter_eq_singleton_of_mem_discrete hx

lemma _root_.dense.exists_dist_lt {s : set α} (hs : dense s) (x : α) {ε : ℝ} (hε : 0 < ε) :
  ∃ y ∈ s, dist x y < ε :=
begin
  have : (ball x ε).nonempty, by simp [hε],
<<<<<<< HEAD
  rcases hs.exists_mem_open is_open_ball this with ⟨y, ys, hy⟩,
  refine ⟨y, ys, _⟩,
  rw dist_comm,
  exact hy,
=======
  simpa only [mem_ball'] using hs.exists_mem_open is_open_ball this
>>>>>>> 09960ea1
end

lemma _root_.dense_range.exists_dist_lt {β : Type*} {f : β → α} (hf : dense_range f)
  (x : α) {ε : ℝ} (hε : 0 < ε) :
  ∃ y, dist x (f y) < ε :=
<<<<<<< HEAD
begin
  rcases dense.exists_dist_lt hf x hε with ⟨y, ⟨z, rfl⟩, h⟩,
  exact ⟨z, h⟩
end
=======
exists_range_iff.1 (hf.exists_dist_lt x hε)
>>>>>>> 09960ea1

end metric

open metric

/-Instantiate a pseudometric space as a pseudoemetric space. Before we can state the instance,
we need to show that the uniform structure coming from the edistance and the
distance coincide. -/

/-- Expressing the uniformity in terms of `edist` -/
protected lemma pseudo_metric.uniformity_basis_edist :
  (𝓤 α).has_basis (λ ε:ℝ≥0∞, 0 < ε) (λ ε, {p | edist p.1 p.2 < ε}) :=
⟨begin
  intro t,
  refine mem_uniformity_dist.trans ⟨_, _⟩; rintro ⟨ε, ε0, Hε⟩,
  { use [ennreal.of_real ε, ennreal.of_real_pos.2 ε0],
    rintros ⟨a, b⟩,
    simp only [edist_dist, ennreal.of_real_lt_of_real_iff ε0],
    exact Hε },
  { rcases ennreal.lt_iff_exists_real_btwn.1 ε0 with ⟨ε', _, ε0', hε⟩,
    rw [ennreal.of_real_pos] at ε0',
    refine ⟨ε', ε0', λ a b h, Hε (lt_trans _ hε)⟩,
    rwa [edist_dist, ennreal.of_real_lt_of_real_iff ε0'] }
end⟩

theorem metric.uniformity_edist : 𝓤 α = (⨅ ε>0, 𝓟 {p:α×α | edist p.1 p.2 < ε}) :=
pseudo_metric.uniformity_basis_edist.eq_binfi

/-- A pseudometric space induces a pseudoemetric space -/
@[priority 100] -- see Note [lower instance priority]
instance pseudo_metric_space.to_pseudo_emetric_space : pseudo_emetric_space α :=
{ edist               := edist,
  edist_self          := by simp [edist_dist],
  edist_comm          := by simp only [edist_dist, dist_comm]; simp,
  edist_triangle      := assume x y z, begin
    simp only [edist_dist, ← ennreal.of_real_add, dist_nonneg],
    rw ennreal.of_real_le_of_real_iff _,
    { exact dist_triangle _ _ _ },
    { simpa using add_le_add (dist_nonneg : 0 ≤ dist x y) dist_nonneg }
  end,
  uniformity_edist    := metric.uniformity_edist,
  ..‹pseudo_metric_space α› }

/-- In a pseudometric space, an open ball of infinite radius is the whole space -/
lemma metric.eball_top_eq_univ (x : α) :
  emetric.ball x ∞ = set.univ :=
set.eq_univ_iff_forall.mpr (λ y, edist_lt_top y x)

/-- Balls defined using the distance or the edistance coincide -/
@[simp] lemma metric.emetric_ball {x : α} {ε : ℝ} : emetric.ball x (ennreal.of_real ε) = ball x ε :=
begin
  ext y,
  simp only [emetric.mem_ball, mem_ball, edist_dist],
  exact ennreal.of_real_lt_of_real_iff_of_nonneg dist_nonneg
end

/-- Balls defined using the distance or the edistance coincide -/
@[simp] lemma metric.emetric_ball_nnreal {x : α} {ε : ℝ≥0} : emetric.ball x ε = ball x ε :=
by { convert metric.emetric_ball, simp }

/-- Closed balls defined using the distance or the edistance coincide -/
lemma metric.emetric_closed_ball {x : α} {ε : ℝ} (h : 0 ≤ ε) :
  emetric.closed_ball x (ennreal.of_real ε) = closed_ball x ε :=
by ext y; simp [edist_dist]; rw ennreal.of_real_le_of_real_iff h

/-- Closed balls defined using the distance or the edistance coincide -/
@[simp] lemma metric.emetric_closed_ball_nnreal {x : α} {ε : ℝ≥0} :
  emetric.closed_ball x ε = closed_ball x ε :=
by { convert metric.emetric_closed_ball ε.2, simp }

@[simp] lemma metric.emetric_ball_top (x : α) : emetric.ball x ⊤ = univ :=
eq_univ_of_forall $ λ y, edist_lt_top _ _

/-- Build a new pseudometric space from an old one where the bundled uniform structure is provably
(but typically non-definitionaly) equal to some given uniform structure.
See Note [forgetful inheritance].
-/
def pseudo_metric_space.replace_uniformity {α} [U : uniform_space α] (m : pseudo_metric_space α)
  (H : @uniformity _ U = @uniformity _ pseudo_emetric_space.to_uniform_space') :
  pseudo_metric_space α :=
{ dist               := @dist _ m.to_has_dist,
  dist_self          := dist_self,
  dist_comm          := dist_comm,
  dist_triangle      := dist_triangle,
  edist              := edist,
  edist_dist         := edist_dist,
  to_uniform_space   := U,
  uniformity_dist    := H.trans pseudo_metric_space.uniformity_dist }

lemma pseudo_metric_space.replace_uniformity_eq {α} [U : uniform_space α]
  (m : pseudo_metric_space α)
  (H : @uniformity _ U = @uniformity _ pseudo_emetric_space.to_uniform_space') :
  m.replace_uniformity H = m :=
by { ext, refl }

/-- One gets a pseudometric space from an emetric space if the edistance
is everywhere finite, by pushing the edistance to reals. We set it up so that the edist and the
uniformity are defeq in the pseudometric space and the pseudoemetric space. In this definition, the
distance is given separately, to be able to prescribe some expression which is not defeq to the
push-forward of the edistance to reals. -/
def pseudo_emetric_space.to_pseudo_metric_space_of_dist {α : Type u} [e : pseudo_emetric_space α]
  (dist : α → α → ℝ)
  (edist_ne_top : ∀x y: α, edist x y ≠ ⊤)
  (h : ∀x y, dist x y = ennreal.to_real (edist x y)) :
  pseudo_metric_space α :=
let m : pseudo_metric_space α :=
{ dist := dist,
  dist_self          := λx, by simp [h],
  dist_comm          := λx y, by simp [h, pseudo_emetric_space.edist_comm],
  dist_triangle      := λx y z, begin
    simp only [h],
    rw [← ennreal.to_real_add (edist_ne_top _ _) (edist_ne_top _ _),
        ennreal.to_real_le_to_real (edist_ne_top _ _)],
    { exact edist_triangle _ _ _ },
    { simp [ennreal.add_eq_top, edist_ne_top] }
  end,
  edist := λx y, edist x y,
  edist_dist := λx y, by simp [h, ennreal.of_real_to_real, edist_ne_top] } in
m.replace_uniformity $ by { rw [uniformity_pseudoedist, metric.uniformity_edist], refl }

/-- One gets a pseudometric space from an emetric space if the edistance
is everywhere finite, by pushing the edistance to reals. We set it up so that the edist and the
uniformity are defeq in the pseudometric space and the emetric space. -/
def pseudo_emetric_space.to_pseudo_metric_space {α : Type u} [e : pseudo_emetric_space α]
  (h : ∀x y: α, edist x y ≠ ⊤) : pseudo_metric_space α :=
pseudo_emetric_space.to_pseudo_metric_space_of_dist
  (λx y, ennreal.to_real (edist x y)) h (λx y, rfl)

/-- A very useful criterion to show that a space is complete is to show that all sequences
which satisfy a bound of the form `dist (u n) (u m) < B N` for all `n m ≥ N` are
converging. This is often applied for `B N = 2^{-N}`, i.e., with a very fast convergence to
`0`, which makes it possible to use arguments of converging series, while this is impossible
to do in general for arbitrary Cauchy sequences. -/
theorem metric.complete_of_convergent_controlled_sequences (B : ℕ → real) (hB : ∀n, 0 < B n)
  (H : ∀u : ℕ → α, (∀N n m : ℕ, N ≤ n → N ≤ m → dist (u n) (u m) < B N) →
    ∃x, tendsto u at_top (𝓝 x)) :
  complete_space α :=
begin
  -- this follows from the same criterion in emetric spaces. We just need to translate
  -- the convergence assumption from `dist` to `edist`
  apply emetric.complete_of_convergent_controlled_sequences (λn, ennreal.of_real (B n)),
  { simp [hB] },
  { assume u Hu,
    apply H,
    assume N n m hn hm,
    rw [← ennreal.of_real_lt_of_real_iff (hB N), ← edist_dist],
    exact Hu N n m hn hm }
end

theorem metric.complete_of_cauchy_seq_tendsto :
  (∀ u : ℕ → α, cauchy_seq u → ∃a, tendsto u at_top (𝓝 a)) → complete_space α :=
emetric.complete_of_cauchy_seq_tendsto

section real

/-- Instantiate the reals as a pseudometric space. -/
noncomputable instance real.pseudo_metric_space : pseudo_metric_space ℝ :=
{ dist               := λx y, |x - y|,
  dist_self          := by simp [abs_zero],
  dist_comm          := assume x y, abs_sub_comm _ _,
  dist_triangle      := assume x y z, abs_sub_le _ _ _ }

theorem real.dist_eq (x y : ℝ) : dist x y = |x - y| := rfl

theorem real.nndist_eq (x y : ℝ) : nndist x y = real.nnabs (x - y) := rfl

theorem real.nndist_eq' (x y : ℝ) : nndist x y = real.nnabs (y - x) := nndist_comm _ _

theorem real.dist_0_eq_abs (x : ℝ) : dist x 0 = |x| :=
by simp [real.dist_eq]

theorem real.dist_left_le_of_mem_interval {x y z : ℝ} (h : y ∈ interval x z) :
  dist x y ≤ dist x z :=
by simpa only [dist_comm x] using abs_sub_left_of_mem_interval h

theorem real.dist_right_le_of_mem_interval {x y z : ℝ} (h : y ∈ interval x z) :
  dist y z ≤ dist x z :=
by simpa only [dist_comm _ z] using abs_sub_right_of_mem_interval h

theorem real.dist_le_of_mem_interval {x y x' y' : ℝ} (hx : x ∈ interval x' y')
  (hy : y ∈ interval x' y') : dist x y ≤ dist x' y' :=
abs_sub_le_of_subinterval $ interval_subset_interval (by rwa interval_swap) (by rwa interval_swap)

theorem real.dist_le_of_mem_Icc {x y x' y' : ℝ} (hx : x ∈ Icc x' y') (hy : y ∈ Icc x' y') :
  dist x y ≤ y' - x' :=
by simpa only [real.dist_eq, abs_of_nonpos (sub_nonpos.2 $ hx.1.trans hx.2), neg_sub]
  using real.dist_le_of_mem_interval (Icc_subset_interval hx) (Icc_subset_interval hy)

theorem real.dist_le_of_mem_Icc_01 {x y : ℝ} (hx : x ∈ Icc (0:ℝ) 1) (hy : y ∈ Icc (0:ℝ) 1) :
  dist x y ≤ 1 :=
by simpa only [sub_zero] using real.dist_le_of_mem_Icc hx hy

instance : order_topology ℝ :=
order_topology_of_nhds_abs $ λ x,
  by simp only [nhds_basis_ball.eq_binfi, ball, real.dist_eq, abs_sub_comm]

lemma real.ball_eq_Ioo (x r : ℝ) : ball x r = Ioo (x - r) (x + r) :=
set.ext $ λ y, by rw [mem_ball, dist_comm, real.dist_eq,
  abs_sub_lt_iff, mem_Ioo, ← sub_lt_iff_lt_add', sub_lt]

lemma real.closed_ball_eq_Icc {x r : ℝ} : closed_ball x r = Icc (x - r) (x + r) :=
by ext y; rw [mem_closed_ball, dist_comm, real.dist_eq,
  abs_sub_le_iff, mem_Icc, ← sub_le_iff_le_add', sub_le]

theorem real.Ioo_eq_ball (x y : ℝ) : Ioo x y = ball ((x + y) / 2) ((y - x) / 2) :=
by rw [real.ball_eq_Ioo, ← sub_div, add_comm, ← sub_add,
  add_sub_cancel', add_self_div_two, ← add_div,
  add_assoc, add_sub_cancel'_right, add_self_div_two]

theorem real.Icc_eq_closed_ball (x y : ℝ) : Icc x y = closed_ball ((x + y) / 2) ((y - x) / 2) :=
by rw [real.closed_ball_eq_Icc, ← sub_div, add_comm, ← sub_add,
  add_sub_cancel', add_self_div_two, ← add_div,
  add_assoc, add_sub_cancel'_right, add_self_div_two]

section metric_ordered

variables [preorder α] [compact_Icc_space α]

lemma totally_bounded_Icc (a b : α) : totally_bounded (Icc a b) :=
is_compact_Icc.totally_bounded

lemma totally_bounded_Ico (a b : α) : totally_bounded (Ico a b) :=
totally_bounded_subset Ico_subset_Icc_self (totally_bounded_Icc a b)

lemma totally_bounded_Ioc (a b : α) : totally_bounded (Ioc a b) :=
totally_bounded_subset Ioc_subset_Icc_self (totally_bounded_Icc a b)

lemma totally_bounded_Ioo (a b : α) : totally_bounded (Ioo a b) :=
totally_bounded_subset Ioo_subset_Icc_self (totally_bounded_Icc a b)

end metric_ordered

/-- Special case of the sandwich theorem; see `tendsto_of_tendsto_of_tendsto_of_le_of_le'` for the
general case. -/
lemma squeeze_zero' {α} {f g : α → ℝ} {t₀ : filter α} (hf : ∀ᶠ t in t₀, 0 ≤ f t)
  (hft : ∀ᶠ t in t₀, f t ≤ g t) (g0 : tendsto g t₀ (nhds 0)) : tendsto f t₀ (𝓝 0) :=
tendsto_of_tendsto_of_tendsto_of_le_of_le' tendsto_const_nhds g0 hf hft

/-- Special case of the sandwich theorem; see `tendsto_of_tendsto_of_tendsto_of_le_of_le`
and  `tendsto_of_tendsto_of_tendsto_of_le_of_le'` for the general case. -/
lemma squeeze_zero {α} {f g : α → ℝ} {t₀ : filter α} (hf : ∀t, 0 ≤ f t) (hft : ∀t, f t ≤ g t)
  (g0 : tendsto g t₀ (𝓝 0)) : tendsto f t₀ (𝓝 0) :=
squeeze_zero' (eventually_of_forall hf) (eventually_of_forall hft) g0

theorem metric.uniformity_eq_comap_nhds_zero :
  𝓤 α = comap (λp:α×α, dist p.1 p.2) (𝓝 (0 : ℝ)) :=
by { ext s,
  simp [mem_uniformity_dist, (nhds_basis_ball.comap _).mem_iff, subset_def, real.dist_0_eq_abs] }

lemma cauchy_seq_iff_tendsto_dist_at_top_0 [nonempty β] [semilattice_sup β] {u : β → α} :
  cauchy_seq u ↔ tendsto (λ (n : β × β), dist (u n.1) (u n.2)) at_top (𝓝 0) :=
by rw [cauchy_seq_iff_tendsto, metric.uniformity_eq_comap_nhds_zero, tendsto_comap_iff,
  prod.map_def]

lemma tendsto_uniformity_iff_dist_tendsto_zero {ι : Type*} {f : ι → α × α} {p : filter ι} :
  tendsto f p (𝓤 α) ↔ tendsto (λ x, dist (f x).1 (f x).2) p (𝓝 0) :=
by rw [metric.uniformity_eq_comap_nhds_zero, tendsto_comap_iff]

lemma filter.tendsto.congr_dist {ι : Type*} {f₁ f₂ : ι → α} {p : filter ι} {a : α}
  (h₁ : tendsto f₁ p (𝓝 a)) (h : tendsto (λ x, dist (f₁ x) (f₂ x)) p (𝓝 0)) :
  tendsto f₂ p (𝓝 a) :=
h₁.congr_uniformity $ tendsto_uniformity_iff_dist_tendsto_zero.2 h

alias filter.tendsto.congr_dist ←  tendsto_of_tendsto_of_dist

lemma tendsto_iff_of_dist {ι : Type*} {f₁ f₂ : ι → α} {p : filter ι} {a : α}
  (h : tendsto (λ x, dist (f₁ x) (f₂ x)) p (𝓝 0)) :
  tendsto f₁ p (𝓝 a) ↔ tendsto f₂ p (𝓝 a) :=
uniform.tendsto_congr $ tendsto_uniformity_iff_dist_tendsto_zero.2 h

/-- If `u` is a neighborhood of `x`, then for small enough `r`, the closed ball
`closed_ball x r` is contained in `u`. -/
lemma eventually_closed_ball_subset {x : α} {u : set α} (hu : u ∈ 𝓝 x) :
  ∀ᶠ r in 𝓝 (0 : ℝ), closed_ball x r ⊆ u :=
begin
  obtain ⟨ε, εpos, hε⟩ : ∃ ε (hε : 0 < ε), closed_ball x ε ⊆ u :=
    nhds_basis_closed_ball.mem_iff.1 hu,
  have : Iic ε ∈ 𝓝 (0 : ℝ) := Iic_mem_nhds εpos,
  filter_upwards [this] with _ hr using subset.trans (closed_ball_subset_closed_ball hr) hε,
end

end real

section cauchy_seq
variables [nonempty β] [semilattice_sup β]

/-- In a pseudometric space, Cauchy sequences are characterized by the fact that, eventually,
the distance between its elements is arbitrarily small -/
@[nolint ge_or_gt] -- see Note [nolint_ge]
theorem metric.cauchy_seq_iff {u : β → α} :
  cauchy_seq u ↔ ∀ε>0, ∃N, ∀m n≥N, dist (u m) (u n) < ε :=
uniformity_basis_dist.cauchy_seq_iff

/-- A variation around the pseudometric characterization of Cauchy sequences -/
theorem metric.cauchy_seq_iff' {u : β → α} :
  cauchy_seq u ↔ ∀ε>0, ∃N, ∀n≥N, dist (u n) (u N) < ε :=
uniformity_basis_dist.cauchy_seq_iff'

/-- If the distance between `s n` and `s m`, `n ≤ m` is bounded above by `b n`
and `b` converges to zero, then `s` is a Cauchy sequence.  -/
lemma cauchy_seq_of_le_tendsto_0' {s : β → α} (b : β → ℝ)
  (h : ∀ n m : β, n ≤ m → dist (s n) (s m) ≤ b n) (h₀ : tendsto b at_top (𝓝 0)) :
  cauchy_seq s :=
metric.cauchy_seq_iff'.2 $ λ ε ε0,
  (h₀.eventually (gt_mem_nhds ε0)).exists.imp $ λ N hN n hn,
  calc dist (s n) (s N) = dist (s N) (s n) : dist_comm _ _
                    ... ≤ b N              : h _ _ hn
                    ... < ε                : hN

/-- If the distance between `s n` and `s m`, `n, m ≥ N` is bounded above by `b N`
and `b` converges to zero, then `s` is a Cauchy sequence.  -/
lemma cauchy_seq_of_le_tendsto_0 {s : β → α} (b : β → ℝ)
  (h : ∀ n m N : β, N ≤ n → N ≤ m → dist (s n) (s m) ≤ b N) (h₀ : tendsto b at_top (𝓝 0)) :
  cauchy_seq s :=
cauchy_seq_of_le_tendsto_0' b (λ n m hnm, h _ _ _ le_rfl hnm) h₀

/-- If the distance between `s n` and `s m`, `n ≤ m` is bounded above by `b n`
and `b` converges to zero, then `s` is a Cauchy sequence.  -/
lemma cauchy_seq_of_le_tendsto_0' {s : β → α} (b : β → ℝ)
  (h : ∀ n m : β, n ≤ m → dist (s n) (s m) ≤ b n) (h₀ : tendsto b at_top (𝓝 0)) :
  cauchy_seq s :=
begin
  have L : tendsto (λ n, 2 * b n) at_top (𝓝 (2 * 0)) := h₀.const_mul _,
  rw mul_zero at L,
  apply cauchy_seq_of_le_tendsto_0 _ (λ n m N hn hm, _) L,
  calc dist (s n) (s m) ≤ dist (s N) (s n) + dist (s N) (s m) : dist_triangle_left _ _ _
  ... ≤ b N + b N : add_le_add (h _ _ hn) (h _ _ hm)
  ... = 2 * b N : (two_mul _).symm
end

/-- A Cauchy sequence on the natural numbers is bounded. -/
theorem cauchy_seq_bdd {u : ℕ → α} (hu : cauchy_seq u) :
  ∃ R > 0, ∀ m n, dist (u m) (u n) < R :=
begin
  rcases metric.cauchy_seq_iff'.1 hu 1 zero_lt_one with ⟨N, hN⟩,
  suffices : ∃ R > 0, ∀ n, dist (u n) (u N) < R,
  { rcases this with ⟨R, R0, H⟩,
    exact ⟨_, add_pos R0 R0, λ m n,
      lt_of_le_of_lt (dist_triangle_right _ _ _) (add_lt_add (H m) (H n))⟩ },
  let R := finset.sup (finset.range N) (λ n, nndist (u n) (u N)),
  refine ⟨↑R + 1, add_pos_of_nonneg_of_pos R.2 zero_lt_one, λ n, _⟩,
  cases le_or_lt N n,
  { exact lt_of_lt_of_le (hN _ h) (le_add_of_nonneg_left R.2) },
  { have : _ ≤ R := finset.le_sup (finset.mem_range.2 h),
    exact lt_of_le_of_lt this (lt_add_of_pos_right _ zero_lt_one) }
end

/-- Yet another metric characterization of Cauchy sequences on integers. This one is often the
most efficient. -/
lemma cauchy_seq_iff_le_tendsto_0 {s : ℕ → α} : cauchy_seq s ↔ ∃ b : ℕ → ℝ,
  (∀ n, 0 ≤ b n) ∧
  (∀ n m N : ℕ, N ≤ n → N ≤ m → dist (s n) (s m) ≤ b N) ∧
  tendsto b at_top (𝓝 0) :=
⟨λ hs, begin
  /- `s` is a Cauchy sequence. The sequence `b` will be constructed by taking
  the supremum of the distances between `s n` and `s m` for `n m ≥ N`.
  First, we prove that all these distances are bounded, as otherwise the Sup
  would not make sense. -/
  let S := λ N, (λ(p : ℕ × ℕ), dist (s p.1) (s p.2)) '' {p | p.1 ≥ N ∧ p.2 ≥ N},
  have hS : ∀ N, ∃ x, ∀ y ∈ S N, y ≤ x,
  { rcases cauchy_seq_bdd hs with ⟨R, R0, hR⟩,
    refine λ N, ⟨R, _⟩, rintro _ ⟨⟨m, n⟩, _, rfl⟩,
    exact le_of_lt (hR m n) },
  have bdd : bdd_above (range (λ(p : ℕ × ℕ), dist (s p.1) (s p.2))),
  { rcases cauchy_seq_bdd hs with ⟨R, R0, hR⟩,
    use R, rintro _ ⟨⟨m, n⟩, rfl⟩, exact le_of_lt (hR m n) },
  -- Prove that it bounds the distances of points in the Cauchy sequence
  have ub : ∀ m n N, N ≤ m → N ≤ n → dist (s m) (s n) ≤ Sup (S N) :=
    λ m n N hm hn, le_cSup (hS N) ⟨⟨_, _⟩, ⟨hm, hn⟩, rfl⟩,
  have S0m : ∀ n, (0:ℝ) ∈ S n := λ n, ⟨⟨n, n⟩, ⟨le_rfl, le_rfl⟩, dist_self _⟩,
  have S0 := λ n, le_cSup (hS n) (S0m n),
  -- Prove that it tends to `0`, by using the Cauchy property of `s`
  refine ⟨λ N, Sup (S N), S0, ub, metric.tendsto_at_top.2 (λ ε ε0, _)⟩,
  refine (metric.cauchy_seq_iff.1 hs (ε/2) (half_pos ε0)).imp (λ N hN n hn, _),
  rw [real.dist_0_eq_abs, abs_of_nonneg (S0 n)],
  refine lt_of_le_of_lt (cSup_le ⟨_, S0m _⟩ _) (half_lt_self ε0),
  rintro _ ⟨⟨m', n'⟩, ⟨hm', hn'⟩, rfl⟩,
  exact le_of_lt (hN _ (le_trans hn hm') _ (le_trans hn hn'))
  end,
λ ⟨b, _, b_bound, b_lim⟩, cauchy_seq_of_le_tendsto_0 b b_bound b_lim⟩

end cauchy_seq

/-- Pseudometric space structure pulled back by a function. -/
def pseudo_metric_space.induced {α β} (f : α → β)
  (m : pseudo_metric_space β) : pseudo_metric_space α :=
{ dist               := λ x y, dist (f x) (f y),
  dist_self          := λ x, dist_self _,
  dist_comm          := λ x y, dist_comm _ _,
  dist_triangle      := λ x y z, dist_triangle _ _ _,
  edist              := λ x y, edist (f x) (f y),
  edist_dist         := λ x y, edist_dist _ _,
  to_uniform_space   := uniform_space.comap f m.to_uniform_space,
  uniformity_dist    := begin
    apply @uniformity_dist_of_mem_uniformity _ _ _ _ _ (λ x y, dist (f x) (f y)),
    refine λ s, mem_comap.trans _,
    split; intro H,
    { rcases H with ⟨r, ru, rs⟩,
      rcases mem_uniformity_dist.1 ru with ⟨ε, ε0, hε⟩,
      refine ⟨ε, ε0, λ a b h, rs (hε _)⟩, exact h },
    { rcases H with ⟨ε, ε0, hε⟩,
      exact ⟨_, dist_mem_uniformity ε0, λ ⟨a, b⟩, hε⟩ }
  end }

/-- Pull back a pseudometric space structure by a uniform inducing map. This is a version of
`pseudo_metric_space.induced` useful in case if the domain already has a `uniform_space`
structure. -/
def uniform_inducing.comap_pseudo_metric_space {α β} [uniform_space α] [pseudo_metric_space β]
  (f : α → β) (h : uniform_inducing f) : pseudo_metric_space α :=
(pseudo_metric_space.induced f ‹_›).replace_uniformity h.comap_uniformity.symm

instance subtype.psudo_metric_space {α : Type*} {p : α → Prop} [t : pseudo_metric_space α] :
  pseudo_metric_space (subtype p) :=
pseudo_metric_space.induced coe t

theorem subtype.pseudo_dist_eq {p : α → Prop} (x y : subtype p) : dist x y = dist (x : α) y := rfl

section nnreal

noncomputable instance : pseudo_metric_space ℝ≥0 := by unfold nnreal; apply_instance

lemma nnreal.dist_eq (a b : ℝ≥0) : dist a b = |(a:ℝ) - b| := rfl

lemma nnreal.nndist_eq (a b : ℝ≥0) :
  nndist a b = max (a - b) (b - a) :=
begin
  wlog h : a ≤ b,
  { apply nnreal.coe_eq.1,
    rw [tsub_eq_zero_iff_le.2 h, max_eq_right (zero_le $ b - a), ← dist_nndist, nnreal.dist_eq,
      nnreal.coe_sub h, abs_eq_max_neg, neg_sub],
    apply max_eq_right,
    linarith [nnreal.coe_le_coe.2 h] },
  rwa [nndist_comm, max_comm]
end

@[simp] lemma nnreal.nndist_zero_eq_val (z : ℝ≥0) : nndist 0 z = z :=
by simp only [nnreal.nndist_eq, max_eq_right, tsub_zero, zero_tsub, zero_le']

@[simp] lemma nnreal.nndist_zero_eq_val' (z : ℝ≥0) : nndist z 0 = z :=
by { rw nndist_comm, exact nnreal.nndist_zero_eq_val z, }

lemma nnreal.le_add_nndist (a b : ℝ≥0) : a ≤ b + nndist a b :=
begin
  suffices : (a : ℝ) ≤ (b : ℝ) + (dist a b),
  { exact nnreal.coe_le_coe.mp this, },
  linarith [le_of_abs_le (by refl : abs (a-b : ℝ) ≤ (dist a b))],
end

end nnreal

section prod

noncomputable instance prod.pseudo_metric_space_max [pseudo_metric_space β] :
  pseudo_metric_space (α × β) :=
{ dist := λ x y, max (dist x.1 y.1) (dist x.2 y.2),
  dist_self := λ x, by simp,
  dist_comm := λ x y, by simp [dist_comm],
  dist_triangle := λ x y z, max_le
    (le_trans (dist_triangle _ _ _) (add_le_add (le_max_left _ _) (le_max_left _ _)))
    (le_trans (dist_triangle _ _ _) (add_le_add (le_max_right _ _) (le_max_right _ _))),
  edist := λ x y, max (edist x.1 y.1) (edist x.2 y.2),
  edist_dist := assume x y, begin
    have : monotone ennreal.of_real := assume x y h, ennreal.of_real_le_of_real h,
    rw [edist_dist, edist_dist, ← this.map_max]
  end,
  uniformity_dist := begin
    refine uniformity_prod.trans _,
    simp only [uniformity_basis_dist.eq_binfi, comap_infi],
    rw ← infi_inf_eq, congr, funext,
    rw ← infi_inf_eq, congr, funext,
    simp [inf_principal, ext_iff, max_lt_iff]
  end,
  to_uniform_space := prod.uniform_space }

lemma prod.dist_eq [pseudo_metric_space β] {x y : α × β} :
  dist x y = max (dist x.1 y.1) (dist x.2 y.2) := rfl

theorem ball_prod_same [pseudo_metric_space β] (x : α) (y : β) (r : ℝ) :
  ball x r ×ˢ ball y r = ball (x, y) r :=
ext $ λ z, by simp [prod.dist_eq]

theorem closed_ball_prod_same [pseudo_metric_space β] (x : α) (y : β) (r : ℝ) :
  closed_ball x r ×ˢ closed_ball y r = closed_ball (x, y) r :=
ext $ λ z, by simp [prod.dist_eq]

end prod

theorem uniform_continuous_dist : uniform_continuous (λp:α×α, dist p.1 p.2) :=
metric.uniform_continuous_iff.2 (λ ε ε0, ⟨ε/2, half_pos ε0,
begin
  suffices,
  { intros p q h, cases p with p₁ p₂, cases q with q₁ q₂,
    cases max_lt_iff.1 h with h₁ h₂, clear h,
    dsimp at h₁ h₂ ⊢,
    rw real.dist_eq,
    refine abs_sub_lt_iff.2 ⟨_, _⟩,
    { revert p₁ p₂ q₁ q₂ h₁ h₂, exact this },
    { apply this; rwa dist_comm } },
  intros p₁ p₂ q₁ q₂ h₁ h₂,
  have := add_lt_add
    (abs_sub_lt_iff.1 (lt_of_le_of_lt (abs_dist_sub_le p₁ q₁ p₂) h₁)).1
    (abs_sub_lt_iff.1 (lt_of_le_of_lt (abs_dist_sub_le p₂ q₂ q₁) h₂)).1,
  rwa [add_halves, dist_comm p₂, sub_add_sub_cancel, dist_comm q₂] at this
end⟩)

theorem uniform_continuous.dist [uniform_space β] {f g : β → α}
  (hf : uniform_continuous f) (hg : uniform_continuous g) :
  uniform_continuous (λb, dist (f b) (g b)) :=
uniform_continuous_dist.comp (hf.prod_mk hg)

@[continuity]
theorem continuous_dist : continuous (λp:α×α, dist p.1 p.2) :=
uniform_continuous_dist.continuous

@[continuity]
theorem continuous.dist [topological_space β] {f g : β → α}
  (hf : continuous f) (hg : continuous g) : continuous (λb, dist (f b) (g b)) :=
continuous_dist.comp (hf.prod_mk hg : _)

theorem filter.tendsto.dist {f g : β → α} {x : filter β} {a b : α}
  (hf : tendsto f x (𝓝 a)) (hg : tendsto g x (𝓝 b)) :
  tendsto (λx, dist (f x) (g x)) x (𝓝 (dist a b)) :=
(continuous_dist.tendsto (a, b)).comp (hf.prod_mk_nhds hg)

lemma nhds_comap_dist (a : α) : (𝓝 (0 : ℝ)).comap (λa', dist a' a) = 𝓝 a :=
by simp only [@nhds_eq_comap_uniformity α, metric.uniformity_eq_comap_nhds_zero,
  comap_comap, (∘), dist_comm]

lemma tendsto_iff_dist_tendsto_zero {f : β → α} {x : filter β} {a : α} :
  (tendsto f x (𝓝 a)) ↔ (tendsto (λb, dist (f b) a) x (𝓝 0)) :=
by rw [← nhds_comap_dist a, tendsto_comap_iff]

lemma uniform_continuous_nndist : uniform_continuous (λp:α×α, nndist p.1 p.2) :=
uniform_continuous_subtype_mk uniform_continuous_dist _

lemma uniform_continuous.nndist [uniform_space β] {f g : β → α} (hf : uniform_continuous f)
  (hg : uniform_continuous g) :
  uniform_continuous (λ b, nndist (f b) (g b)) :=
uniform_continuous_nndist.comp (hf.prod_mk hg)

lemma continuous_nndist : continuous (λp:α×α, nndist p.1 p.2) :=
uniform_continuous_nndist.continuous

lemma continuous.nndist [topological_space β] {f g : β → α}
  (hf : continuous f) (hg : continuous g) : continuous (λb, nndist (f b) (g b)) :=
continuous_nndist.comp (hf.prod_mk hg : _)

theorem filter.tendsto.nndist {f g : β → α} {x : filter β} {a b : α}
  (hf : tendsto f x (𝓝 a)) (hg : tendsto g x (𝓝 b)) :
  tendsto (λx, nndist (f x) (g x)) x (𝓝 (nndist a b)) :=
(continuous_nndist.tendsto (a, b)).comp (hf.prod_mk_nhds hg)

namespace metric
variables {x y z : α} {ε ε₁ ε₂ : ℝ} {s : set α}

theorem is_closed_ball : is_closed (closed_ball x ε) :=
is_closed_le (continuous_id.dist continuous_const) continuous_const

lemma is_closed_sphere : is_closed (sphere x ε) :=
is_closed_eq (continuous_id.dist continuous_const) continuous_const

@[simp] theorem closure_closed_ball : closure (closed_ball x ε) = closed_ball x ε :=
is_closed_ball.closure_eq

theorem closure_ball_subset_closed_ball : closure (ball x ε) ⊆ closed_ball x ε :=
closure_minimal ball_subset_closed_ball is_closed_ball

theorem frontier_ball_subset_sphere : frontier (ball x ε) ⊆ sphere x ε :=
frontier_lt_subset_eq (continuous_id.dist continuous_const) continuous_const

theorem frontier_closed_ball_subset_sphere : frontier (closed_ball x ε) ⊆ sphere x ε :=
frontier_le_subset_eq (continuous_id.dist continuous_const) continuous_const

theorem ball_subset_interior_closed_ball : ball x ε ⊆ interior (closed_ball x ε) :=
interior_maximal ball_subset_closed_ball is_open_ball

/-- ε-characterization of the closure in pseudometric spaces-/
theorem mem_closure_iff {α : Type u} [pseudo_metric_space α] {s : set α} {a : α} :
  a ∈ closure s ↔ ∀ε>0, ∃b ∈ s, dist a b < ε :=
(mem_closure_iff_nhds_basis nhds_basis_ball).trans $
  by simp only [mem_ball, dist_comm]

lemma mem_closure_range_iff {α : Type u} [pseudo_metric_space α] {e : β → α} {a : α} :
  a ∈ closure (range e) ↔ ∀ε>0, ∃ k : β, dist a (e k) < ε :=
by simp only [mem_closure_iff, exists_range_iff]

lemma mem_closure_range_iff_nat {α : Type u} [pseudo_metric_space α] {e : β → α} {a : α} :
  a ∈ closure (range e) ↔ ∀n : ℕ, ∃ k : β, dist a (e k) < 1 / ((n : ℝ) + 1) :=
(mem_closure_iff_nhds_basis nhds_basis_ball_inv_nat_succ).trans $
  by simp only [mem_ball, dist_comm, exists_range_iff, forall_const]

theorem mem_of_closed' {α : Type u} [pseudo_metric_space α] {s : set α} (hs : is_closed s)
  {a : α} : a ∈ s ↔ ∀ε>0, ∃b ∈ s, dist a b < ε :=
by simpa only [hs.closure_eq] using @mem_closure_iff _ _ s a

end metric

section pi
open finset
variables {π : β → Type*} [fintype β] [∀b, pseudo_metric_space (π b)]

/-- A finite product of pseudometric spaces is a pseudometric space, with the sup distance. -/
noncomputable instance pseudo_metric_space_pi : pseudo_metric_space (Πb, π b) :=
begin
  /- we construct the instance from the pseudoemetric space instance to avoid checking again that
  the uniformity is the same as the product uniformity, but we register nevertheless a nice formula
  for the distance -/
  refine pseudo_emetric_space.to_pseudo_metric_space_of_dist
    (λf g, ((sup univ (λb, nndist (f b) (g b)) : ℝ≥0) : ℝ)) _ _,
  show ∀ (x y : Π (b : β), π b), edist x y ≠ ⊤,
  { assume x y,
    rw ← lt_top_iff_ne_top,
    have : (⊥ : ℝ≥0∞) < ⊤ := ennreal.coe_lt_top,
    simp [edist_pi_def, finset.sup_lt_iff this, edist_lt_top] },
  show ∀ (x y : Π (b : β), π b), ↑(sup univ (λ (b : β), nndist (x b) (y b))) =
    ennreal.to_real (sup univ (λ (b : β), edist (x b) (y b))),
  { assume x y,
    simp only [edist_nndist],
    norm_cast }
end

lemma nndist_pi_def (f g : Πb, π b) : nndist f g = sup univ (λb, nndist (f b) (g b)) :=
subtype.eta _ _

lemma dist_pi_def (f g : Πb, π b) :
  dist f g = (sup univ (λb, nndist (f b) (g b)) : ℝ≥0) := rfl

@[simp] lemma dist_pi_const [nonempty β] (a b : α) : dist (λ x : β, a) (λ _, b) = dist a b :=
by simpa only [dist_edist] using congr_arg ennreal.to_real (edist_pi_const a b)

@[simp] lemma nndist_pi_const [nonempty β] (a b : α) :
  nndist (λ x : β, a) (λ _, b) = nndist a b := nnreal.eq $ dist_pi_const a b

lemma nndist_pi_le_iff {f g : Πb, π b} {r : ℝ≥0} :
  nndist f g ≤ r ↔ ∀b, nndist (f b) (g b) ≤ r :=
by simp [nndist_pi_def]

lemma dist_pi_lt_iff {f g : Πb, π b} {r : ℝ} (hr : 0 < r) :
  dist f g < r ↔ ∀b, dist (f b) (g b) < r :=
begin
  lift r to ℝ≥0 using hr.le,
  simp [dist_pi_def, finset.sup_lt_iff (show ⊥ < r, from hr)],
end

lemma dist_pi_le_iff {f g : Πb, π b} {r : ℝ} (hr : 0 ≤ r) :
  dist f g ≤ r ↔ ∀b, dist (f b) (g b) ≤ r :=
begin
  lift r to ℝ≥0 using hr,
  exact nndist_pi_le_iff
end

lemma nndist_le_pi_nndist (f g : Πb, π b) (b : β) : nndist (f b) (g b) ≤ nndist f g :=
by { rw [nndist_pi_def], exact finset.le_sup (finset.mem_univ b) }

lemma dist_le_pi_dist (f g : Πb, π b) (b : β) : dist (f b) (g b) ≤ dist f g :=
by simp only [dist_nndist, nnreal.coe_le_coe, nndist_le_pi_nndist f g b]

/-- An open ball in a product space is a product of open balls. See also `metric.ball_pi'`
for a version assuming `nonempty β` instead of `0 < r`. -/
lemma ball_pi (x : Πb, π b) {r : ℝ} (hr : 0 < r) :
  ball x r = set.pi univ (λ b, ball (x b) r) :=
by { ext p, simp [dist_pi_lt_iff hr] }

/-- An open ball in a product space is a product of open balls. See also `metric.ball_pi`
for a version assuming `0 < r` instead of `nonempty β`. -/
lemma ball_pi' [nonempty β] (x : Π b, π b) (r : ℝ) :
  ball x r = set.pi univ (λ b, ball (x b) r) :=
(lt_or_le 0 r).elim (ball_pi x) $ λ hr, by simp [ball_eq_empty.2 hr]

/-- A closed ball in a product space is a product of closed balls. See also `metric.closed_ball_pi'`
for a version assuming `nonempty β` instead of `0 ≤ r`. -/
lemma closed_ball_pi (x : Πb, π b) {r : ℝ} (hr : 0 ≤ r) :
  closed_ball x r = set.pi univ (λ b, closed_ball (x b) r) :=
by { ext p, simp [dist_pi_le_iff hr] }

/-- A closed ball in a product space is a product of closed balls. See also `metric.closed_ball_pi`
for a version assuming `0 ≤ r` instead of `nonempty β`. -/
lemma closed_ball_pi' [nonempty β] (x : Π b, π b) (r : ℝ) :
  closed_ball x r = set.pi univ (λ b, closed_ball (x b) r) :=
(le_or_lt 0 r).elim (closed_ball_pi x) $ λ hr, by simp [closed_ball_eq_empty.2 hr]

@[simp] lemma fin.nndist_insert_nth_insert_nth {n : ℕ} {α : fin (n + 1) → Type*}
  [Π i, pseudo_metric_space (α i)] (i : fin (n + 1)) (x y : α i) (f g : Π j, α (i.succ_above j)) :
  nndist (i.insert_nth x f) (i.insert_nth y g) = max (nndist x y) (nndist f g) :=
eq_of_forall_ge_iff $ λ c, by simp [nndist_pi_le_iff, i.forall_iff_succ_above]

@[simp] lemma fin.dist_insert_nth_insert_nth {n : ℕ} {α : fin (n + 1) → Type*}
  [Π i, pseudo_metric_space (α i)] (i : fin (n + 1)) (x y : α i) (f g : Π j, α (i.succ_above j)) :
  dist (i.insert_nth x f) (i.insert_nth y g) = max (dist x y) (dist f g) :=
by simp only [dist_nndist, fin.nndist_insert_nth_insert_nth, nnreal.coe_max]

lemma real.dist_le_of_mem_pi_Icc {x y x' y' : β → ℝ} (hx : x ∈ Icc x' y') (hy : y ∈ Icc x' y') :
  dist x y ≤ dist x' y' :=
begin
  refine (dist_pi_le_iff dist_nonneg).2 (λ b, (real.dist_le_of_mem_interval _ _).trans
    (dist_le_pi_dist _ _ b)); refine Icc_subset_interval _,
  exacts [⟨hx.1 _, hx.2 _⟩, ⟨hy.1 _, hy.2 _⟩]
end

end pi

section compact

/-- Any compact set in a pseudometric space can be covered by finitely many balls of a given
positive radius -/
lemma finite_cover_balls_of_compact {α : Type u} [pseudo_metric_space α] {s : set α}
  (hs : is_compact s) {e : ℝ} (he : 0 < e) :
  ∃t ⊆ s, finite t ∧ s ⊆ ⋃x∈t, ball x e :=
begin
  apply hs.elim_finite_subcover_image,
  { simp [is_open_ball] },
  { intros x xs,
    simp,
    exact ⟨x, ⟨xs, by simpa⟩⟩ }
end

alias finite_cover_balls_of_compact ← is_compact.finite_cover_balls

end compact

section proper_space
open metric

/-- A pseudometric space is proper if all closed balls are compact. -/
class proper_space (α : Type u) [pseudo_metric_space α] : Prop :=
(is_compact_closed_ball : ∀x:α, ∀r, is_compact (closed_ball x r))

export proper_space (is_compact_closed_ball)

/-- In a proper pseudometric space, all spheres are compact. -/
lemma is_compact_sphere {α : Type*} [pseudo_metric_space α] [proper_space α] (x : α) (r : ℝ) :
  is_compact (sphere x r) :=
compact_of_is_closed_subset (is_compact_closed_ball x r) is_closed_sphere sphere_subset_closed_ball

/-- In a proper pseudometric space, any sphere is a `compact_space` when considered as a subtype. -/
instance {α : Type*} [pseudo_metric_space α] [proper_space α] (x : α) (r : ℝ) :
  compact_space (sphere x r) :=
is_compact_iff_compact_space.mp (is_compact_sphere _ _)

/-- A proper pseudo metric space is sigma compact, and therefore second countable. -/
@[priority 100] -- see Note [lower instance priority]
instance second_countable_of_proper [proper_space α] :
  second_countable_topology α :=
begin
  -- We already have `sigma_compact_space_of_locally_compact_second_countable`, so we don't
  -- add an instance for `sigma_compact_space`.
  suffices : sigma_compact_space α, by exactI emetric.second_countable_of_sigma_compact α,
  rcases em (nonempty α) with ⟨⟨x⟩⟩|hn,
  { exact ⟨⟨λ n, closed_ball x n, λ n, is_compact_closed_ball _ _, Union_closed_ball_nat _⟩⟩ },
  { exact ⟨⟨λ n, ∅, λ n, is_compact_empty, Union_eq_univ_iff.2 $ λ x, (hn ⟨x⟩).elim⟩⟩ }
end

lemma tendsto_dist_right_cocompact_at_top [proper_space α] (x : α) :
  tendsto (λ y, dist y x) (cocompact α) at_top :=
(has_basis_cocompact.tendsto_iff at_top_basis).2 $ λ r hr,
  ⟨closed_ball x r, is_compact_closed_ball x r, λ y hy, (not_le.1 $ mt mem_closed_ball.2 hy).le⟩

lemma tendsto_dist_left_cocompact_at_top [proper_space α] (x : α) :
  tendsto (dist x) (cocompact α) at_top :=
by simpa only [dist_comm] using tendsto_dist_right_cocompact_at_top x

/-- If all closed balls of large enough radius are compact, then the space is proper. Especially
useful when the lower bound for the radius is 0. -/
lemma proper_space_of_compact_closed_ball_of_le
  (R : ℝ) (h : ∀x:α, ∀r, R ≤ r → is_compact (closed_ball x r)) :
  proper_space α :=
⟨begin
  assume x r,
  by_cases hr : R ≤ r,
  { exact h x r hr },
  { have : closed_ball x r = closed_ball x R ∩ closed_ball x r,
    { symmetry,
      apply inter_eq_self_of_subset_right,
      exact closed_ball_subset_closed_ball (le_of_lt (not_le.1 hr)) },
    rw this,
    exact (h x R le_rfl).inter_right is_closed_ball }
end⟩

/- A compact pseudometric space is proper -/
@[priority 100] -- see Note [lower instance priority]
instance proper_of_compact [compact_space α] : proper_space α :=
⟨assume x r, is_closed_ball.is_compact⟩

/-- A proper space is locally compact -/
@[priority 100] -- see Note [lower instance priority]
instance locally_compact_of_proper [proper_space α] :
  locally_compact_space α :=
locally_compact_space_of_has_basis (λ x, nhds_basis_closed_ball) $
  λ x ε ε0, is_compact_closed_ball _ _

/-- A proper space is complete -/
@[priority 100] -- see Note [lower instance priority]
instance complete_of_proper [proper_space α] : complete_space α :=
⟨begin
  intros f hf,
  /- We want to show that the Cauchy filter `f` is converging. It suffices to find a closed
  ball (therefore compact by properness) where it is nontrivial. -/
  obtain ⟨t, t_fset, ht⟩ : ∃ t ∈ f, ∀ x y ∈ t, dist x y < 1 :=
    (metric.cauchy_iff.1 hf).2 1 zero_lt_one,
  rcases hf.1.nonempty_of_mem t_fset with ⟨x, xt⟩,
  have : closed_ball x 1 ∈ f := mem_of_superset t_fset (λ y yt, (ht y yt x xt).le),
  rcases (compact_iff_totally_bounded_complete.1 (is_compact_closed_ball x 1)).2 f hf
    (le_principal_iff.2 this) with ⟨y, -, hy⟩,
  exact ⟨y, hy⟩
end⟩

/-- A finite product of proper spaces is proper. -/
instance pi_proper_space {π : β → Type*} [fintype β] [∀b, pseudo_metric_space (π b)]
  [h : ∀b, proper_space (π b)] : proper_space (Πb, π b) :=
begin
  refine proper_space_of_compact_closed_ball_of_le 0 (λx r hr, _),
  rw closed_ball_pi _ hr,
  apply is_compact_univ_pi (λb, _),
  apply (h b).is_compact_closed_ball
end

variables [proper_space α] {x : α} {r : ℝ} {s : set α}

/-- If a nonempty ball in a proper space includes a closed set `s`, then there exists a nonempty
ball with the same center and a strictly smaller radius that includes `s`. -/
lemma exists_pos_lt_subset_ball (hr : 0 < r) (hs : is_closed s) (h : s ⊆ ball x r) :
  ∃ r' ∈ Ioo 0 r, s ⊆ ball x r' :=
begin
  unfreezingI { rcases eq_empty_or_nonempty s with rfl|hne },
  { exact ⟨r / 2, ⟨half_pos hr, half_lt_self hr⟩, empty_subset _⟩ },
  have : is_compact s,
    from compact_of_is_closed_subset (is_compact_closed_ball x r) hs
      (subset.trans h ball_subset_closed_ball),
  obtain ⟨y, hys, hy⟩ : ∃ y ∈ s, s ⊆ closed_ball x (dist y x),
    from this.exists_forall_ge hne (continuous_id.dist continuous_const).continuous_on,
  have hyr : dist y x < r, from h hys,
  rcases exists_between hyr with ⟨r', hyr', hrr'⟩,
  exact ⟨r', ⟨dist_nonneg.trans_lt hyr', hrr'⟩, subset.trans hy $ closed_ball_subset_ball hyr'⟩
end

/-- If a ball in a proper space includes a closed set `s`, then there exists a ball with the same
center and a strictly smaller radius that includes `s`. -/
lemma exists_lt_subset_ball (hs : is_closed s) (h : s ⊆ ball x r) :
  ∃ r' < r, s ⊆ ball x r' :=
begin
  cases le_or_lt r 0 with hr hr,
  { rw [ball_eq_empty.2 hr, subset_empty_iff] at h, unfreezingI { subst s },
    exact (exists_lt r).imp (λ r' hr', ⟨hr', empty_subset _⟩) },
  { exact (exists_pos_lt_subset_ball hr hs h).imp (λ r' hr', ⟨hr'.fst.2, hr'.snd⟩) }
end

end proper_space

namespace metric
section second_countable
open topological_space

/-- A pseudometric space is second countable if, for every `ε > 0`, there is a countable set which
is `ε`-dense. -/
lemma second_countable_of_almost_dense_set
  (H : ∀ε > (0 : ℝ), ∃ s : set α, countable s ∧ (∀x, ∃y ∈ s, dist x y ≤ ε)) :
  second_countable_topology α :=
begin
  refine emetric.second_countable_of_almost_dense_set (λ ε ε0, _),
  rcases ennreal.lt_iff_exists_nnreal_btwn.1 ε0 with ⟨ε', ε'0, ε'ε⟩,
  choose s hsc y hys hyx using H ε' (by exact_mod_cast ε'0),
  refine ⟨s, hsc, Union₂_eq_univ_iff.2 (λ x, ⟨y x, hys _, le_trans _ ε'ε.le⟩)⟩,
  exact_mod_cast hyx x
end

end second_countable
end metric

lemma lebesgue_number_lemma_of_metric
  {s : set α} {ι} {c : ι → set α} (hs : is_compact s)
  (hc₁ : ∀ i, is_open (c i)) (hc₂ : s ⊆ ⋃ i, c i) :
  ∃ δ > 0, ∀ x ∈ s, ∃ i, ball x δ ⊆ c i :=
let ⟨n, en, hn⟩ := lebesgue_number_lemma hs hc₁ hc₂,
    ⟨δ, δ0, hδ⟩ := mem_uniformity_dist.1 en in
⟨δ, δ0, assume x hx, let ⟨i, hi⟩ := hn x hx in
 ⟨i, assume y hy, hi (hδ (mem_ball'.mp hy))⟩⟩

lemma lebesgue_number_lemma_of_metric_sUnion
  {s : set α} {c : set (set α)} (hs : is_compact s)
  (hc₁ : ∀ t ∈ c, is_open t) (hc₂ : s ⊆ ⋃₀ c) :
  ∃ δ > 0, ∀ x ∈ s, ∃ t ∈ c, ball x δ ⊆ t :=
by rw sUnion_eq_Union at hc₂;
   simpa using lebesgue_number_lemma_of_metric hs (by simpa) hc₂

namespace metric

/-- Boundedness of a subset of a pseudometric space. We formulate the definition to work
even in the empty space. -/
def bounded (s : set α) : Prop :=
∃C, ∀x y ∈ s, dist x y ≤ C

section bounded
variables {x : α} {s t : set α} {r : ℝ}

@[simp] lemma bounded_empty : bounded (∅ : set α) :=
⟨0, by simp⟩

lemma bounded_iff_mem_bounded : bounded s ↔ ∀ x ∈ s, bounded s :=
⟨λ h _ _, h, λ H,
  s.eq_empty_or_nonempty.elim
  (λ hs, hs.symm ▸ bounded_empty)
  (λ ⟨x, hx⟩, H x hx)⟩

/-- Subsets of a bounded set are also bounded -/
lemma bounded.mono (incl : s ⊆ t) : bounded t → bounded s :=
Exists.imp $ λ C hC x hx y hy, hC x (incl hx) y (incl hy)

/-- Closed balls are bounded -/
lemma bounded_closed_ball : bounded (closed_ball x r) :=
⟨r + r, λ y hy z hz, begin
  simp only [mem_closed_ball] at *,
  calc dist y z ≤ dist y x + dist z x : dist_triangle_right _ _ _
            ... ≤ r + r : add_le_add hy hz
end⟩

/-- Open balls are bounded -/
lemma bounded_ball : bounded (ball x r) :=
bounded_closed_ball.mono ball_subset_closed_ball

/-- Spheres are bounded -/
lemma bounded_sphere : bounded (sphere x r) :=
bounded_closed_ball.mono sphere_subset_closed_ball

/-- Given a point, a bounded subset is included in some ball around this point -/
lemma bounded_iff_subset_ball (c : α) : bounded s ↔ ∃r, s ⊆ closed_ball c r :=
begin
  split; rintro ⟨C, hC⟩,
  { cases s.eq_empty_or_nonempty with h h,
    { subst s, exact ⟨0, by simp⟩ },
    { rcases h with ⟨x, hx⟩,
      exact ⟨C + dist x c, λ y hy, calc
        dist y c ≤ dist y x + dist x c : dist_triangle _ _ _
            ... ≤ C + dist x c : add_le_add_right (hC y hy x hx) _⟩ } },
  { exact bounded_closed_ball.mono hC }
end

lemma bounded.subset_ball (h : bounded s) (c : α) : ∃ r, s ⊆ closed_ball c r :=
(bounded_iff_subset_ball c).1 h

lemma bounded.subset_ball_lt (h : bounded s) (a : ℝ) (c : α) : ∃ r, a < r ∧ s ⊆ closed_ball c r :=
begin
  rcases h.subset_ball c with ⟨r, hr⟩,
  refine ⟨max r (a+1), lt_of_lt_of_le (by linarith) (le_max_right _ _), _⟩,
  exact subset.trans hr (closed_ball_subset_closed_ball (le_max_left _ _))
end

lemma bounded_closure_of_bounded (h : bounded s) : bounded (closure s) :=
let ⟨C, h⟩ := h in
⟨C, λ a ha b hb, (is_closed_le' C).closure_subset $ map_mem_closure2 continuous_dist ha hb
$ ball_mem_comm.mp h⟩

alias bounded_closure_of_bounded ← metric.bounded.closure

@[simp] lemma bounded_closure_iff : bounded (closure s) ↔ bounded s :=
⟨λ h, h.mono subset_closure, λ h, h.closure⟩

/-- The union of two bounded sets is bounded. -/
lemma bounded.union (hs : bounded s) (ht : bounded t) : bounded (s ∪ t) :=
begin
  refine bounded_iff_mem_bounded.2 (λ x _, _),
  rw bounded_iff_subset_ball x at hs ht ⊢,
  rcases hs with ⟨Cs, hCs⟩, rcases ht with ⟨Ct, hCt⟩,
  exact ⟨max Cs Ct, union_subset
    (subset.trans hCs $ closed_ball_subset_closed_ball $ le_max_left _ _)
    (subset.trans hCt $ closed_ball_subset_closed_ball $ le_max_right _ _)⟩,
end

/-- The union of two sets is bounded iff each of the sets is bounded. -/
@[simp] lemma bounded_union : bounded (s ∪ t) ↔ bounded s ∧ bounded t :=
⟨λ h, ⟨h.mono (by simp), h.mono (by simp)⟩, λ h, h.1.union h.2⟩

/-- A finite union of bounded sets is bounded -/
lemma bounded_bUnion {I : set β} {s : β → set α} (H : finite I) :
  bounded (⋃i∈I, s i) ↔ ∀i ∈ I, bounded (s i) :=
finite.induction_on H (by simp) $ λ x I _ _ IH,
by simp [or_imp_distrib, forall_and_distrib, IH]

/-- A totally bounded set is bounded -/
lemma _root_.totally_bounded.bounded {s : set α} (h : totally_bounded s) : bounded s :=
-- We cover the totally bounded set by finitely many balls of radius 1,
-- and then argue that a finite union of bounded sets is bounded
let ⟨t, fint, subs⟩ := (totally_bounded_iff.mp h) 1 zero_lt_one in
bounded.mono subs $ (bounded_bUnion fint).2 $ λ i hi, bounded_ball

/-- A compact set is bounded -/
lemma _root_.is_compact.bounded {s : set α} (h : is_compact s) : bounded s :=
-- A compact set is totally bounded, thus bounded
h.totally_bounded.bounded

/-- A finite set is bounded -/
lemma bounded_of_finite {s : set α} (h : finite s) : bounded s :=
h.is_compact.bounded

alias bounded_of_finite ← set.finite.bounded

/-- A singleton is bounded -/
lemma bounded_singleton {x : α} : bounded ({x} : set α) :=
bounded_of_finite $ finite_singleton _

/-- Characterization of the boundedness of the range of a function -/
lemma bounded_range_iff {f : β → α} : bounded (range f) ↔ ∃C, ∀x y, dist (f x) (f y) ≤ C :=
exists_congr $ λ C, ⟨
  λ H x y, H _ ⟨x, rfl⟩ _ ⟨y, rfl⟩,
  by rintro H _ ⟨x, rfl⟩ _ ⟨y, rfl⟩; exact H x y⟩

lemma bounded_range_of_tendsto_cofinite_uniformity {f : β → α}
  (hf : tendsto (prod.map f f) (cofinite ×ᶠ cofinite) (𝓤 α)) :
  bounded (range f) :=
begin
  rcases (has_basis_cofinite.prod_self.tendsto_iff uniformity_basis_dist).1 hf 1 zero_lt_one
    with ⟨s, hsf, hs1⟩,
  rw [← image_univ, ← union_compl_self s, image_union, bounded_union],
  use [(hsf.image f).bounded, 1],
  rintro _ ⟨x, hx, rfl⟩ _ ⟨y, hy, rfl⟩,
  exact le_of_lt (hs1 (x, y) ⟨hx, hy⟩)
end

lemma bounded_range_of_cauchy_map_cofinite {f : β → α} (hf : cauchy (map f cofinite)) :
  bounded (range f) :=
bounded_range_of_tendsto_cofinite_uniformity $ (cauchy_map_iff.1 hf).2

lemma _root_.cauchy_seq.bounded_range {f : ℕ → α} (hf : cauchy_seq f) : bounded (range f) :=
bounded_range_of_cauchy_map_cofinite $ by rwa nat.cofinite_eq_at_top

lemma bounded_range_of_tendsto_cofinite {f : β → α} {a : α} (hf : tendsto f cofinite (𝓝 a)) :
  bounded (range f) :=
bounded_range_of_tendsto_cofinite_uniformity $
  (hf.prod_map hf).mono_right $ nhds_prod_eq.symm.trans_le (nhds_le_uniformity a)

/-- In a compact space, all sets are bounded -/
lemma bounded_of_compact_space [compact_space α] : bounded s :=
compact_univ.bounded.mono (subset_univ _)

lemma bounded_range_of_tendsto {α : Type*} [pseudo_metric_space α] (u : ℕ → α) {x : α}
  (hu : tendsto u at_top (𝓝 x)) :
  bounded (range u) :=
hu.cauchy_seq.bounded_range

/-- The **Heine–Borel theorem**: In a proper space, a closed bounded set is compact. -/
lemma is_compact_of_is_closed_bounded [proper_space α] (hc : is_closed s) (hb : bounded s) :
  is_compact s :=
begin
  unfreezingI { rcases eq_empty_or_nonempty s with (rfl|⟨x, hx⟩) },
  { exact is_compact_empty },
  { rcases hb.subset_ball x with ⟨r, hr⟩,
    exact compact_of_is_closed_subset (is_compact_closed_ball x r) hc hr }
end

/-- The **Heine–Borel theorem**: In a proper space, the closure of a bounded set is compact. -/
lemma bounded.is_compact_closure [proper_space α] (h : bounded s) :
  is_compact (closure s) :=
is_compact_of_is_closed_bounded is_closed_closure h.closure

/-- The **Heine–Borel theorem**:
In a proper Hausdorff space, a set is compact if and only if it is closed and bounded. -/
lemma compact_iff_closed_bounded [t2_space α] [proper_space α] :
  is_compact s ↔ is_closed s ∧ bounded s :=
⟨λ h, ⟨h.is_closed, h.bounded⟩, λ h, is_compact_of_is_closed_bounded h.1 h.2⟩

lemma compact_space_iff_bounded_univ [proper_space α] : compact_space α ↔ bounded (univ : set α) :=
⟨@bounded_of_compact_space α _ _, λ hb, ⟨is_compact_of_is_closed_bounded is_closed_univ hb⟩⟩

section conditionally_complete_linear_order

variables [preorder α] [compact_Icc_space α]

lemma bounded_Icc (a b : α) : bounded (Icc a b) :=
(totally_bounded_Icc a b).bounded

lemma bounded_Ico (a b : α) : bounded (Ico a b) :=
(totally_bounded_Ico a b).bounded

lemma bounded_Ioc (a b : α) : bounded (Ioc a b) :=
(totally_bounded_Ioc a b).bounded

lemma bounded_Ioo (a b : α) : bounded (Ioo a b) :=
(totally_bounded_Ioo a b).bounded

/-- In a pseudo metric space with a conditionally complete linear order such that the order and the
    metric structure give the same topology, any order-bounded set is metric-bounded. -/
lemma bounded_of_bdd_above_of_bdd_below {s : set α} (h₁ : bdd_above s) (h₂ : bdd_below s) :
  bounded s :=
let ⟨u, hu⟩ := h₁, ⟨l, hl⟩ := h₂ in
bounded.mono (λ x hx, mem_Icc.mpr ⟨hl hx, hu hx⟩) (bounded_Icc l u)

end conditionally_complete_linear_order

end bounded

section diam
variables {s : set α} {x y z : α}

/-- The diameter of a set in a metric space. To get controllable behavior even when the diameter
should be infinite, we express it in terms of the emetric.diameter -/
noncomputable def diam (s : set α) : ℝ := ennreal.to_real (emetric.diam s)

/-- The diameter of a set is always nonnegative -/
lemma diam_nonneg : 0 ≤ diam s := ennreal.to_real_nonneg

lemma diam_subsingleton (hs : s.subsingleton) : diam s = 0 :=
by simp only [diam, emetric.diam_subsingleton hs, ennreal.zero_to_real]

/-- The empty set has zero diameter -/
@[simp] lemma diam_empty : diam (∅ : set α) = 0 :=
diam_subsingleton subsingleton_empty

/-- A singleton has zero diameter -/
@[simp] lemma diam_singleton : diam ({x} : set α) = 0 :=
diam_subsingleton subsingleton_singleton

-- Does not work as a simp-lemma, since {x, y} reduces to (insert y {x})
lemma diam_pair : diam ({x, y} : set α) = dist x y :=
by simp only [diam, emetric.diam_pair, dist_edist]

-- Does not work as a simp-lemma, since {x, y, z} reduces to (insert z (insert y {x}))
lemma diam_triple :
  metric.diam ({x, y, z} : set α) = max (max (dist x y) (dist x z)) (dist y z) :=
begin
  simp only [metric.diam, emetric.diam_triple, dist_edist],
  rw [ennreal.to_real_max, ennreal.to_real_max];
    apply_rules [ne_of_lt, edist_lt_top, max_lt]
end

/-- If the distance between any two points in a set is bounded by some constant `C`,
then `ennreal.of_real C`  bounds the emetric diameter of this set. -/
lemma ediam_le_of_forall_dist_le {C : ℝ} (h : ∀ (x ∈ s) (y ∈ s), dist x y ≤ C) :
  emetric.diam s ≤ ennreal.of_real C :=
emetric.diam_le $
λ x hx y hy, (edist_dist x y).symm ▸ ennreal.of_real_le_of_real (h x hx y hy)

/-- If the distance between any two points in a set is bounded by some non-negative constant,
this constant bounds the diameter. -/
lemma diam_le_of_forall_dist_le {C : ℝ} (h₀ : 0 ≤ C) (h : ∀ (x ∈ s) (y ∈ s), dist x y ≤ C) :
  diam s ≤ C :=
ennreal.to_real_le_of_le_of_real h₀ (ediam_le_of_forall_dist_le h)

/-- If the distance between any two points in a nonempty set is bounded by some constant,
this constant bounds the diameter. -/
lemma diam_le_of_forall_dist_le_of_nonempty (hs : s.nonempty) {C : ℝ}
  (h : ∀ (x ∈ s) (y ∈ s), dist x y ≤ C) : diam s ≤ C :=
have h₀ : 0 ≤ C, from let ⟨x, hx⟩ := hs in le_trans dist_nonneg (h x hx x hx),
diam_le_of_forall_dist_le h₀ h

/-- The distance between two points in a set is controlled by the diameter of the set. -/
lemma dist_le_diam_of_mem' (h : emetric.diam s ≠ ⊤) (hx : x ∈ s) (hy : y ∈ s) :
  dist x y ≤ diam s :=
begin
  rw [diam, dist_edist],
  rw ennreal.to_real_le_to_real (edist_ne_top _ _) h,
  exact emetric.edist_le_diam_of_mem hx hy
end

/-- Characterize the boundedness of a set in terms of the finiteness of its emetric.diameter. -/
lemma bounded_iff_ediam_ne_top : bounded s ↔ emetric.diam s ≠ ⊤ :=
iff.intro
  (λ ⟨C, hC⟩, ne_top_of_le_ne_top ennreal.of_real_ne_top $ ediam_le_of_forall_dist_le hC)
  (λ h, ⟨diam s, λ x hx y hy, dist_le_diam_of_mem' h hx hy⟩)

lemma bounded.ediam_ne_top (h : bounded s) : emetric.diam s ≠ ⊤ :=
bounded_iff_ediam_ne_top.1 h

lemma ediam_univ_eq_top_iff_noncompact [proper_space α] :
  emetric.diam (univ : set α) = ∞ ↔ noncompact_space α :=
by rw [← not_compact_space_iff, compact_space_iff_bounded_univ, bounded_iff_ediam_ne_top, not_not]

@[simp] lemma ediam_univ_of_noncompact [proper_space α] [noncompact_space α] :
  emetric.diam (univ : set α) = ∞ :=
ediam_univ_eq_top_iff_noncompact.mpr ‹_›

@[simp] lemma diam_univ_of_noncompact [proper_space α] [noncompact_space α] :
  diam (univ : set α) = 0 :=
by simp [diam]

/-- The distance between two points in a set is controlled by the diameter of the set. -/
lemma dist_le_diam_of_mem (h : bounded s) (hx : x ∈ s) (hy : y ∈ s) : dist x y ≤ diam s :=
dist_le_diam_of_mem' h.ediam_ne_top hx hy

lemma ediam_of_unbounded (h : ¬(bounded s)) : emetric.diam s = ∞ :=
by rwa [bounded_iff_ediam_ne_top, not_not] at h

/-- An unbounded set has zero diameter. If you would prefer to get the value ∞, use `emetric.diam`.
This lemma makes it possible to avoid side conditions in some situations -/
lemma diam_eq_zero_of_unbounded (h : ¬(bounded s)) : diam s = 0 :=
by rw [diam, ediam_of_unbounded h, ennreal.top_to_real]

/-- If `s ⊆ t`, then the diameter of `s` is bounded by that of `t`, provided `t` is bounded. -/
lemma diam_mono {s t : set α} (h : s ⊆ t) (ht : bounded t) : diam s ≤ diam t :=
begin
  unfold diam,
  rw ennreal.to_real_le_to_real (bounded.mono h ht).ediam_ne_top ht.ediam_ne_top,
  exact emetric.diam_mono h
end

/-- The diameter of a union is controlled by the sum of the diameters, and the distance between
any two points in each of the sets. This lemma is true without any side condition, since it is
obviously true if `s ∪ t` is unbounded. -/
lemma diam_union {t : set α} (xs : x ∈ s) (yt : y ∈ t) :
  diam (s ∪ t) ≤ diam s + dist x y + diam t :=
begin
  by_cases H : bounded (s ∪ t),
  { have hs : bounded s, from H.mono (subset_union_left _ _),
    have ht : bounded t, from H.mono (subset_union_right _ _),
    rw [bounded_iff_ediam_ne_top] at H hs ht,
    rw [dist_edist, diam, diam, diam, ← ennreal.to_real_add, ← ennreal.to_real_add,
      ennreal.to_real_le_to_real];
      repeat { apply ennreal.add_ne_top.2; split }; try { assumption };
      try { apply edist_ne_top },
    exact emetric.diam_union xs yt },
  { rw [diam_eq_zero_of_unbounded H],
    apply_rules [add_nonneg, diam_nonneg, dist_nonneg] }
end

/-- If two sets intersect, the diameter of the union is bounded by the sum of the diameters. -/
lemma diam_union' {t : set α} (h : (s ∩ t).nonempty) : diam (s ∪ t) ≤ diam s + diam t :=
begin
  rcases h with ⟨x, ⟨xs, xt⟩⟩,
  simpa using diam_union xs xt
end

lemma diam_le_of_subset_closed_ball {r : ℝ} (hr : 0 ≤ r) (h : s ⊆ closed_ball x r) :
  diam s ≤ 2 * r :=
diam_le_of_forall_dist_le (mul_nonneg zero_le_two hr) $ λa ha b hb, calc
  dist a b ≤ dist a x + dist b x : dist_triangle_right _ _ _
  ... ≤ r + r : add_le_add (h ha) (h hb)
  ... = 2 * r : by simp [mul_two, mul_comm]

/-- The diameter of a closed ball of radius `r` is at most `2 r`. -/
lemma diam_closed_ball {r : ℝ} (h : 0 ≤ r) : diam (closed_ball x r) ≤ 2 * r :=
diam_le_of_subset_closed_ball h subset.rfl

/-- The diameter of a ball of radius `r` is at most `2 r`. -/
lemma diam_ball {r : ℝ} (h : 0 ≤ r) : diam (ball x r) ≤ 2 * r :=
diam_le_of_subset_closed_ball h ball_subset_closed_ball

/-- If a family of complete sets with diameter tending to `0` is such that each finite intersection
is nonempty, then the total intersection is also nonempty. -/
lemma _root_.is_complete.nonempty_Inter_of_nonempty_bInter {s : ℕ → set α} (h0 : is_complete (s 0))
  (hs : ∀ n, is_closed (s n)) (h's : ∀ n, bounded (s n)) (h : ∀ N, (⋂ n ≤ N, s n).nonempty)
  (h' : tendsto (λ n, diam (s n)) at_top (𝓝 0)) :
  (⋂ n, s n).nonempty :=
begin
  let u := λ N, (h N).some,
  have I : ∀ n N, n ≤ N → u N ∈ s n,
  { assume n N hn,
    apply mem_of_subset_of_mem _ ((h N).some_spec),
    assume x hx,
    simp only [mem_Inter] at hx,
    exact hx n hn },
  have : ∀ n, u n ∈ s 0 := λ n, I 0 n (zero_le _),
  have : cauchy_seq u,
  { apply cauchy_seq_of_le_tendsto_0 _ _ h',
    assume m n N hm hn,
    exact dist_le_diam_of_mem (h's N) (I _ _ hm) (I _ _ hn) },
  obtain ⟨x, hx, xlim⟩ : ∃ (x : α) (H : x ∈ s 0), tendsto (λ (n : ℕ), u n) at_top (𝓝 x) :=
    cauchy_seq_tendsto_of_is_complete h0 (λ n, I 0 n (zero_le _)) this,
  refine ⟨x, mem_Inter.2 (λ n, _)⟩,
  apply (hs n).mem_of_tendsto xlim,
  filter_upwards [Ici_mem_at_top n] with p hp,
  exact I n p hp,
end

/-- In a complete space, if a family of closed sets with diameter tending to `0` is such that each
finite intersection is nonempty, then the total intersection is also nonempty. -/
lemma nonempty_Inter_of_nonempty_bInter [complete_space α] {s : ℕ → set α}
  (hs : ∀ n, is_closed (s n)) (h's : ∀ n, bounded (s n)) (h : ∀ N, (⋂ n ≤ N, s n).nonempty)
  (h' : tendsto (λ n, diam (s n)) at_top (𝓝 0)) :
  (⋂ n, s n).nonempty :=
(hs 0).is_complete.nonempty_Inter_of_nonempty_bInter hs h's h h'

end diam

end metric

lemma comap_dist_right_at_top_le_cocompact (x : α) : comap (λ y, dist y x) at_top ≤ cocompact α :=
begin
  refine filter.has_basis_cocompact.ge_iff.2 (λ s hs, mem_comap.2 _),
  rcases hs.bounded.subset_ball x with ⟨r, hr⟩,
  exact ⟨Ioi r, Ioi_mem_at_top r, λ y hy hys, (mem_closed_ball.1 $ hr hys).not_lt hy⟩
end

lemma comap_dist_left_at_top_le_cocompact (x : α) : comap (dist x) at_top ≤ cocompact α :=
by simpa only [dist_comm _ x] using comap_dist_right_at_top_le_cocompact x

lemma comap_dist_right_at_top_eq_cocompact [proper_space α] (x : α) :
  comap (λ y, dist y x) at_top = cocompact α :=
(comap_dist_right_at_top_le_cocompact x).antisymm $ (tendsto_dist_right_cocompact_at_top x).le_comap

lemma comap_dist_left_at_top_eq_cocompact [proper_space α] (x : α) :
  comap (dist x) at_top = cocompact α :=
(comap_dist_left_at_top_le_cocompact x).antisymm $ (tendsto_dist_left_cocompact_at_top x).le_comap

lemma tendsto_cocompact_of_tendsto_dist_comp_at_top {f : β → α} {l : filter β} (x : α)
  (h : tendsto (λ y, dist (f y) x) l at_top) : tendsto f l (cocompact α) :=
by { refine tendsto.mono_right _ (comap_dist_right_at_top_le_cocompact x), rwa tendsto_comap_iff }

namespace int
open metric

/-- Under the coercion from `ℤ` to `ℝ`, inverse images of compact sets are finite. -/
lemma tendsto_coe_cofinite : tendsto (coe : ℤ → ℝ) cofinite (cocompact ℝ) :=
begin
  refine tendsto_cocompact_of_tendsto_dist_comp_at_top (0 : ℝ) _,
  simp only [filter.tendsto_at_top, eventually_cofinite, not_le, ← mem_ball],
  change ∀ r : ℝ, finite (coe ⁻¹' (ball (0 : ℝ) r)),
  simp [real.ball_eq_Ioo, set.finite_Ioo],
end

end int

/-- We now define `metric_space`, extending `pseudo_metric_space`. -/
class metric_space (α : Type u) extends pseudo_metric_space α : Type u :=
(eq_of_dist_eq_zero : ∀ {x y : α}, dist x y = 0 → x = y)

/-- Two metric space structures with the same distance coincide. -/
<<<<<<< HEAD
@[ext] lemma metric_space_eq {α : Type*} {m m' : metric_space α}
  (h : m.to_has_dist = m'.to_has_dist) : m = m' :=
begin
  have h' : m.to_pseudo_metric_space = m'.to_pseudo_metric_space := pseudo_metric_space_eq h,
=======
@[ext] lemma metric_space.ext {α : Type*} {m m' : metric_space α}
  (h : m.to_has_dist = m'.to_has_dist) : m = m' :=
begin
  have h' : m.to_pseudo_metric_space = m'.to_pseudo_metric_space := pseudo_metric_space.ext h,
>>>>>>> 09960ea1
  unfreezingI { rcases m, rcases m' },
  dsimp at h',
  unfreezingI { subst h' },
end

/-- Construct a metric space structure whose underlying topological space structure
(definitionally) agrees which a pre-existing topology which is compatible with a given distance
function. -/
def metric_space.of_metrizable {α : Type*} [topological_space α] (dist : α → α → ℝ)
  (dist_self : ∀ x : α, dist x x = 0)
  (dist_comm : ∀ x y : α, dist x y = dist y x)
  (dist_triangle : ∀ x y z : α, dist x z ≤ dist x y + dist y z)
  (H : ∀ s : set α, is_open s ↔ ∀ x ∈ s, ∃ ε > 0, ∀ y, dist x y < ε → y ∈ s)
  (eq_of_dist_eq_zero : ∀ x y : α, dist x y = 0 → x = y) : metric_space α :=
{ eq_of_dist_eq_zero := eq_of_dist_eq_zero,
  ..pseudo_metric_space.of_metrizable dist dist_self dist_comm dist_triangle H }

variables {γ : Type w} [metric_space γ]

theorem eq_of_dist_eq_zero {x y : γ} : dist x y = 0 → x = y :=
metric_space.eq_of_dist_eq_zero

@[simp] theorem dist_eq_zero {x y : γ} : dist x y = 0 ↔ x = y :=
iff.intro eq_of_dist_eq_zero (assume : x = y, this ▸ dist_self _)

@[simp] theorem zero_eq_dist {x y : γ} : 0 = dist x y ↔ x = y :=
by rw [eq_comm, dist_eq_zero]

theorem dist_ne_zero {x y : γ} : dist x y ≠ 0 ↔ x ≠ y :=
by simpa only [not_iff_not] using dist_eq_zero

@[simp] theorem dist_le_zero {x y : γ} : dist x y ≤ 0 ↔ x = y :=
by simpa [le_antisymm_iff, dist_nonneg] using @dist_eq_zero _ _ x y

@[simp] theorem dist_pos {x y : γ} : 0 < dist x y ↔ x ≠ y :=
by simpa only [not_le] using not_congr dist_le_zero

theorem eq_of_forall_dist_le {x y : γ} (h : ∀ ε > 0, dist x y ≤ ε) : x = y :=
eq_of_dist_eq_zero (eq_of_le_of_forall_le_of_dense dist_nonneg h)

/--Deduce the equality of points with the vanishing of the nonnegative distance-/
theorem eq_of_nndist_eq_zero {x y : γ} : nndist x y = 0 → x = y :=
by simp only [← nnreal.eq_iff, ← dist_nndist, imp_self, nnreal.coe_zero, dist_eq_zero]

/--Characterize the equality of points with the vanishing of the nonnegative distance-/
@[simp] theorem nndist_eq_zero {x y : γ} : nndist x y = 0 ↔ x = y :=
by simp only [← nnreal.eq_iff, ← dist_nndist, imp_self, nnreal.coe_zero, dist_eq_zero]

@[simp] theorem zero_eq_nndist {x y : γ} : 0 = nndist x y ↔ x = y :=
by simp only [← nnreal.eq_iff, ← dist_nndist, imp_self, nnreal.coe_zero, zero_eq_dist]

namespace metric

variables {x : γ} {s : set γ}

@[simp] lemma closed_ball_zero : closed_ball x 0 = {x} :=
set.ext $ λ y, dist_le_zero

@[simp] lemma sphere_zero : sphere x 0 = {x} :=
set.ext $ λ y, dist_eq_zero

/-- A map between metric spaces is a uniform embedding if and only if the distance between `f x`
and `f y` is controlled in terms of the distance between `x` and `y` and conversely. -/
theorem uniform_embedding_iff' [metric_space β] {f : γ → β} :
  uniform_embedding f ↔
  (∀ ε > 0, ∃ δ > 0, ∀ {a b : γ}, dist a b < δ → dist (f a) (f b) < ε) ∧
  (∀ δ > 0, ∃ ε > 0, ∀ {a b : γ}, dist (f a) (f b) < ε → dist a b < δ) :=
begin
  split,
  { assume h,
    exact ⟨uniform_continuous_iff.1 (uniform_embedding_iff.1 h).2.1,
          (uniform_embedding_iff.1 h).2.2⟩ },
  { rintros ⟨h₁, h₂⟩,
    refine uniform_embedding_iff.2 ⟨_, uniform_continuous_iff.2 h₁, h₂⟩,
    assume x y hxy,
    have : dist x y ≤ 0,
    { refine le_of_forall_lt' (λδ δpos, _),
      rcases h₂ δ δpos with ⟨ε, εpos, hε⟩,
      have : dist (f x) (f y) < ε, by simpa [hxy],
      exact hε this },
    simpa using this }
end

@[priority 100] -- see Note [lower instance priority]
instance metric_space.to_separated : separated_space γ :=
separated_def.2 $ λ x y h, eq_of_forall_dist_le $
  λ ε ε0, le_of_lt (h _ (dist_mem_uniformity ε0))

/-- If a `pseudo_metric_space` is separated, then it is a `metric_space`. -/
def of_t2_pseudo_metric_space {α : Type*} [pseudo_metric_space α]
  (h : separated_space α) : metric_space α :=
{ eq_of_dist_eq_zero := λ x y hdist,
  begin
    refine separated_def.1 h x y (λ s hs, _),
    obtain ⟨ε, hε, H⟩ := mem_uniformity_dist.1 hs,
    exact H (show dist x y < ε, by rwa [hdist])
  end
  ..‹pseudo_metric_space α› }

/-- A metric space induces an emetric space -/
@[priority 100] -- see Note [lower instance priority]
instance metric_space.to_emetric_space : emetric_space γ :=
{ eq_of_edist_eq_zero := assume x y h, by simpa [edist_dist] using h,
  ..pseudo_metric_space.to_pseudo_emetric_space, }

lemma is_closed_of_pairwise_le_dist {s : set γ} {ε : ℝ} (hε : 0 < ε)
  (hs : s.pairwise (λ x y, ε ≤ dist x y)) : is_closed s :=
is_closed_of_spaced_out (dist_mem_uniformity hε) $ by simpa using hs

lemma closed_embedding_of_pairwise_le_dist {α : Type*} [topological_space α] [discrete_topology α]
  {ε : ℝ} (hε : 0 < ε) {f : α → γ} (hf : pairwise (λ x y, ε ≤ dist (f x) (f y))) :
  closed_embedding f :=
closed_embedding_of_spaced_out (dist_mem_uniformity hε) $ by simpa using hf

/-- If `f : β → α` sends any two distinct points to points at distance at least `ε > 0`, then
`f` is a uniform embedding with respect to the discrete uniformity on `β`. -/
lemma uniform_embedding_bot_of_pairwise_le_dist {β : Type*} {ε : ℝ} (hε : 0 < ε) {f : β → α}
  (hf : pairwise (λ x y, ε ≤ dist (f x) (f y))) : @uniform_embedding _ _ ⊥ (by apply_instance) f :=
uniform_embedding_of_spaced_out (dist_mem_uniformity hε) $ by simpa using hf

end metric

/-- Build a new metric space from an old one where the bundled uniform structure is provably
(but typically non-definitionaly) equal to some given uniform structure.
See Note [forgetful inheritance].
-/
def metric_space.replace_uniformity {γ} [U : uniform_space γ] (m : metric_space γ)
  (H : @uniformity _ U = @uniformity _ emetric_space.to_uniform_space') :
  metric_space γ :=
{ eq_of_dist_eq_zero := @eq_of_dist_eq_zero _ _,
  ..pseudo_metric_space.replace_uniformity m.to_pseudo_metric_space H, }

lemma metric_space.replace_uniformity_eq {γ} [U : uniform_space γ] (m : metric_space γ)
  (H : @uniformity _ U = @uniformity _ emetric_space.to_uniform_space') :
  m.replace_uniformity H = m :=
by { ext, refl }

/-- Build a new metric space from an old one where the bundled topological structure is provably
(but typically non-definitionaly) equal to some given topological structure.
See Note [forgetful inheritance].
-/
@[reducible] def metric_space.replace_topology {γ} [U : topological_space γ] (m : metric_space γ)
  (H : U = m.to_pseudo_metric_space.to_uniform_space.to_topological_space) :
  metric_space γ :=
begin
  let t := m.to_pseudo_metric_space.to_uniform_space.replace_topology H,
  letI : uniform_space γ := t,
  have : @uniformity _ t = @uniformity _ m.to_pseudo_metric_space.to_uniform_space := rfl,
  exact m.replace_uniformity this
end

lemma metric_space.replace_topology_eq {γ} [U : topological_space γ] (m : metric_space γ)
  (H : U = m.to_pseudo_metric_space.to_uniform_space.to_topological_space) :
  m.replace_topology H = m :=
by { ext, refl }

  /-- One gets a metric space from an emetric space if the edistance
is everywhere finite, by pushing the edistance to reals. We set it up so that the edist and the
uniformity are defeq in the metric space and the emetric space. In this definition, the distance
is given separately, to be able to prescribe some expression which is not defeq to the push-forward
of the edistance to reals. -/
def emetric_space.to_metric_space_of_dist {α : Type u} [e : emetric_space α]
  (dist : α → α → ℝ)
  (edist_ne_top : ∀x y: α, edist x y ≠ ⊤)
  (h : ∀x y, dist x y = ennreal.to_real (edist x y)) :
  metric_space α :=
{ dist := dist,
  eq_of_dist_eq_zero := λx y hxy,
    by simpa [h, ennreal.to_real_eq_zero_iff, edist_ne_top x y] using hxy,
  ..pseudo_emetric_space.to_pseudo_metric_space_of_dist dist edist_ne_top h, }

/-- One gets a metric space from an emetric space if the edistance
is everywhere finite, by pushing the edistance to reals. We set it up so that the edist and the
uniformity are defeq in the metric space and the emetric space. -/
def emetric_space.to_metric_space {α : Type u} [e : emetric_space α] (h : ∀x y: α, edist x y ≠ ⊤) :
  metric_space α :=
emetric_space.to_metric_space_of_dist (λx y, ennreal.to_real (edist x y)) h (λx y, rfl)

/-- Metric space structure pulled back by an injective function. Injectivity is necessary to
ensure that `dist x y = 0` only if `x = y`. -/
def metric_space.induced {γ β} (f : γ → β) (hf : function.injective f)
  (m : metric_space β) : metric_space γ :=
{ eq_of_dist_eq_zero := λ x y h, hf (dist_eq_zero.1 h),
  ..pseudo_metric_space.induced f m.to_pseudo_metric_space }

/-- Pull back a metric space structure by a uniform embedding. This is a version of
`metric_space.induced` useful in case if the domain already has a `uniform_space` structure. -/
@[reducible] def uniform_embedding.comap_metric_space
  {α β} [uniform_space α] [metric_space β] (f : α → β) (h : uniform_embedding f) :
  metric_space α :=
(metric_space.induced f h.inj ‹_›).replace_uniformity h.comap_uniformity.symm

/-- Pull back a metric space structure by an embedding. This is a version of
`metric_space.induced` useful in case if the domain already has a `topological_space` structure. -/
<<<<<<< HEAD
def embedding.comap_metric_space {α β} [topological_space α] [metric_space β] (f : α → β)
  (h : embedding f) : metric_space α :=
=======
@[reducible] def embedding.comap_metric_space
  {α β} [topological_space α] [metric_space β] (f : α → β) (h : embedding f) :
  metric_space α :=
>>>>>>> 09960ea1
begin
  letI : uniform_space α := embedding.comap_uniform_space f h,
  exact uniform_embedding.comap_metric_space f (h.to_uniform_embedding f),
end

instance subtype.metric_space {α : Type*} {p : α → Prop} [t : metric_space α] :
  metric_space (subtype p) :=
metric_space.induced coe (λ x y, subtype.ext) t

theorem subtype.dist_eq {p : α → Prop} (x y : subtype p) : dist x y = dist (x : α) y := rfl

local attribute [instance] filter.unique

instance : metric_space empty :=
{ dist := λ _ _, 0,
  dist_self := λ _, rfl,
  dist_comm := λ _ _, rfl,
  eq_of_dist_eq_zero := λ _ _ _, subsingleton.elim _ _,
  dist_triangle := λ _ _ _, show (0:ℝ) ≤ 0 + 0, by rw add_zero,
  to_uniform_space := empty.uniform_space,
  uniformity_dist := subsingleton.elim _ _ }

instance : metric_space punit.{u + 1} :=
{ dist := λ _ _, 0,
  dist_self := λ _, rfl,
  dist_comm := λ _ _, rfl,
  eq_of_dist_eq_zero := λ _ _ _, subsingleton.elim _ _,
  dist_triangle := λ _ _ _, show (0:ℝ) ≤ 0 + 0, by rw add_zero,
  to_uniform_space := punit.uniform_space,
  uniformity_dist :=
<<<<<<< HEAD
  begin
    apply le_antisymm,
    { simp only [gt_iff_lt, le_infi_iff, le_principal_iff],
      assume i hi,
      simp [hi] },
    { refine infi_le_of_le 1 (infi_le_of_le zero_lt_one _),
      simp only [zero_lt_one, set_of_true, principal_univ, top_le_iff],
      ext x,
      simp only [uniformity, uniform_space.to_core, mem_principal, id_rel_subset, mem_top],
      split,
      { assume H,
        ext y,
        rcases y with ⟨u, v⟩,
        rw subsingleton.elim u v,
        simp [H] },
      { simp {contextual := tt} } }
  end }
=======
    begin
      simp only,
      haveI : ne_bot (⨅ ε > (0 : ℝ), 𝓟 {p : punit.{u + 1} × punit.{u + 1} | 0 < ε}),
      { exact @uniformity.ne_bot _ (uniform_space_of_dist (λ _ _, 0) (λ _, rfl) (λ _ _, rfl)
          (λ _ _ _, by rw zero_add)) _ },
      refine (eq_top_of_ne_bot _).trans (eq_top_of_ne_bot _).symm,
    end}
>>>>>>> 09960ea1

section real

/-- Instantiate the reals as a metric space. -/
noncomputable instance real.metric_space : metric_space ℝ :=
{ eq_of_dist_eq_zero := λ x y h, by simpa [dist, sub_eq_zero] using h,
  ..real.pseudo_metric_space }

end real

section nnreal

noncomputable instance : metric_space ℝ≥0 := subtype.metric_space

end nnreal

section prod

noncomputable instance prod.metric_space_max [metric_space β] : metric_space (γ × β) :=
{ eq_of_dist_eq_zero := λ x y h, begin
    cases max_le_iff.1 (le_of_eq h) with h₁ h₂,
    exact prod.ext_iff.2 ⟨dist_le_zero.1 h₁, dist_le_zero.1 h₂⟩
  end,
  ..prod.pseudo_metric_space_max, }

end prod

section pi
open finset
variables {π : β → Type*} [fintype β] [∀b, metric_space (π b)]

/-- A finite product of metric spaces is a metric space, with the sup distance. -/
noncomputable instance metric_space_pi : metric_space (Πb, π b) :=
  /- we construct the instance from the emetric space instance to avoid checking again that the
  uniformity is the same as the product uniformity, but we register nevertheless a nice formula
  for the distance -/
{ eq_of_dist_eq_zero := assume f g eq0,
  begin
    have eq1 : edist f g = 0 := by simp only [edist_dist, eq0, ennreal.of_real_zero],
    have eq2 : sup univ (λ (b : β), edist (f b) (g b)) ≤ 0 := le_of_eq eq1,
    simp only [finset.sup_le_iff] at eq2,
    exact (funext $ assume b, edist_le_zero.1 $ eq2 b $ mem_univ b)
  end,
  ..pseudo_metric_space_pi }

end pi

namespace metric
section second_countable
open topological_space

/-- A metric space is second countable if one can reconstruct up to any `ε>0` any element of the
space from countably many data. -/
lemma second_countable_of_countable_discretization {α : Type u} [metric_space α]
  (H : ∀ε > (0 : ℝ), ∃ (β : Type*) (_ : encodable β) (F : α → β), ∀x y, F x = F y → dist x y ≤ ε) :
  second_countable_topology α :=
begin
  cases (univ : set α).eq_empty_or_nonempty with hs hs,
  { haveI : compact_space α := ⟨by rw hs; exact is_compact_empty⟩, by apply_instance },
  rcases hs with ⟨x0, hx0⟩,
  letI : inhabited α := ⟨x0⟩,
  refine second_countable_of_almost_dense_set (λε ε0, _),
  rcases H ε ε0 with ⟨β, fβ, F, hF⟩,
  resetI,
  let Finv := function.inv_fun F,
  refine ⟨range Finv, ⟨countable_range _, λx, _⟩⟩,
  let x' := Finv (F x),
  have : F x' = F x := function.inv_fun_eq ⟨x, rfl⟩,
  exact ⟨x', mem_range_self _, hF _ _ this.symm⟩
end

end second_countable
end metric

section eq_rel

/-- The canonical equivalence relation on a pseudometric space. -/
def pseudo_metric.dist_setoid (α : Type u) [pseudo_metric_space α] : setoid α :=
setoid.mk (λx y, dist x y = 0)
begin
  unfold equivalence,
  repeat { split },
  { exact pseudo_metric_space.dist_self },
  { assume x y h, rwa pseudo_metric_space.dist_comm },
  { assume x y z hxy hyz,
    refine le_antisymm _ dist_nonneg,
    calc dist x z ≤ dist x y + dist y z : pseudo_metric_space.dist_triangle _ _ _
         ... = 0 + 0 : by rw [hxy, hyz]
         ... = 0 : by simp }
end

local attribute [instance] pseudo_metric.dist_setoid

/-- The canonical quotient of a pseudometric space, identifying points at distance `0`. -/
@[reducible] definition pseudo_metric_quot (α : Type u) [pseudo_metric_space α] : Type* :=
quotient (pseudo_metric.dist_setoid α)

instance has_dist_metric_quot {α : Type u} [pseudo_metric_space α] :
  has_dist (pseudo_metric_quot α) :=
{ dist := quotient.lift₂ (λp q : α, dist p q)
begin
  assume x y x' y' hxx' hyy',
  have Hxx' : dist x x' = 0 := hxx',
  have Hyy' : dist y y' = 0 := hyy',
  have A : dist x y ≤ dist x' y' := calc
    dist x y ≤ dist x x' + dist x' y : pseudo_metric_space.dist_triangle _ _ _
    ... = dist x' y : by simp [Hxx']
    ... ≤ dist x' y' + dist y' y : pseudo_metric_space.dist_triangle _ _ _
    ... = dist x' y' : by simp [pseudo_metric_space.dist_comm, Hyy'],
  have B : dist x' y' ≤ dist x y := calc
    dist x' y' ≤ dist x' x + dist x y' : pseudo_metric_space.dist_triangle _ _ _
    ... = dist x y' : by simp [pseudo_metric_space.dist_comm, Hxx']
    ... ≤ dist x y + dist y y' : pseudo_metric_space.dist_triangle _ _ _
    ... = dist x y : by simp [Hyy'],
  exact le_antisymm A B
end }

lemma pseudo_metric_quot_dist_eq {α : Type u} [pseudo_metric_space α] (p q : α) :
  dist ⟦p⟧ ⟦q⟧ = dist p q := rfl

instance metric_space_quot {α : Type u} [pseudo_metric_space α] :
  metric_space (pseudo_metric_quot α) :=
{ dist_self := begin
    refine quotient.ind (λy, _),
    exact pseudo_metric_space.dist_self _
  end,
  eq_of_dist_eq_zero := λxc yc, by exact quotient.induction_on₂ xc yc (λx y H, quotient.sound H),
  dist_comm :=
    λxc yc, quotient.induction_on₂ xc yc (λx y, pseudo_metric_space.dist_comm _ _),
  dist_triangle :=
    λxc yc zc, quotient.induction_on₃ xc yc zc (λx y z, pseudo_metric_space.dist_triangle _ _ _) }

end eq_rel<|MERGE_RESOLUTION|>--- conflicted
+++ resolved
@@ -128,11 +128,7 @@
 (uniformity_dist : 𝓤 α = ⨅ ε>0, 𝓟 {p:α×α | dist p.1 p.2 < ε} . control_laws_tac)
 
 /-- Two pseudo metric space structures with the same distance function coincide. -/
-<<<<<<< HEAD
-@[ext] lemma pseudo_metric_space_eq {α : Type*} {m m' : pseudo_metric_space α}
-=======
 @[ext] lemma pseudo_metric_space.ext {α : Type*} {m m' : pseudo_metric_space α}
->>>>>>> 09960ea1
   (h : m.to_has_dist = m'.to_has_dist) : m = m' :=
 begin
   unfreezingI { rcases m, rcases m' },
@@ -904,27 +900,13 @@
   ∃ y ∈ s, dist x y < ε :=
 begin
   have : (ball x ε).nonempty, by simp [hε],
-<<<<<<< HEAD
-  rcases hs.exists_mem_open is_open_ball this with ⟨y, ys, hy⟩,
-  refine ⟨y, ys, _⟩,
-  rw dist_comm,
-  exact hy,
-=======
   simpa only [mem_ball'] using hs.exists_mem_open is_open_ball this
->>>>>>> 09960ea1
 end
 
 lemma _root_.dense_range.exists_dist_lt {β : Type*} {f : β → α} (hf : dense_range f)
   (x : α) {ε : ℝ} (hε : 0 < ε) :
   ∃ y, dist x (f y) < ε :=
-<<<<<<< HEAD
-begin
-  rcases dense.exists_dist_lt hf x hε with ⟨y, ⟨z, rfl⟩, h⟩,
-  exact ⟨z, h⟩
-end
-=======
 exists_range_iff.1 (hf.exists_dist_lt x hε)
->>>>>>> 09960ea1
 
 end metric
 
@@ -2239,17 +2221,10 @@
 (eq_of_dist_eq_zero : ∀ {x y : α}, dist x y = 0 → x = y)
 
 /-- Two metric space structures with the same distance coincide. -/
-<<<<<<< HEAD
-@[ext] lemma metric_space_eq {α : Type*} {m m' : metric_space α}
-  (h : m.to_has_dist = m'.to_has_dist) : m = m' :=
-begin
-  have h' : m.to_pseudo_metric_space = m'.to_pseudo_metric_space := pseudo_metric_space_eq h,
-=======
 @[ext] lemma metric_space.ext {α : Type*} {m m' : metric_space α}
   (h : m.to_has_dist = m'.to_has_dist) : m = m' :=
 begin
   have h' : m.to_pseudo_metric_space = m'.to_pseudo_metric_space := pseudo_metric_space.ext h,
->>>>>>> 09960ea1
   unfreezingI { rcases m, rcases m' },
   dsimp at h',
   unfreezingI { subst h' },
@@ -2444,14 +2419,9 @@
 
 /-- Pull back a metric space structure by an embedding. This is a version of
 `metric_space.induced` useful in case if the domain already has a `topological_space` structure. -/
-<<<<<<< HEAD
-def embedding.comap_metric_space {α β} [topological_space α] [metric_space β] (f : α → β)
-  (h : embedding f) : metric_space α :=
-=======
 @[reducible] def embedding.comap_metric_space
   {α β} [topological_space α] [metric_space β] (f : α → β) (h : embedding f) :
   metric_space α :=
->>>>>>> 09960ea1
 begin
   letI : uniform_space α := embedding.comap_uniform_space f h,
   exact uniform_embedding.comap_metric_space f (h.to_uniform_embedding f),
@@ -2482,25 +2452,6 @@
   dist_triangle := λ _ _ _, show (0:ℝ) ≤ 0 + 0, by rw add_zero,
   to_uniform_space := punit.uniform_space,
   uniformity_dist :=
-<<<<<<< HEAD
-  begin
-    apply le_antisymm,
-    { simp only [gt_iff_lt, le_infi_iff, le_principal_iff],
-      assume i hi,
-      simp [hi] },
-    { refine infi_le_of_le 1 (infi_le_of_le zero_lt_one _),
-      simp only [zero_lt_one, set_of_true, principal_univ, top_le_iff],
-      ext x,
-      simp only [uniformity, uniform_space.to_core, mem_principal, id_rel_subset, mem_top],
-      split,
-      { assume H,
-        ext y,
-        rcases y with ⟨u, v⟩,
-        rw subsingleton.elim u v,
-        simp [H] },
-      { simp {contextual := tt} } }
-  end }
-=======
     begin
       simp only,
       haveI : ne_bot (⨅ ε > (0 : ℝ), 𝓟 {p : punit.{u + 1} × punit.{u + 1} | 0 < ε}),
@@ -2508,7 +2459,6 @@
           (λ _ _ _, by rw zero_add)) _ },
       refine (eq_top_of_ne_bot _).trans (eq_top_of_ne_bot _).symm,
     end}
->>>>>>> 09960ea1
 
 section real
 
