--- conflicted
+++ resolved
@@ -227,11 +227,6 @@
   has_continuous_mul M :=
 ⟨hf.continuous_iff.2 $ by simpa only [(∘), map_mul f]
   using (hf.continuous.fst'.mul hf.continuous.snd')⟩
-<<<<<<< HEAD
-
-namespace submonoid
-=======
->>>>>>> b21c9aa1
 
 @[to_additive] lemma has_continuous_mul_induced {M N F : Type*} [has_mul M] [has_mul N]
   [mul_hom_class F M N] [topological_space N] [has_continuous_mul N] (f : F) :
@@ -241,11 +236,7 @@
 @[to_additive] instance subsemigroup.has_continuous_mul [topological_space M] [semigroup M]
   [has_continuous_mul M] (S : subsemigroup M) :
   has_continuous_mul S :=
-<<<<<<< HEAD
-inducing.has_continuous_mul S.subtype ⟨rfl⟩
-=======
 inducing.has_continuous_mul (⟨coe, λ _ _, rfl⟩ : mul_hom S M) ⟨rfl⟩
->>>>>>> b21c9aa1
 
 @[to_additive] instance submonoid.has_continuous_mul [topological_space M] [monoid M]
   [has_continuous_mul M] (S : submonoid M) :
