--- conflicted
+++ resolved
@@ -17,12 +17,9 @@
 namespace topological_space
 
 def open_nhds (x : X.α) := { U : opens X // x ∈ U }
-<<<<<<< HEAD
-=======
 
 namespace open_nhds
 
->>>>>>> 32b32ad9
 instance open_nhds_category (x : X.α) : category.{u} (open_nhds x) := by {unfold open_nhds, apply_instance}
 
 def inclusion (x : X.α) : open_nhds x ⥤ opens X :=
