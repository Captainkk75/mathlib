--- conflicted
+++ resolved
@@ -186,11 +186,7 @@
 
 instance : inhabited (weak_dual 𝕜 E) := continuous_linear_map.inhabited
 
-<<<<<<< HEAD
 instance : add_monoid_hom_class (weak_dual 𝕜 E) E 𝕜 :=
-=======
-instance weak_dual.add_monoid_hom_class : add_monoid_hom_class (weak_dual 𝕜 E) E 𝕜 :=
->>>>>>> dcd452de
 continuous_linear_map.add_monoid_hom_class
 
 /-- Helper instance for when there's too many metavariables to apply `fun_like.has_coe_to_fun`
@@ -254,6 +250,6 @@
   {l : filter α} {f : α → weak_dual 𝕜 E} {x : weak_dual 𝕜 E} :
   tendsto f l (𝓝 x) ↔
     ∀ y, tendsto (λ i, top_dual_pairing 𝕜 E (f i) y) l (𝓝 (top_dual_pairing 𝕜 E x y)) :=
-tendsto_iff_forall_eval_tendsto _ continuous_linear_map.coe_injective
+weak_bilin.tendsto_iff_forall_eval_tendsto _ continuous_linear_map.coe_injective
 
 end weak_star_topology