/-
Copyright (c) 2015 Microsoft Corporation. All rights reserved.
Released under Apache 2.0 license as described in the file LICENSE.
Authors: Leonardo de Moura, Mario Carneiro
-/
import data.equiv.basic
import algebra.group.basic
import algebra.group.hom
import algebra.group.pi
import algebra.group.prod

/-!
# The group of permutations (self-equivalences) of a type `α`

This file defines the `group` structure on `equiv.perm α`.
-/
universes u v

namespace equiv

variables {α : Type u}

namespace perm

instance perm_group : group (perm α) :=
begin
  refine { mul := λ f g, equiv.trans g f,
           one := equiv.refl α,
           inv := equiv.symm,
           div_eq_mul_inv := λ _ _, rfl,
           ..};
  intros; apply equiv.ext; try { apply trans_apply },
  apply symm_apply_apply
end

theorem mul_apply (f g : perm α) (x) : (f * g) x = f (g x) :=
equiv.trans_apply _ _ _

theorem one_apply (x) : (1 : perm α) x = x := rfl

@[simp] lemma inv_apply_self (f : perm α) (x) : f⁻¹ (f x) = x := f.symm_apply_apply x

@[simp] lemma apply_inv_self (f : perm α) (x) : f (f⁻¹ x) = x := f.apply_symm_apply x

lemma one_def : (1 : perm α) = equiv.refl α := rfl

lemma mul_def (f g : perm α) : f * g = g.trans f := rfl

lemma inv_def (f : perm α) : f⁻¹ = f.symm := rfl

@[simp] lemma coe_mul (f g : perm α) : ⇑(f * g) = f ∘ g := rfl

@[simp] lemma coe_one : ⇑(1 : perm α) = id := rfl

lemma eq_inv_iff_eq {f : perm α} {x y : α} : x = f⁻¹ y ↔ f x = y := f.eq_symm_apply

lemma inv_eq_iff_eq {f : perm α} {x y : α} : f⁻¹ x = y ↔ x = f y := f.symm_apply_eq

/-! Lemmas about mixing `perm` with `equiv`. Because we have multiple ways to express
`equiv.refl`, `equiv.symm`, and `equiv.trans`, we want simp lemmas for every combination.
The assumption made here is that if you're using the group structure, you want to preserve it after
simp. -/

@[simp] lemma trans_one {α : Sort*} {β : Type*} (e : α ≃ β) : e.trans (1 : perm β) = e :=
equiv.trans_refl e

@[simp] lemma mul_refl (e : perm α) : e * equiv.refl α = e := equiv.trans_refl e

@[simp] lemma one_symm : (1 : perm α).symm = 1 := equiv.refl_symm

@[simp] lemma refl_inv : (equiv.refl α : perm α)⁻¹ = 1 := equiv.refl_symm

@[simp] lemma one_trans {α : Type*} {β : Sort*} (e : α ≃ β) : (1 : perm α).trans e = e :=
equiv.refl_trans e

@[simp] lemma refl_mul (e : perm α) : equiv.refl α * e = e := equiv.refl_trans e

@[simp] lemma inv_trans (e : perm α) : e⁻¹.trans e = 1 := equiv.symm_trans e

@[simp] lemma mul_symm (e : perm α) : e * e.symm = 1 := equiv.symm_trans e

@[simp] lemma trans_inv (e : perm α) : e.trans e⁻¹ = 1 := equiv.trans_symm e

@[simp] lemma symm_mul (e : perm α) : e.symm * e = 1 := equiv.trans_symm e

/-! Lemmas about `equiv.perm.sum_congr` re-expressed via the group structure. -/

@[simp] lemma sum_congr_mul {α β : Type*} (e : perm α) (f : perm β) (g : perm α) (h : perm β) :
  sum_congr e f * sum_congr g h = sum_congr (e * g) (f * h) :=
sum_congr_trans g h e f

@[simp] lemma sum_congr_inv {α β : Type*} (e : perm α) (f : perm β) :
  (sum_congr e f)⁻¹ = sum_congr e⁻¹ f⁻¹ :=
sum_congr_symm e f

@[simp] lemma sum_congr_one {α β : Type*} :
  sum_congr (1 : perm α) (1 : perm β) = 1 :=
sum_congr_refl

/-- `equiv.perm.sum_congr` as a `monoid_hom`, with its two arguments bundled into a single `prod`.

This is particularly useful for its `monoid_hom.range` projection, which is the subgroup of
permutations which do not exchange elements between `α` and `β`. -/
@[simps]
def sum_congr_hom (α β : Type*) :
  perm α × perm β →* perm (α ⊕ β) :=
{ to_fun := λ a, sum_congr a.1 a.2,
  map_one' := sum_congr_one,
  map_mul' := λ a b, (sum_congr_mul _ _ _ _).symm}

lemma sum_congr_hom_injective {α β : Type*} :
  function.injective (sum_congr_hom α β) :=
begin
  rintros ⟨⟩ ⟨⟩ h,
  rw prod.mk.inj_iff,
  split; ext i,
  { simpa using equiv.congr_fun h (sum.inl i), },
  { simpa using equiv.congr_fun h (sum.inr i), },
end

@[simp] lemma sum_congr_swap_one {α β : Type*} [decidable_eq α] [decidable_eq β] (i j : α) :
  sum_congr (equiv.swap i j) (1 : perm β) = equiv.swap (sum.inl i) (sum.inl j) :=
sum_congr_swap_refl i j

@[simp] lemma sum_congr_one_swap {α β : Type*} [decidable_eq α] [decidable_eq β] (i j : β) :
  sum_congr (1 : perm α) (equiv.swap i j) = equiv.swap (sum.inr i) (sum.inr j) :=
sum_congr_refl_swap i j

/-! Lemmas about `equiv.perm.sigma_congr_right` re-expressed via the group structure. -/

@[simp] lemma sigma_congr_right_mul {α : Type*} {β : α → Type*}
  (F : Π a, perm (β a)) (G : Π a, perm (β a)) :
  sigma_congr_right F * sigma_congr_right G = sigma_congr_right (F * G) :=
sigma_congr_right_trans G F

@[simp] lemma sigma_congr_right_inv {α : Type*} {β : α → Type*} (F : Π a, perm (β a)) :
  (sigma_congr_right F)⁻¹ = sigma_congr_right (λ a, (F a)⁻¹) :=
sigma_congr_right_symm F

@[simp] lemma sigma_congr_right_one {α : Type*} {β : α → Type*} :
  (sigma_congr_right (1 : Π a, equiv.perm $ β a)) = 1 :=
sigma_congr_right_refl

end perm

@[simp] lemma sigma_congr_right_update_refl_swap {α} {β : α → Type*}
  [decidable_eq α] {a' : α} [decidable_eq (β a')] [decidable_eq (Σ a, β a)]
  (i j : β a') :
  sigma_congr_right (function.update (λ a, equiv.refl _) a' (equiv.swap i j))
    = equiv.swap ⟨a', i⟩ ⟨a', j⟩  :=
begin
  ext x,
  cases x,
  by_cases h : a' = x_fst,
  { subst h,
    rw [sigma_congr_right_apply, function.update_same],
    simp only [swap_apply_def, true_and, eq_self_iff_true, heq_iff_eq],
    split_ifs; apply and.intro rfl (heq.refl _)},
  { replace h := ne.symm h,
    rw swap_apply_of_ne_of_ne (λ h', h (sigma.mk.inj h').1) (λ h', h (sigma.mk.inj h').1),
    simp [function.update_noteq h], },
end

namespace perm

/-- `equiv.perm.sigma_congr_right` as a `monoid_hom`.

This is particularly useful for its `monoid_hom.range` projection, which is the subgroup of
permutations which do not exchange elements between fibers. -/
@[simps]
def sigma_congr_right_hom {α : Type*} (β : α → Type*) :
  (Π a, perm (β a)) →* perm (Σ a, β a) :=
{ to_fun := sigma_congr_right,
  map_one' := sigma_congr_right_one,
  map_mul' := λ a b, (sigma_congr_right_mul _ _).symm }

lemma sigma_congr_right_hom_injective {α : Type*} {β : α → Type*} :
  function.injective (sigma_congr_right_hom β) :=
begin
  intros x y h,
  ext a b,
  simpa using equiv.congr_fun h ⟨a, b⟩,
end

<<<<<<< HEAD
@[simp] lemma sigma_congr_right_update_one_swap {α} {β : α → Type*}
  [decidable_eq α] {a' : α} [decidable_eq (β a')] [decidable_eq (Σ a, β a)]
  (i j : β a') :
  sigma_congr_right (function.update 1 a' (equiv.swap i j)) = equiv.swap ⟨a', i⟩ ⟨a', j⟩  :=
sigma_congr_right_update_refl_swap i j
=======
/-- `equiv.perm.subtype_congr` as a `monoid_hom`. -/
@[simps] def subtype_congr_hom (p : α → Prop) [decidable_pred p] :
  (perm {a // p a}) × (perm {a // ¬ p a}) →* perm α :=
{ to_fun := λ pair, perm.subtype_congr pair.fst pair.snd,
  map_one' := perm.subtype_congr.refl,
  map_mul' := λ _ _, (perm.subtype_congr.trans _ _ _ _).symm }

lemma subtype_congr_hom_injective (p : α → Prop) [decidable_pred p] :
  function.injective (subtype_congr_hom p) :=
begin
  rintros ⟨⟩ ⟨⟩ h,
  rw prod.mk.inj_iff,
  split;
  ext i;
  simpa using equiv.congr_fun h i
end

/-- If the permutation `f` fixes the subtype `{x // p x}`, then this returns the permutation
  on `{x // p x}` induced by `f`. -/
def subtype_perm (f : perm α) {p : α → Prop} (h : ∀ x, p x ↔ p (f x)) : perm {x // p x} :=
⟨λ x, ⟨f x, (h _).1 x.2⟩, λ x, ⟨f⁻¹ x, (h (f⁻¹ x)).2 $ by simpa using x.2⟩,
  λ _, by simp only [perm.inv_apply_self, subtype.coe_eta, subtype.coe_mk],
  λ _, by simp only [perm.apply_inv_self, subtype.coe_eta, subtype.coe_mk]⟩

@[simp] lemma subtype_perm_apply (f : perm α) {p : α → Prop} (h : ∀ x, p x ↔ p (f x))
  (x : {x // p x}) : subtype_perm f h x = ⟨f x, (h _).1 x.2⟩ := rfl

@[simp] lemma subtype_perm_one (p : α → Prop) (h : ∀ x, p x ↔ p ((1 : perm α) x)) :
  @subtype_perm α 1 p h = 1 :=
equiv.ext $ λ ⟨_, _⟩, rfl

/-- The inclusion map of permutations on a subtype of `α` into permutations of `α`,
  fixing the other points. -/
def of_subtype {p : α → Prop} [decidable_pred p] : perm (subtype p) →* perm α :=
{ to_fun := λ f,
  ⟨λ x, if h : p x then f ⟨x, h⟩ else x, λ x, if h : p x then f⁻¹ ⟨x, h⟩ else x,
  λ x, have h : ∀ h : p x, p (f ⟨x, h⟩), from λ h, (f ⟨x, h⟩).2,
    by { simp only [], split_ifs at *;
         simp only [perm.inv_apply_self, subtype.coe_eta, subtype.coe_mk, not_true, *] at * },
  λ x, have h : ∀ h : p x, p (f⁻¹ ⟨x, h⟩), from λ h, (f⁻¹ ⟨x, h⟩).2,
    by { simp only [], split_ifs at *;
         simp only [perm.apply_inv_self, subtype.coe_eta, subtype.coe_mk, not_true, *] at * }⟩,
  map_one' := begin ext, dsimp, split_ifs; refl, end,
  map_mul' := λ f g, equiv.ext $ λ x, begin
  by_cases h : p x,
  { have h₁ : p (f (g ⟨x, h⟩)), from (f (g ⟨x, h⟩)).2,
    have h₂ : p (g ⟨x, h⟩), from (g ⟨x, h⟩).2,
    simp only [h, h₂, coe_fn_mk, perm.mul_apply, dif_pos, subtype.coe_eta] },
  { simp only [h, coe_fn_mk, perm.mul_apply, dif_neg, not_false_iff] }
end }

lemma of_subtype_subtype_perm {f : perm α} {p : α → Prop} [decidable_pred p]
  (h₁ : ∀ x, p x ↔ p (f x)) (h₂ : ∀ x, f x ≠ x → p x) :
  of_subtype (subtype_perm f h₁) = f :=
equiv.ext $ λ x, begin
  rw [of_subtype, subtype_perm],
  by_cases hx : p x,
  { simp only [hx, coe_fn_mk, dif_pos, monoid_hom.coe_mk, subtype.coe_mk]},
  { haveI := classical.prop_decidable,
    simp only [hx, not_not.mp (mt (h₂ x) hx), coe_fn_mk, dif_neg, not_false_iff,
      monoid_hom.coe_mk] }
end

lemma of_subtype_apply_of_not_mem {p : α → Prop} [decidable_pred p]
  (f : perm (subtype p)) {x : α} (hx : ¬ p x) :
  of_subtype f x = x :=
dif_neg hx

lemma mem_iff_of_subtype_apply_mem {p : α → Prop} [decidable_pred p]
  (f : perm (subtype p)) (x : α) :
  p x ↔ p ((of_subtype f : α → α) x) :=
if h : p x then by simpa only [of_subtype, h, coe_fn_mk, dif_pos, true_iff, monoid_hom.coe_mk]
  using (f ⟨x, h⟩).2
else by simp [h, of_subtype_apply_of_not_mem f h]

@[simp] lemma subtype_perm_of_subtype {p : α → Prop} [decidable_pred p] (f : perm (subtype p)) :
  subtype_perm (of_subtype f) (mem_iff_of_subtype_apply_mem f) = f :=
equiv.ext $ λ ⟨x, hx⟩, by { dsimp [subtype_perm, of_subtype],
  simp only [show p x, from hx, dif_pos, subtype.coe_eta] }
>>>>>>> 5a2eac67

end perm

section swap
variables [decidable_eq α]

@[simp] lemma swap_inv (x y : α) : (swap x y)⁻¹ = swap x y := rfl

@[simp] lemma swap_mul_self (i j : α) : swap i j * swap i j = 1 := swap_swap i j

lemma swap_mul_eq_mul_swap (f : perm α) (x y : α) : swap x y * f = f * swap (f⁻¹ x) (f⁻¹ y) :=
equiv.ext $ λ z, begin
  simp only [perm.mul_apply, swap_apply_def],
  split_ifs;
  simp only [perm.apply_inv_self, *, perm.eq_inv_iff_eq, eq_self_iff_true, not_true] at *
end

lemma mul_swap_eq_swap_mul (f : perm α) (x y : α) : f * swap x y = swap (f x) (f y) * f :=
by rw [swap_mul_eq_mul_swap, perm.inv_apply_self, perm.inv_apply_self]

/-- Left-multiplying a permutation with `swap i j` twice gives the original permutation.

  This specialization of `swap_mul_self` is useful when using cosets of permutations.
-/
@[simp]
lemma swap_mul_self_mul (i j : α) (σ : perm α) : equiv.swap i j * (equiv.swap i j * σ) = σ :=
by rw [←mul_assoc, swap_mul_self, one_mul]

/-- Right-multiplying a permutation with `swap i j` twice gives the original permutation.

  This specialization of `swap_mul_self` is useful when using cosets of permutations.
-/
@[simp]
lemma mul_swap_mul_self (i j : α) (σ : perm α) : (σ * equiv.swap i j) * equiv.swap i j = σ :=
by rw [mul_assoc, swap_mul_self, mul_one]

/-- A stronger version of `mul_right_injective` -/
@[simp]
lemma swap_mul_involutive (i j : α) : function.involutive ((*) (equiv.swap i j)) :=
swap_mul_self_mul i j

/-- A stronger version of `mul_left_injective` -/
@[simp]
lemma mul_swap_involutive (i j : α) : function.involutive (* (equiv.swap i j)) :=
mul_swap_mul_self i j

lemma swap_mul_eq_iff {i j : α} {σ : perm α} : swap i j * σ = σ ↔ i = j :=
⟨(assume h, have swap_id : swap i j = 1 := mul_right_cancel (trans h (one_mul σ).symm),
  by {rw [←swap_apply_right i j, swap_id], refl}),
(assume h, by erw [h, swap_self, one_mul])⟩

lemma mul_swap_eq_iff {i j : α} {σ : perm α} : σ * swap i j = σ ↔ i = j :=
⟨(assume h, have swap_id : swap i j = 1 := mul_left_cancel (trans h (one_mul σ).symm),
  by {rw [←swap_apply_right i j, swap_id], refl}),
(assume h, by erw [h, swap_self, mul_one])⟩

lemma swap_mul_swap_mul_swap {x y z : α} (hwz: x ≠ y) (hxz : x ≠ z) :
  swap y z * swap x y * swap y z = swap z x :=
equiv.ext $ λ n, by { simp only [swap_apply_def, perm.mul_apply], split_ifs; cc }

end swap

end equiv<|MERGE_RESOLUTION|>--- conflicted
+++ resolved
@@ -182,13 +182,12 @@
   simpa using equiv.congr_fun h ⟨a, b⟩,
 end
 
-<<<<<<< HEAD
 @[simp] lemma sigma_congr_right_update_one_swap {α} {β : α → Type*}
   [decidable_eq α] {a' : α} [decidable_eq (β a')] [decidable_eq (Σ a, β a)]
   (i j : β a') :
   sigma_congr_right (function.update 1 a' (equiv.swap i j)) = equiv.swap ⟨a', i⟩ ⟨a', j⟩  :=
 sigma_congr_right_update_refl_swap i j
-=======
+
 /-- `equiv.perm.subtype_congr` as a `monoid_hom`. -/
 @[simps] def subtype_congr_hom (p : α → Prop) [decidable_pred p] :
   (perm {a // p a}) × (perm {a // ¬ p a}) →* perm α :=
@@ -268,7 +267,6 @@
   subtype_perm (of_subtype f) (mem_iff_of_subtype_apply_mem f) = f :=
 equiv.ext $ λ ⟨x, hx⟩, by { dsimp [subtype_perm, of_subtype],
   simp only [show p x, from hx, dif_pos, subtype.coe_eta] }
->>>>>>> 5a2eac67
 
 end perm
 
