--- conflicted
+++ resolved
@@ -3,21 +3,18 @@
 Released under Apache 2.0 license as described in the file LICENSE.
 Authors: Kenji Nakagawa, Anne Baanen, Filippo A. E. Nuccio
 -/
+import field_theory.minimal_polynomial
 import linear_algebra.finite_dimensional
+import logic.function.basic
 import order.zorn
+import ring_theory.adjoin_root
 import ring_theory.discrete_valuation_ring
 import ring_theory.fractional_ideal
 import ring_theory.ideal.over
-<<<<<<< HEAD
 import ring_theory.polynomial.rational_root
 import ring_theory.trace
 import set_theory.cardinal
 import tactic
-=======
-import logic.function.basic
-import field_theory.minimal_polynomial
-import ring_theory.adjoin_root
->>>>>>> 0314fea4
 
 /-!
 # Dedekind domains
@@ -152,7 +149,456 @@
       simp only [alg_equiv.to_alg_hom_eq_coe, map_map_symm, map_one] }
 end
 
-<<<<<<< HEAD
+lemma coe_ne_bot (I :ideal A) : I ≠ ⊥ ↔ (I : fractional_ideal (fraction_ring.of A)) ≠ ⊥ :=
+begin
+  split,
+  {
+    rw ring.fractional_ideal.bot_eq_zero,
+    contrapose,
+    simp only [not_not],
+    rw eq_zero_iff,
+    rintros h,
+    apply ideal.ext,
+    rintros x,
+    rw ideal.mem_bot,
+    simp at h,
+    let y:= (localization_map.to_map (fraction_ring.of A)) x,
+    specialize h y x,
+    split,
+    {
+      rintros hx,
+      have f := h hx,
+      simp at f,
+      rw localization_map.to_map_eq_zero_iff at f,
+      exact f,
+      unfold has_le.le,
+      simp,
+    },
+    {
+      rintros f,
+      rw f,
+      simp,
+    },
+  },
+  contrapose, simp, rintros h,
+  rw h,
+  finish,
+end
+
+lemma max_ideal_ne_bot (M : ideal A) (max : M.is_maximal) (not_field : ¬ is_field A) : M ≠ ⊥ :=
+begin
+  rintros h,
+  rw h at max,
+  cases max with h1 h2,
+  rw not_is_field_iff_exists_ideal_bot_lt_and_lt_top at not_field,
+  rcases not_field with ⟨I, hIbot, hItop⟩,
+  specialize h2 I hIbot,
+  rw h2 at hItop,
+  simp at hItop,
+  assumption,
+end
+
+lemma mul_val (I J : fractional_ideal (fraction_ring.of A)) : (I*J).val = I.val*J.val :=
+begin
+  simp only [val_eq_coe, coe_mul],
+end
+
+lemma ext' (I J : fractional_ideal (fraction_ring.of A)) : I = J ↔ ∀ (x : localization_map.codomain (fraction_ring.of A)), (x ∈ I ↔ x ∈ J) :=
+begin
+  split,
+  { rintros h x,
+    rw h },
+  rintros,
+  apply ring.fractional_ideal.ext,
+  apply submodule.ext,
+  assumption,
+end
+
+lemma one_mem : (1 : localization_map.codomain (fraction_ring.of A)) ∈ ((1 : ideal A) : fractional_ideal (fraction_ring.of A)) :=
+begin
+  apply one_mem_one,
+end
+
+lemma local_one : (localization_map.to_map (fraction_ring.of A)) 1 = 1 :=
+begin
+  simp,
+end
+
+-- TODO: times out
+lemma ideal_le_iff_frac_ideal_le (I J : ideal A) : I ≤ J ↔ (I : fractional_ideal (fraction_ring.of A)) ≤ (J : fractional_ideal (fraction_ring.of A)) :=
+begin
+  split,
+  {
+    rintros h,
+    tidy,
+  },
+  rintros h,
+  rw le_iff at h,
+  change (∀ (x : A), x ∈ I → x ∈ J),
+  rintros x hI,
+  specialize h ((localization_map.to_map (fraction_ring.of A)) x),
+  rw mem_coe at h,
+  simp at h,
+  specialize h x hI rfl,
+  rcases h with ⟨y, hJ, h⟩,
+  have f : y = x,
+  apply fraction_map.injective (fraction_ring.of A),
+  assumption,
+  rw f at hJ,
+  assumption,
+end
+
+open_locale classical -- to deal with union of two finsets!
+
+universes u v
+
+variables (B : Type u) [semiring B]
+variables (M : Type v) [add_comm_monoid M] [semimodule B M]
+
+open submodule
+
+lemma submodule.mem_span_finite_of_mem_span (S : set M) (x : M) (hx : x ∈ span B S) :
+  ∃ T : set M, T ⊆ S ∧ T.finite ∧ x ∈ span B T :=
+begin
+  use {x},
+  split,
+  {
+    sorry,
+  },
+  sorry,
+end
+
+lemma noeth : is_dedekind_domain_inv A -> is_noetherian_ring A :=
+begin
+  rintros h,
+  rcases h with ⟨h1, h2⟩,
+  split,
+  rintros s,
+  specialize h2 s,
+  by_cases s = ⊥,
+  {
+    rw h,
+    apply submodule.fg_bot,
+  },
+  let p : ideal A := s,
+  change p ≠ ⊥ at h,
+  rw coe_ne_bot A at h,
+  have h' := h2 h,
+  have g : (1 : ideal A).fg,
+  {
+    unfold submodule.fg,
+    use {1},
+    rw submodule.one_eq_span,
+    simp,
+  },
+  rw ext' at h',
+  specialize h' 1,
+  have h'' := h'.2 one_mem_one,
+  unfold has_mul.mul at h'',
+  revert h'',
+  -- TODO: this step doesn't work any more.
+  apply submodule.mem_supr_of_mem,
+  have f' := submodule.exists_finset_of_mem_supr h',
+  have g' : s ≤ 1,
+  {
+    sorry,
+  },
+  --have f' : comap _ ((s : fractional_ideal(fraction_ring.of A)) * (s : fractional_ideal(fraction_ring.of A))⁻¹) = comap _ (1 : fractional_ideal(fraction_ring.of A)),
+  rw subtype.ext_iff at h',
+  have f' := submodule.fg_map g,
+  swap 5,
+  refine localization_map.lin_coe f,
+  rw coe_one at h',
+  rw <-h' at f',
+  simp at h',
+--  have f' := submodule.fg_map 1 f,
+ -- rw submodule.fg_map _ 1 at f,
+  --rw subtype.ext_iff at h',
+  rw coe_mul at h',
+
+  rw <-h' at f,
+
+  sorry,
+end
+
+lemma fg_is_frac_ideal (I : submodule A (localization_map.codomain (fraction_ring.of A))) : I.fg -> is_fractional (fraction_ring.of A) I :=
+fractional_of_fg
+
+lemma fraction_ring_fractional_ideal (x : (fraction_ring A)) (hx : is_integral A x) : is_fractional (fraction_ring.of A) ((algebra.adjoin A {x}).to_submodule : submodule A (localization_map.codomain (fraction_ring.of A))) :=
+fractional_of_fg (fg_adjoin_singleton_of_integral x hx)
+
+lemma mem_adjoin (x : fraction_ring A) : x ∈ ((algebra.adjoin A {x}) : subalgebra A (localization_map.codomain (fraction_ring.of A))) :=
+begin
+  apply subsemiring.subset_closure,
+  simp,
+end
+
+lemma int_close : is_dedekind_domain_inv A -> integral_closure A (fraction_ring A) = ⊥ :=
+begin
+  rintros h,
+  ext,
+  split,
+  {
+    rintros hx,
+    cases h with h1 h2,
+    let S : subalgebra A (localization_map.codomain (fraction_ring.of A)) := algebra.adjoin A {x},
+    have f' : is_fractional _ (S.to_submodule),
+    {
+      apply fraction_ring_fractional_ideal,
+      rcases hx with ⟨p, hp1, hp2⟩,
+      split,
+      rotate,
+      use p,
+      split,
+      assumption,
+      assumption,
+    },
+    let M : fractional_ideal (fraction_ring.of A) := ⟨S.to_submodule, f'⟩,
+    by_cases x = 0,
+    rw h,
+    apply subalgebra.zero_mem ⊥,
+    have f : M = 1,
+    {
+      specialize h2 M,
+      rw <-mul_one M,
+      have g : M ≠ ⊥,
+      {
+        classical,
+        by_contradiction a,
+        simp at a,
+        rw subtype.ext_iff_val at a,
+        simp at a,
+        rw submodule.eq_bot_iff S.to_submodule at a,
+        specialize a x,
+        apply h,
+        apply a,
+        change x ∈ (S : submodule A (localization_map.codomain (fraction_ring.of A))),
+        rw subalgebra.mem_to_submodule,
+        apply mem_adjoin,
+      },
+      have hM := h2 g,
+      suffices hM' : M * (M * M⁻¹) = 1,
+      rw hM at hM',
+      assumption,
+      suffices hM' : M * M = M,
+      assoc_rw hM',
+      assumption,
+      rw subtype.ext_iff_val,
+      simp,
+      change (S : submodule A (localization_map.codomain (fraction_ring.of A))) * (S : submodule A (localization_map.codomain (fraction_ring.of A))) = (S : submodule A (localization_map.codomain (fraction_ring.of A))),
+      ext,
+      split,
+      {
+        rintros hx2,
+        have hmul : (S : submodule A (localization_map.codomain (fraction_ring.of A))) * (S : submodule A (localization_map.codomain (fraction_ring.of A))) ≤ (S : submodule A (localization_map.codomain (fraction_ring.of A))),
+        {
+          rw submodule.mul_le,
+          rintros y hy z hz,
+          rw subalgebra.mem_to_submodule at hy,
+          rw subalgebra.mem_to_submodule at hz,
+          rw subalgebra.mem_to_submodule,
+          apply (subalgebra.mul_mem S hy hz),
+        },
+        change (∀ x ∈ (S : submodule A (localization_map.codomain (fraction_ring.of A))) * (S : submodule A (localization_map.codomain (fraction_ring.of A))), x ∈ (S : submodule A (localization_map.codomain (fraction_ring.of A)))) at hmul,
+        exact hmul x_1 hx2,
+      },
+      rintros hx1,
+      have h1 := subalgebra.one_mem S,
+      rw <-subalgebra.mem_to_submodule at h1,
+      have hx2 := submodule.mul_mem_mul hx1 h1,
+      simpa using hx2,
+    },
+    have fx : x ∈ M,
+    change x ∈ (S : submodule A (localization_map.codomain (fraction_ring.of A))),
+    rw subalgebra.mem_to_submodule,
+    apply mem_adjoin,
+    suffices h' : x ∈ ((⊥ : subalgebra A (localization_map.codomain (fraction_ring.of A))) : submodule A (localization_map.codomain (fraction_ring.of A))),
+    rw subalgebra.mem_to_submodule at h',
+    assumption,
+    rw algebra.to_submodule_bot,
+    rw ext' at f,
+    specialize f x,
+    have g' := f.1 fx,
+    rw <-coe_span_singleton 1,
+    rw ring.fractional_ideal.span_singleton_one,
+    apply iff.rfl.1 g',
+  },
+  rintros hx,
+  rw mem_integral_closure_iff_mem_fg,
+  use ⊥,
+  split,
+  unfold submodule.fg,
+  use {1},
+  rw algebra.to_submodule_bot,
+  simp,
+  assumption,
+end
+
+lemma dim_le_one : is_dedekind_domain_inv A -> dimension_le_one A :=
+begin
+  rintros h,
+  rcases h with ⟨h1, h2⟩,
+  rintros p nz hp,
+  have hpinv := h2 p,
+  have hpmax := exists_le_maximal p hp.1,
+  rcases hpmax with ⟨M, hM1, hM2⟩,
+  specialize h2 M,
+  specialize hpinv ((coe_ne_bot A p).1 nz),
+  specialize h2 ( (coe_ne_bot A M).1 (max_ideal_ne_bot A M hM1 h1)),
+  set I := (M : fractional_ideal (fraction_ring.of A))⁻¹ * (p : fractional_ideal (fraction_ring.of A)) with hI,
+  have f' : I ≤ 1,
+  {
+    set N := (M : fractional_ideal (fraction_ring.of A))⁻¹ with hN,
+    rw ideal_le_iff_frac_ideal_le at hM2,
+    have g'' := submodule.mul_le_mul hM2 (le_refl N),
+    simp only [val_eq_coe, <-coe_mul] at g'',
+    norm_cast at g'',
+    rw h2 at g'',
+    rw mul_comm at g'',
+    exact g'',
+  },
+  have f : (M : fractional_ideal (fraction_ring.of A)) * I = (p : fractional_ideal (fraction_ring.of A)),
+  {
+    change ↑M * ((↑M)⁻¹ * ↑p) = ↑p,
+    assoc_rw h2,
+    simp,
+  },
+  by_cases p = M,
+  {
+    rw h,
+    assumption,
+  },
+  exfalso,
+  have g : I ≤ (p : fractional_ideal (fraction_ring.of A)),
+  {
+    rw le_iff,
+    rintros x hxI,
+    have hpM :  ∃ (x : A), x ∈ M ∧ x ∉ p,
+    {
+      classical,
+      by_contradiction a,
+      simp at a,
+      change M ≤ p at a,
+      apply h,
+      rw <-has_le.le.le_iff_eq a,
+      assumption,
+    },
+    rcases hpM with ⟨z, hz, hpz⟩,
+    rw le_iff at f',
+    specialize f' x hxI,
+    change x ∈ ((1 : ideal A) : fractional_ideal (fraction_ring.of A)) at f',
+    rw fractional_ideal.mem_coe at f',
+    rcases f' with ⟨y, hy, f'⟩,
+    change x ∈ (p : fractional_ideal(fraction_ring.of A)).val,
+    rw <-f',
+    have f'' : y*z ∈ p,
+    {
+      suffices g : x * (localization_map.to_map (fraction_ring.of A) z) ∈ (p : fractional_ideal (fraction_ring.of A)),
+      {
+        rw <-f' at g,
+        rw <-ring_hom.map_mul at g,
+        rw fractional_ideal.mem_coe at g,
+        rcases g with ⟨x', Hx, g⟩,
+        suffices g'' : x' = (y*z),
+        rw g'' at Hx,
+        assumption,
+        revert g,
+        apply fraction_map.injective (fraction_ring.of A),
+      },
+      rw <-f,
+      rw mul_comm,
+      apply submodule.mul_mem_mul,
+      let z' := (localization_map.to_map (fraction_ring.of A)) z,
+      change z' ∈ (M : fractional_ideal (fraction_ring.of A)),
+      rw mem_coe,
+      use z,
+      split, assumption, refl,
+      assumption,
+    },
+    unfold is_prime at hp,
+    have hp' := hp.right f'',
+    cases hp',
+    {
+      let z' := (localization_map.to_map (fraction_ring.of A)) y,
+      change z' ∈ (p : fractional_ideal (fraction_ring.of A)),
+      rw mem_coe,
+      use y,
+      split, assumption, refl,
+    },
+    finish,
+  },
+  rw <-subtype.coe_le_coe at g,
+  rw hI at g,
+  norm_cast at g,
+  change ((↑M)⁻¹ * ↑p) ≤ ↑p at g,
+  have hM := le_refl (M : fractional_ideal (fraction_ring.of A)),
+  have g' := submodule.mul_le_mul g hM,
+  rw mul_comm at g',
+  simp only [val_eq_coe, <-coe_mul] at g',
+  norm_cast at g',
+  assoc_rw h2 at g',
+  rw one_mul at g',
+  set q := (p : fractional_ideal (fraction_ring.of A))⁻¹ with hq,
+  have g'' := submodule.mul_le_mul g' (le_refl q),
+  simp only [val_eq_coe, <-coe_mul] at g'',
+  norm_cast at g'',
+  rw hpinv at g'',
+  rw mul_comm at g'',
+  rw mul_comm at hpinv,
+  assoc_rw hpinv at g'',
+  rw one_mul at g'',
+  have ginv : (M : fractional_ideal (fraction_ring.of A)) ≤ 1,
+  {
+    change (M : fractional_ideal (fraction_ring.of A)) ≤ ((1 : ideal A) : fractional_ideal (fraction_ring.of A)),
+    apply submodule.map_mono,
+    simp,
+  },
+  have k := (has_le.le.le_iff_eq ginv).1 g'',
+  cases hM1 with hM11 hM12,
+  apply hM11,
+  unfold has_one.one at k,
+  simp at k,
+  change ((1 : ideal A) : fractional_ideal (fraction_ring.of A)) = (M : fractional_ideal (fraction_ring.of A)) at k,
+  rw ideal.eq_top_iff_one,
+  rw ext' at k,
+  specialize k 1,
+  have k' := k.1 (one_mem A),
+  rw mem_coe at k',
+  cases k' with x k',
+  cases k' with hx k',
+  suffices f' : x = 1,
+  rw f' at hx,
+  assumption,
+  rw <-(local_one A) at k',
+  apply fraction_map.injective (fraction_ring.of A),
+  assumption,
+end
+
+theorem tp : is_dedekind_domain_inv A <-> is_dedekind_domain A :=
+begin
+  split,
+  {
+    rintros h,
+    split,
+    {
+      apply h.1,
+    },
+    {
+      apply noeth,
+      assumption,
+    },
+    {
+      apply dim_le_one,
+      assumption,
+    },
+    {
+      apply int_close,
+      assumption,
+    },
+  },
+  sorry,
+end
+
 end
 
 lemma integrally_closed_iff_integral_implies_integer {R : Type*}
@@ -357,471 +803,17 @@
 lemma integral_closure_le_adjoin [algebra f.codomain L] [algebra R L] [is_scalar_tower R f.codomain L]
   (s : finset L) :
   integral_closure R (intermediate_field.adjoin f.codomain (↑s : set L)) ≤
-    algebra.adjoin R (algebra_map (intermediate_field.adjoin f.codomain _) _ '' ↑s) := sorry
+    algebra.adjoin R (sorry '' (↑s : set L)) := sorry
 
 /- If L is a finite extension of K, the integral closure of R in L is a Dedekind domain. -/
 def closure_in_field_extension [algebra f.codomain L] [algebra R L] [is_scalar_tower R f.codomain L]
   [finite_dimensional f.codomain L] (h : is_dedekind_domain R) :
   is_dedekind_domain (integral_closure R L) :=
 (is_dedekind_domain_iff _ _ (integral_closure.fraction_map_of_finite_extension L f)).mpr
-⟨_,
+⟨sorry,
  is_noetherian_ring_of_is_noetherian_coe_submodule _ _
-   (is_noetherian_of_submodule_of_noetherian _ _ _ _),
+   (is_noetherian_of_submodule_of_noetherian _ _ _ sorry),
  h.dimension_le_one.integral_closure _ _,
  integral_closure_idem⟩
 
-end dedekind_domain
-=======
-lemma coe_ne_bot (I :ideal A) : I ≠ ⊥ ↔ (I : fractional_ideal (fraction_ring.of A)) ≠ ⊥ :=
-begin
-  split,
-  {
-    rw ring.fractional_ideal.bot_eq_zero,
-    contrapose,
-    simp only [not_not],
-    rw eq_zero_iff,
-    rintros h,
-    apply ideal.ext,
-    rintros x,
-    rw ideal.mem_bot,
-    simp at h,
-    let y:= (localization_map.to_map (fraction_ring.of A)) x,
-    specialize h y x,
-    split,
-    {
-      rintros hx,
-      have f := h hx,
-      simp at f,
-      rw localization_map.to_map_eq_zero_iff at f,
-      exact f,
-      unfold has_le.le,
-      simp,
-    },
-    {
-      rintros f,
-      rw f,
-      simp,
-    },
-  },
-  contrapose, simp, rintros h,
-  rw h,
-  finish,
-end
-
-lemma max_ideal_ne_bot (M : ideal A) (max : M.is_maximal) (not_field : ¬ is_field A) : M ≠ ⊥ :=
-begin
-  rintros h,
-  rw h at max,
-  cases max with h1 h2,
-  rw not_is_field_iff_exists_ideal_bot_lt_and_lt_top at not_field,
-  rcases not_field with ⟨I, hIbot, hItop⟩,
-  specialize h2 I hIbot,
-  rw h2 at hItop,
-  simp at hItop,
-  assumption,
-end
-
-lemma mul_val (I J : fractional_ideal (fraction_ring.of A)) : (I*J).val = I.val*J.val :=
-begin
-  simp only [val_eq_coe, coe_mul],
-end
-
-lemma ext' (I J : fractional_ideal (fraction_ring.of A)) : I = J ↔ ∀ (x : localization_map.codomain (fraction_ring.of A)), (x ∈ I ↔ x ∈ J) :=
-begin
-  split,
-  {
-    rintros,
-    rw a,
-  },
-  rintros,
-  apply ring.fractional_ideal.ext,
-  apply submodule.ext,
-  assumption,
-end
-
-lemma one_mem : (1 : localization_map.codomain (fraction_ring.of A)) ∈ ((1 : ideal A) : fractional_ideal (fraction_ring.of A)) :=
-begin
-  apply one_mem_one,
-end
-
-lemma local_one : (localization_map.to_map (fraction_ring.of A)) 1 = 1 :=
-begin
-  simp,
-end
-
-lemma ideal_le_iff_frac_ideal_le (I J : ideal A) : I ≤ J ↔ (I : fractional_ideal (fraction_ring.of A)) ≤ (J : fractional_ideal (fraction_ring.of A)) :=
-begin
-  split,
-  {
-    rintros h,
-    tidy,
-  },
-  rintros h,
-  rw le_iff at h,
-  change (∀ (x : A), x ∈ I → x ∈ J),
-  rintros x hI,
-  specialize h ((localization_map.to_map (fraction_ring.of A)) x),
-  rw mem_coe at h,
-  simp at h,
-  specialize h x hI rfl,
-  rcases h with ⟨y, hJ, h⟩,
-  have f : y = x,
-  apply fraction_map.injective (fraction_ring.of A),
-  assumption,
-  rw f at hJ,
-  assumption,
-end
-
-open_locale classical -- to deal with union of two finsets!
-
-universes u v
-
-variables (B : Type u) [semiring B]
-variables (M : Type v) [add_comm_monoid M] [semimodule B M]
-
-open submodule
-
-lemma submodule.mem_span_finite_of_mem_span (S : set M) (x : M) (hx : x ∈ span B S) :
-  ∃ T : set M, T ⊆ S ∧ T.finite ∧ x ∈ span B T :=
-begin
-  use {x},
-  split,
-  {
-    sorry,
-  },
-  sorry,
-end
-
-lemma noeth : is_dedekind_domain_inv A -> is_noetherian_ring A :=
-begin
-  rintros h,
-  rcases h with ⟨h1, h2⟩,
-  split,
-  rintros s,
-  specialize h2 s,
-  by_cases s = ⊥,
-  {
-    rw h,
-    apply submodule.fg_bot,
-  },
-  let p : ideal A := s,
-  change p ≠ ⊥ at h,
-  rw coe_ne_bot A at h,
-  have h' := h2 h,
-  have g : (1 : ideal A).fg,
-  {
-    unfold submodule.fg,
-    use {1},
-    rw submodule.one_eq_span,
-    simp,
-  },
-  rw ext' at h',
-  specialize h' 1,
-  have h'' := h'.2 one_mem_one,
-  unfold has_mul.mul at h'',
-  revert h'',
-  apply mem_supr_of_mem,
-  have f' := submodule.exists_finset_of_mem_supr h',
-  have g' : s ≤ 1,
-  {
-    sorry,
-  },
-  --have f' : comap _ ((s : fractional_ideal(fraction_ring.of A)) * (s : fractional_ideal(fraction_ring.of A))⁻¹) = comap _ (1 : fractional_ideal(fraction_ring.of A)),
-  rw subtype.ext_iff at h',
-  have f' := submodule.fg_map g,
-  swap 5,
-  refine localization_map.lin_coe f,
-  rw coe_one at h',
-  rw <-h' at f',
-  simp at h',
---  have f' := submodule.fg_map 1 f,
- -- rw submodule.fg_map _ 1 at f,
-  --rw subtype.ext_iff at h',
-  rw coe_mul at h',
-
-  rw <-h' at f,
-
-  sorry,
-end
-
-lemma fg_is_frac_ideal (I : submodule A (localization_map.codomain (fraction_ring.of A))) : I.fg -> is_fractional (fraction_ring.of A) I :=
-fractional_of_fg
-
-lemma fraction_ring_fractional_ideal (x : (fraction_ring A)) (hx : is_integral A x) : is_fractional (fraction_ring.of A) ((algebra.adjoin A {x}).to_submodule : submodule A (localization_map.codomain (fraction_ring.of A))) :=
-fractional_of_fg (fg_adjoin_singleton_of_integral x hx)
-
-lemma mem_adjoin (x : fraction_ring A) : x ∈ ((algebra.adjoin A {x}) : subalgebra A (localization_map.codomain (fraction_ring.of A))) :=
-begin
-  apply subsemiring.subset_closure,
-  simp,
-end
-
-lemma int_close : is_dedekind_domain_inv A -> integral_closure A (fraction_ring A) = ⊥ :=
-begin
-  rintros h,
-  ext,
-  split,
-  {
-    rintros hx,
-    cases h with h1 h2,
-    let S : subalgebra A (localization_map.codomain (fraction_ring.of A)) := algebra.adjoin A {x},
-    have f' : is_fractional _ (S.to_submodule),
-    {
-      apply fraction_ring_fractional_ideal,
-      rcases hx with ⟨p, hp1, hp2⟩,
-      split,
-      rotate,
-      use p,
-      split,
-      assumption,
-      assumption,
-    },
-    let M : fractional_ideal (fraction_ring.of A) := ⟨S.to_submodule, f'⟩,
-    by_cases x = 0,
-    rw h,
-    apply subalgebra.zero_mem ⊥,
-    have f : M = 1,
-    {
-      specialize h2 M,
-      rw <-mul_one M,
-      have g : M ≠ ⊥,
-      {
-        classical,
-        by_contradiction,
-        simp at a,
-        rw subtype.ext_iff_val at a,
-        simp at a,
-        rw submodule.eq_bot_iff S.to_submodule at a,
-        specialize a x,
-        apply h,
-        apply a,
-        change x ∈ (S : submodule A (localization_map.codomain (fraction_ring.of A))),
-        rw subalgebra.mem_to_submodule,
-        apply mem_adjoin,
-      },
-      have hM := h2 g,
-      suffices hM' : M * (M * M⁻¹) = 1,
-      rw hM at hM',
-      assumption,
-      suffices hM' : M * M = M,
-      assoc_rw hM',
-      assumption,
-      rw subtype.ext_iff_val,
-      simp,
-      change (S : submodule A (localization_map.codomain (fraction_ring.of A))) * (S : submodule A (localization_map.codomain (fraction_ring.of A))) = (S : submodule A (localization_map.codomain (fraction_ring.of A))),
-      ext,
-      split,
-      {
-        rintros hx2,
-        have hmul : (S : submodule A (localization_map.codomain (fraction_ring.of A))) * (S : submodule A (localization_map.codomain (fraction_ring.of A))) ≤ (S : submodule A (localization_map.codomain (fraction_ring.of A))),
-        {
-          rw submodule.mul_le,
-          rintros y hy z hz,
-          rw subalgebra.mem_to_submodule at hy,
-          rw subalgebra.mem_to_submodule at hz,
-          rw subalgebra.mem_to_submodule,
-          apply (subalgebra.mul_mem S hy hz),
-        },
-        change (∀ x ∈ (S : submodule A (localization_map.codomain (fraction_ring.of A))) * (S : submodule A (localization_map.codomain (fraction_ring.of A))), x ∈ (S : submodule A (localization_map.codomain (fraction_ring.of A)))) at hmul,
-        exact hmul x_1 hx2,
-      },
-      rintros hx1,
-      have h1 := subalgebra.one_mem S,
-      rw <-subalgebra.mem_to_submodule at h1,
-      have hx2 := submodule.mul_mem_mul hx1 h1,
-      simp at hx2,
-      assumption,
-    },
-    have fx : x ∈ M,
-    change x ∈ (S : submodule A (localization_map.codomain (fraction_ring.of A))),
-    rw subalgebra.mem_to_submodule,
-    apply mem_adjoin,
-    suffices h' : x ∈ ((⊥ : subalgebra A (localization_map.codomain (fraction_ring.of A))) : submodule A (localization_map.codomain (fraction_ring.of A))),
-    rw subalgebra.mem_to_submodule at h',
-    assumption,
-    rw algebra.to_submodule_bot,
-    rw ext' at f,
-    specialize f x,
-    have g' := f.1 fx,
-    rw <-coe_span_singleton 1,
-    rw ring.fractional_ideal.span_singleton_one,
-    apply iff.rfl.1 g',
-  },
-  rintros hx,
-  rw mem_integral_closure_iff_mem_fg,
-  use ⊥,
-  split,
-  unfold submodule.fg,
-  use {1},
-  rw algebra.to_submodule_bot,
-  simp,
-  assumption,
-end
-
-lemma dim_le_one : is_dedekind_domain_inv A -> dimension_le_one A :=
-begin
-  rintros h,
-  rcases h with ⟨h1, h2⟩,
-  rintros p nz hp,
-  have hpinv := h2 p,
-  have hpmax := exists_le_maximal p hp.1,
-  rcases hpmax with ⟨M, hM1, hM2⟩,
-  specialize h2 M,
-  specialize hpinv ((coe_ne_bot A p).1 nz),
-  specialize h2 ( (coe_ne_bot A M).1 (max_ideal_ne_bot A M hM1 h1)),
-  set I := (M : fractional_ideal (fraction_ring.of A))⁻¹ * (p : fractional_ideal (fraction_ring.of A)) with hI,
-  have f' : I ≤ 1,
-  {
-    set N := (M : fractional_ideal (fraction_ring.of A))⁻¹ with hN,
-    rw ideal_le_iff_frac_ideal_le at hM2,
-    have g'' := submodule.mul_le_mul hM2 (le_refl N),
-    simp only [val_eq_coe, <-coe_mul] at g'',
-    norm_cast at g'',
-    rw h2 at g'',
-    rw mul_comm at g'',
-    exact g'',
-  },
-  have f : (M : fractional_ideal (fraction_ring.of A)) * I = (p : fractional_ideal (fraction_ring.of A)),
-  {
-    change ↑M * ((↑M)⁻¹ * ↑p) = ↑p,
-    assoc_rw h2,
-    simp,
-  },
-  by_cases p = M,
-  {
-    rw h,
-    assumption,
-  },
-  exfalso,
-  have g : I ≤ (p : fractional_ideal (fraction_ring.of A)),
-  {
-    rw le_iff,
-    rintros x hxI,
-    have hpM :  ∃ (x : A), x ∈ M ∧ x ∉ p,
-    {
-      classical,
-      by_contradiction,
-      simp at a,
-      change M ≤ p at a,
-      apply h,
-      rw <-has_le.le.le_iff_eq a,
-      assumption,
-    },
-    rcases hpM with ⟨z, hz, hpz⟩,
-    rw le_iff at f',
-    specialize f' x hxI,
-    change x ∈ ((1 : ideal A) : fractional_ideal (fraction_ring.of A)) at f',
-    rw mem_coe at f',
-    rcases f' with ⟨y, hy, f'⟩,
-    change x ∈ (p : fractional_ideal(fraction_ring.of A)).val,
-    rw <-f',
-    have f'' : y*z ∈ p,
-    {
-      suffices g : x * (localization_map.to_map (fraction_ring.of A) z) ∈ (p : fractional_ideal (fraction_ring.of A)),
-      {
-        rw <-f' at g,
-        rw <-ring_hom.map_mul at g,
-        rw mem_coe at g,
-        rcases g with ⟨x', Hx, g⟩,
-        suffices g'' : x' = (y*z),
-        rw g'' at Hx,
-        assumption,
-        revert g,
-        apply fraction_map.injective (fraction_ring.of A),
-      },
-      rw <-f,
-      rw mul_comm,
-      apply submodule.mul_mem_mul,
-      let z' := (localization_map.to_map (fraction_ring.of A)) z,
-      change z' ∈ (M : fractional_ideal (fraction_ring.of A)),
-      rw mem_coe,
-      use z,
-      split, assumption, refl,
-      assumption,
-    },
-    unfold is_prime at hp,
-    have hp' := hp.right f'',
-    cases hp',
-    {
-      let z' := (localization_map.to_map (fraction_ring.of A)) y,
-      change z' ∈ (p : fractional_ideal (fraction_ring.of A)),
-      rw mem_coe,
-      use y,
-      split, assumption, refl,
-    },
-    finish,
-  },
-  rw <-subtype.coe_le_coe at g,
-  rw hI at g,
-  norm_cast at g,
-  change ((↑M)⁻¹ * ↑p) ≤ ↑p at g,
-  have hM := le_refl (M : fractional_ideal (fraction_ring.of A)),
-  have g' := submodule.mul_le_mul g hM,
-  rw mul_comm at g',
-  simp only [val_eq_coe, <-coe_mul] at g',
-  norm_cast at g',
-  assoc_rw h2 at g',
-  rw one_mul at g',
-  set q := (p : fractional_ideal (fraction_ring.of A))⁻¹ with hq,
-  have g'' := submodule.mul_le_mul g' (le_refl q),
-  simp only [val_eq_coe, <-coe_mul] at g'',
-  norm_cast at g'',
-  rw hpinv at g'',
-  rw mul_comm at g'',
-  rw mul_comm at hpinv,
-  assoc_rw hpinv at g'',
-  rw one_mul at g'',
-  have ginv : (M : fractional_ideal (fraction_ring.of A)) ≤ 1,
-  {
-    change (M : fractional_ideal (fraction_ring.of A)) ≤ ((1 : ideal A) : fractional_ideal (fraction_ring.of A)),
-    apply submodule.map_mono,
-    simp,
-  },
-  have k := (has_le.le.le_iff_eq ginv).1 g'',
-  cases hM1 with hM11 hM12,
-  apply hM11,
-  unfold has_one.one at k,
-  simp at k,
-  change ((1 : ideal A) : fractional_ideal (fraction_ring.of A)) = (M : fractional_ideal (fraction_ring.of A)) at k,
-  rw ideal.eq_top_iff_one,
-  rw ext' at k,
-  specialize k 1,
-  have k' := k.1 (one_mem A),
-  rw mem_coe at k',
-  cases k' with x k',
-  cases k' with hx k',
-  suffices f' : x = 1,
-  rw f' at hx,
-  assumption,
-  rw <-(local_one A) at k',
-  apply fraction_map.injective (fraction_ring.of A),
-  assumption,
-end
-
-theorem tp : is_dedekind_domain_inv A <-> is_dedekind_domain A :=
-begin
-  split,
-  {
-    rintros h,
-    split,
-    {
-      apply h.1,
-    },
-    {
-      apply noeth,
-      assumption,
-    },
-    {
-      apply dim_le_one,
-      assumption,
-    },
-    {
-      apply int_close,
-      assumption,
-    },
-  },
-  sorry,
-end
-
-end
->>>>>>> 0314fea4
+end dedekind_domain