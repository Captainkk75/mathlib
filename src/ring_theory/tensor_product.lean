/-
Copyright (c) 2020 Scott Morrison. All rights reserved.
Released under Apache 2.0 license as described in the file LICENSE.
Authors: Scott Morrison, Johan Commelin
-/

import linear_algebra.tensor_product_basis
import ring_theory.adjoin.basic

/-!
# The tensor product of R-algebras

Let `R` be a (semi)ring and `A` an `R`-algebra.
In this file we:

- Define the `A`-module structure on `A ⊗ M`, for an `R`-module `M`.
- Define the `R`-algebra structure on `A ⊗ B`, for another `R`-algebra `B`.
  and provide the structure isomorphisms
  * `R ⊗[R] A ≃ₐ[R] A`
  * `A ⊗[R] R ≃ₐ[R] A`
  * `A ⊗[R] B ≃ₐ[R] B ⊗[R] A`
  * `((A ⊗[R] B) ⊗[R] C) ≃ₐ[R] (A ⊗[R] (B ⊗[R] C))`

## Main declaration

- `linear_map.base_change A f` is the `A`-linear map `A ⊗ f`, for an `R`-linear map `f`.

## Implementation notes

The heterobasic definitions below such as:
 * `tensor_product.algebra_tensor_module.curry`
 * `tensor_product.algebra_tensor_module.uncurry`
 * `tensor_product.algebra_tensor_module.lcurry`
 * `tensor_product.algebra_tensor_module.lift`
 * `tensor_product.algebra_tensor_module.lift.equiv`
 * `tensor_product.algebra_tensor_module.mk`
 * `tensor_product.algebra_tensor_module.assoc`

are just more general versions of the definitions already in `linear_algebra/tensor_product`. We
could thus consider replacing the less general definitions with these ones. If we do this, we
probably should still implement the less general ones as abbreviations to the more general ones with
fewer type arguments.
-/

universes u v₁ v₂ v₃ v₄

open_locale tensor_product
open tensor_product

namespace tensor_product

variables {R A M N P : Type*}

/-!
### The `A`-module structure on `A ⊗[R] M`
-/

open linear_map
open algebra (lsmul)

namespace algebra_tensor_module

section semiring
variables [comm_semiring R] [semiring A] [algebra R A]
variables [add_comm_monoid M] [module R M] [module A M] [is_scalar_tower R A M]
variables [add_comm_monoid N] [module R N]
variables [add_comm_monoid P] [module R P] [module A P] [is_scalar_tower R A P]

lemma smul_eq_lsmul_rtensor (a : A) (x : M ⊗[R] N) : a • x = (lsmul R M a).rtensor N x := rfl

/-- Heterobasic version of `tensor_product.curry`:

Given a linear map `M ⊗[R] N →[A] P`, compose it with the canonical
bilinear map `M →[A] N →[R] M ⊗[R] N` to form a bilinear map `M →[A] N →[R] P`. -/
@[simps] def curry (f : (M ⊗[R] N) →ₗ[A] P) : M →ₗ[A] (N →ₗ[R] P) :=
{ map_smul' := λ c x, linear_map.ext $ λ y, f.map_smul c (x ⊗ₜ y),
  .. curry (f.restrict_scalars R) }

lemma restrict_scalars_curry (f : (M ⊗[R] N) →ₗ[A] P) :
  restrict_scalars R (curry f) = curry (f.restrict_scalars R) :=
rfl

/-- Just as `tensor_product.ext` is marked `ext` instead of `tensor_product.ext'`, this is
a better `ext` lemma than `tensor_product.algebra_tensor_module.ext` below.

See note [partially-applied ext lemmas]. -/
@[ext] lemma curry_injective :
  function.injective (curry : (M ⊗ N →ₗ[A] P) → (M →ₗ[A] N →ₗ[R] P)) :=
λ x y h, linear_map.restrict_scalars_injective R $ curry_injective $
  (congr_arg (linear_map.restrict_scalars R) h : _)

theorem ext {g h : (M ⊗[R] N) →ₗ[A] P}
  (H : ∀ x y, g (x ⊗ₜ y) = h (x ⊗ₜ y)) : g = h :=
curry_injective $ linear_map.ext₂ H

end semiring

section comm_semiring
variables [comm_semiring R] [comm_semiring A] [algebra R A]
variables [add_comm_monoid M] [module R M] [module A M] [is_scalar_tower R A M]
variables [add_comm_monoid N] [module R N]
variables [add_comm_monoid P] [module R P] [module A P] [is_scalar_tower R A P]

/-- Heterobasic version of `tensor_product.lift`:

Constructing a linear map `M ⊗[R] N →[A] P` given a bilinear map `M →[A] N →[R] P` with the
property that its composition with the canonical bilinear map `M →[A] N →[R] M ⊗[R] N` is
the given bilinear map `M →[A] N →[R] P`. -/
@[simps] def lift (f : M →ₗ[A] (N →ₗ[R] P)) : (M ⊗[R] N) →ₗ[A] P :=
{ map_smul' := λ c, show ∀ x : M ⊗[R] N, (lift (f.restrict_scalars R)).comp (lsmul R _ c) x =
      (lsmul R _ c).comp (lift (f.restrict_scalars R)) x,
    from ext_iff.1 $ tensor_product.ext' $ λ x y,
    by simp only [comp_apply, algebra.lsmul_coe, smul_tmul', lift.tmul, coe_restrict_scalars_eq_coe,
        f.map_smul, smul_apply],
  .. lift (f.restrict_scalars R) }

@[simp] lemma lift_tmul (f : M →ₗ[A] (N →ₗ[R] P)) (x : M) (y : N) :
  lift f (x ⊗ₜ y) = f x y :=
lift.tmul' x y

variables (R A M N P)
/-- Heterobasic version of `tensor_product.uncurry`:

Linearly constructing a linear map `M ⊗[R] N →[A] P` given a bilinear map `M →[A] N →[R] P`
with the property that its composition with the canonical bilinear map `M →[A] N →[R] M ⊗[R] N` is
the given bilinear map `M →[A] N →[R] P`. -/
@[simps] def uncurry : (M →ₗ[A] (N →ₗ[R] P)) →ₗ[A] ((M ⊗[R] N) →ₗ[A] P) :=
{ to_fun := lift,
  map_add' := λ f g, ext $ λ x y, by simp only [lift_tmul, add_apply],
  map_smul' := λ c f, ext $ λ x y, by simp only [lift_tmul, smul_apply, ring_hom.id_apply] }

/-- Heterobasic version of `tensor_product.lcurry`:

Given a linear map `M ⊗[R] N →[A] P`, compose it with the canonical
bilinear map `M →[A] N →[R] M ⊗[R] N` to form a bilinear map `M →[A] N →[R] P`. -/
@[simps] def lcurry : ((M ⊗[R] N) →ₗ[A] P) →ₗ[A] (M →ₗ[A] (N →ₗ[R] P)) :=
{ to_fun := curry,
  map_add' := λ f g, rfl,
  map_smul' := λ c f, rfl }

/-- Heterobasic version of `tensor_product.lift.equiv`:

A linear equivalence constructing a linear map `M ⊗[R] N →[A] P` given a
bilinear map `M →[A] N →[R] P` with the property that its composition with the
canonical bilinear map `M →[A] N →[R] M ⊗[R] N` is the given bilinear map `M →[A] N →[R] P`. -/
def lift.equiv : (M →ₗ[A] (N →ₗ[R] P)) ≃ₗ[A] ((M ⊗[R] N) →ₗ[A] P) :=
linear_equiv.of_linear (uncurry R A M N P) (lcurry R A M N P)
  (linear_map.ext $ λ f, ext $ λ x y, lift_tmul _ x y)
  (linear_map.ext $ λ f, linear_map.ext $ λ x, linear_map.ext $ λ y, lift_tmul f x y)

variables (R A M N P)
/-- Heterobasic version of `tensor_product.mk`:

The canonical bilinear map `M →[A] N →[R] M ⊗[R] N`. -/
@[simps] def mk : M →ₗ[A] N →ₗ[R] M ⊗[R] N :=
{ map_smul' := λ c x, rfl,
  .. mk R M N }

local attribute [ext] tensor_product.ext

/-- Heterobasic version of `tensor_product.assoc`:

Linear equivalence between `(M ⊗[A] N) ⊗[R] P` and `M ⊗[A] (N ⊗[R] P)`. -/
def assoc : ((M ⊗[A] P) ⊗[R] N) ≃ₗ[A] (M ⊗[A] (P ⊗[R] N)) :=
linear_equiv.of_linear
  (lift $ tensor_product.uncurry A _ _ _ $ comp (lcurry R A _ _ _) $
    tensor_product.mk A M (P ⊗[R] N))
  (tensor_product.uncurry A _ _ _ $ comp (uncurry R A _ _ _) $
    by { apply tensor_product.curry, exact (mk R A _ _) })
  (by { ext, refl, })
  (by { ext, simp only [curry_apply, tensor_product.curry_apply, mk_apply, tensor_product.mk_apply,
              uncurry_apply, tensor_product.uncurry_apply, id_apply, lift_tmul, compr₂_apply,
              restrict_scalars_apply, function.comp_app, to_fun_eq_coe, lcurry_apply,
              linear_map.comp_apply] })

end comm_semiring

end algebra_tensor_module

end tensor_product

namespace linear_map
open tensor_product

/-!
### The base-change of a linear map of `R`-modules to a linear map of `A`-modules
-/

section semiring

variables {R A B M N : Type*} [comm_semiring R]
variables [semiring A] [algebra R A] [semiring B] [algebra R B]
variables [add_comm_monoid M] [module R M] [add_comm_monoid N] [module R N]
variables (r : R) (f g : M →ₗ[R] N)

variables (A)

/-- `base_change A f` for `f : M →ₗ[R] N` is the `A`-linear map `A ⊗[R] M →ₗ[A] A ⊗[R] N`. -/
def base_change (f : M →ₗ[R] N) : A ⊗[R] M →ₗ[A] A ⊗[R] N :=
{ to_fun := f.ltensor A,
  map_add' := (f.ltensor A).map_add,
  map_smul' := λ a x,
    show (f.ltensor A) (rtensor M (algebra.lmul R A a) x) =
      (rtensor N ((algebra.lmul R A) a)) ((ltensor A f) x),
    by { rw [← comp_apply, ← comp_apply],
      simp only [ltensor_comp_rtensor, rtensor_comp_ltensor] } }

variables {A}

@[simp] lemma base_change_tmul (a : A) (x : M) :
  f.base_change A (a ⊗ₜ x) = a ⊗ₜ (f x) := rfl

lemma base_change_eq_ltensor :
  (f.base_change A : A ⊗ M → A ⊗ N) = f.ltensor A := rfl

@[simp] lemma base_change_add :
  (f + g).base_change A = f.base_change A + g.base_change A :=
by { ext, simp [base_change_eq_ltensor], }

@[simp] lemma base_change_zero : base_change A (0 : M →ₗ[R] N) = 0 :=
by { ext, simp [base_change_eq_ltensor], }

@[simp] lemma base_change_smul : (r • f).base_change A = r • (f.base_change A) :=
by { ext, simp [base_change_tmul], }

variables (R A M N)
/-- `base_change` as a linear map. -/
@[simps] def base_change_hom : (M →ₗ[R] N) →ₗ[R] A ⊗[R] M →ₗ[A] A ⊗[R] N :=
{ to_fun := base_change A,
  map_add' := base_change_add,
  map_smul' := base_change_smul }

end semiring

section ring

variables {R A B M N : Type*} [comm_ring R]
variables [ring A] [algebra R A] [ring B] [algebra R B]
variables [add_comm_group M] [module R M] [add_comm_group N] [module R N]
variables (f g : M →ₗ[R] N)

@[simp] lemma base_change_sub :
  (f - g).base_change A = f.base_change A - g.base_change A :=
by { ext, simp [base_change_eq_ltensor], }

@[simp] lemma base_change_neg : (-f).base_change A = -(f.base_change A) :=
by { ext, simp [base_change_eq_ltensor], }

end ring

end linear_map

namespace algebra
namespace tensor_product

section semiring

variables {R : Type u} [comm_semiring R]
variables {A : Type v₁} [semiring A] [algebra R A]
variables {B : Type v₂} [semiring B] [algebra R B]

/-!
### The `R`-algebra structure on `A ⊗[R] B`
-/

/--
(Implementation detail)
The multiplication map on `A ⊗[R] B`,
for a fixed pure tensor in the first argument,
as an `R`-linear map.
-/
def mul_aux (a₁ : A) (b₁ : B) : (A ⊗[R] B) →ₗ[R] (A ⊗[R] B) :=
tensor_product.map (lmul_left R a₁) (lmul_left R b₁)

@[simp]
lemma mul_aux_apply (a₁ a₂ : A) (b₁ b₂ : B) :
  (mul_aux a₁ b₁) (a₂ ⊗ₜ[R] b₂) = (a₁ * a₂) ⊗ₜ[R] (b₁ * b₂) :=
rfl

/--
(Implementation detail)
The multiplication map on `A ⊗[R] B`,
as an `R`-bilinear map.
-/
def mul : (A ⊗[R] B) →ₗ[R] (A ⊗[R] B) →ₗ[R] (A ⊗[R] B) :=
tensor_product.lift $ linear_map.mk₂ R mul_aux
  (λ x₁ x₂ y, tensor_product.ext' $ λ x' y',
    by simp only [mul_aux_apply, linear_map.add_apply, add_mul, add_tmul])
  (λ c x y, tensor_product.ext' $ λ x' y',
    by simp only [mul_aux_apply, linear_map.smul_apply, smul_tmul', smul_mul_assoc])
  (λ x y₁ y₂, tensor_product.ext' $ λ x' y',
    by simp only [mul_aux_apply, linear_map.add_apply, add_mul, tmul_add])
  (λ c x y, tensor_product.ext' $ λ x' y',
    by simp only [mul_aux_apply, linear_map.smul_apply, smul_tmul, smul_tmul', smul_mul_assoc])

@[simp]
lemma mul_apply (a₁ a₂ : A) (b₁ b₂ : B) :
  mul (a₁ ⊗ₜ[R] b₁) (a₂ ⊗ₜ[R] b₂) = (a₁ * a₂) ⊗ₜ[R] (b₁ * b₂) :=
rfl

lemma mul_assoc' (mul : (A ⊗[R] B) →ₗ[R] (A ⊗[R] B) →ₗ[R] (A ⊗[R] B))
  (h : ∀ (a₁ a₂ a₃ : A) (b₁ b₂ b₃ : B),
    mul (mul (a₁ ⊗ₜ[R] b₁) (a₂ ⊗ₜ[R] b₂)) (a₃ ⊗ₜ[R] b₃) =
      mul (a₁ ⊗ₜ[R] b₁) (mul (a₂ ⊗ₜ[R] b₂) (a₃ ⊗ₜ[R] b₃))) :
  ∀ (x y z : A ⊗[R] B), mul (mul x y) z = mul x (mul y z) :=
begin
  intros,
  apply tensor_product.induction_on x,
  { simp only [linear_map.map_zero, linear_map.zero_apply], },
  apply tensor_product.induction_on y,
  { simp only [linear_map.map_zero, forall_const, linear_map.zero_apply], },
  apply tensor_product.induction_on z,
  { simp only [linear_map.map_zero, forall_const], },
  { intros, simp only [h], },
  { intros, simp only [linear_map.map_add, *], },
  { intros, simp only [linear_map.map_add, *, linear_map.add_apply], },
  { intros, simp only [linear_map.map_add, *, linear_map.add_apply], },
end

lemma mul_assoc (x y z : A ⊗[R] B) : mul (mul x y) z = mul x (mul y z) :=
mul_assoc' mul (by { intros, simp only [mul_apply, mul_assoc], }) x y z

lemma one_mul (x : A ⊗[R] B) : mul (1 ⊗ₜ 1) x = x :=
begin
  apply tensor_product.induction_on x;
  simp {contextual := tt},
end

lemma mul_one (x : A ⊗[R] B) : mul x (1 ⊗ₜ 1) = x :=
begin
  apply tensor_product.induction_on x;
  simp {contextual := tt},
end

instance : has_one (A ⊗[R] B) :=
{ one := 1 ⊗ₜ 1 }

instance : add_monoid_with_one (A ⊗[R] B) := add_monoid_with_one.unary

instance : semiring (A ⊗[R] B) :=
{ zero := 0,
  add := (+),
  one := 1,
  mul := λ a b, mul a b,
  one_mul := one_mul,
  mul_one := mul_one,
  mul_assoc := mul_assoc,
  zero_mul := by simp,
  mul_zero := by simp,
  left_distrib := by simp,
  right_distrib := by simp,
  .. (by apply_instance : add_monoid_with_one (A ⊗[R] B)),
  .. (by apply_instance : add_comm_monoid (A ⊗[R] B)) }.

lemma one_def : (1 : A ⊗[R] B) = (1 : A) ⊗ₜ (1 : B) := rfl

@[simp]
lemma tmul_mul_tmul (a₁ a₂ : A) (b₁ b₂ : B) :
  (a₁ ⊗ₜ[R] b₁) * (a₂ ⊗ₜ[R] b₂) = (a₁ * a₂) ⊗ₜ[R] (b₁ * b₂) :=
rfl

@[simp]
lemma tmul_pow (a : A) (b : B) (k : ℕ) :
  (a ⊗ₜ[R] b)^k = (a^k) ⊗ₜ[R] (b^k) :=
begin
  induction k with k ih,
  { simp [one_def], },
  { simp [pow_succ, ih], }
end


/-- The ring morphism `A →+* A ⊗[R] B` sending `a` to `a ⊗ₜ 1`. -/
@[simps]
def include_left_ring_hom : A →+* A ⊗[R] B :=
{ to_fun := λ a, a ⊗ₜ 1,
  map_zero' := by simp,
  map_add' := by simp [add_tmul],
  map_one' := rfl,
  map_mul' := by simp }

variables {S : Type*} [comm_semiring S] [algebra R S] [algebra S A] [is_scalar_tower R S A]

instance left_algebra : algebra S (A ⊗[R] B) :=
{ commutes' := λ r x,
  begin
    apply tensor_product.induction_on x,
    { simp, },
    { intros a b, dsimp, rw [algebra.commutes, _root_.mul_one, _root_.one_mul], },
    { intros y y' h h', dsimp at h h' ⊢, simp only [mul_add, add_mul, h, h'], },
  end,
  smul_def' := λ r x,
  begin
    apply tensor_product.induction_on x,
    { simp [smul_zero], },
    { intros a b, dsimp, rw [tensor_product.smul_tmul', algebra.smul_def r a, _root_.one_mul] },
    { intros, dsimp, simp [smul_add, mul_add, *], },
  end,
  .. tensor_product.include_left_ring_hom.comp (algebra_map S A),
  .. (by apply_instance : module S (A ⊗[R] B)) }.

-- This is for the `undergrad.yaml` list.
/-- The tensor product of two `R`-algebras is an `R`-algebra. -/
instance : algebra R (A ⊗[R] B) := infer_instance

@[simp]
lemma algebra_map_apply (r : S) :
  (algebra_map S (A ⊗[R] B)) r = ((algebra_map S A) r) ⊗ₜ 1 := rfl

instance : is_scalar_tower R S (A ⊗[R] B) := ⟨λ a b c, by simp⟩

variables {C : Type v₃} [semiring C] [algebra R C]

@[ext]
theorem ext {g h : (A ⊗[R] B) →ₐ[R] C}
  (H : ∀ a b, g (a ⊗ₜ b) = h (a ⊗ₜ b)) : g = h :=
begin
  apply @alg_hom.to_linear_map_injective R (A ⊗[R] B) C _ _ _ _ _ _ _ _,
  ext,
  simp [H],
end

/-- The `R`-algebra morphism `A →ₐ[R] A ⊗[R] B` sending `a` to `a ⊗ₜ 1`. -/
def include_left : A →ₐ[R] A ⊗[R] B :=
{ commutes' := by simp,
  ..include_left_ring_hom }

@[simp]
lemma include_left_apply (a : A) : (include_left : A →ₐ[R] A ⊗[R] B) a = a ⊗ₜ 1 := rfl

/-- The algebra morphism `B →ₐ[R] A ⊗[R] B` sending `b` to `1 ⊗ₜ b`. -/
def include_right : B →ₐ[R] A ⊗[R] B :=
{ to_fun := λ b, 1 ⊗ₜ b,
  map_zero' := by simp,
  map_add' := by simp [tmul_add],
  map_one' := rfl,
  map_mul' := by simp,
  commutes' := λ r,
  begin
    simp only [algebra_map_apply],
    transitivity r • ((1 : A) ⊗ₜ[R] (1 : B)),
    { rw [←tmul_smul, algebra.smul_def], simp, },
    { simp [algebra.smul_def], },
  end, }

@[simp]
lemma include_right_apply (b : B) : (include_right : B →ₐ[R] A ⊗[R] B) b = 1 ⊗ₜ b := rfl

end semiring

section ring

variables {R : Type u} [comm_ring R]
variables {A : Type v₁} [ring A] [algebra R A]
variables {B : Type v₂} [ring B] [algebra R B]

instance : ring (A ⊗[R] B) :=
{ .. (by apply_instance : add_comm_group (A ⊗[R] B)),
  .. (by apply_instance : semiring (A ⊗[R] B)) }.

end ring

section comm_ring

variables {R : Type u} [comm_ring R]
variables {A : Type v₁} [comm_ring A] [algebra R A]
variables {B : Type v₂} [comm_ring B] [algebra R B]

instance : comm_ring (A ⊗[R] B) :=
{ mul_comm := λ x y,
  begin
    apply tensor_product.induction_on x,
    { simp, },
    { intros a₁ b₁,
      apply tensor_product.induction_on y,
      { simp, },
      { intros a₂ b₂,
        simp [mul_comm], },
      { intros a₂ b₂ ha hb,
        simp [mul_add, add_mul, ha, hb], }, },
    { intros x₁ x₂ h₁ h₂,
      simp [mul_add, add_mul, h₁, h₂], },
  end
  .. (by apply_instance : ring (A ⊗[R] B)) }.

end comm_ring

/--
Verify that typeclass search finds the ring structure on `A ⊗[ℤ] B`
when `A` and `B` are merely rings, by treating both as `ℤ`-algebras.
-/
example {A : Type v₁} [ring A] {B : Type v₂} [ring B] : ring (A ⊗[ℤ] B) :=
by apply_instance

/--
Verify that typeclass search finds the comm_ring structure on `A ⊗[ℤ] B`
when `A` and `B` are merely comm_rings, by treating both as `ℤ`-algebras.
-/
example {A : Type v₁} [comm_ring A] {B : Type v₂} [comm_ring B] : comm_ring (A ⊗[ℤ] B) :=
by apply_instance

/-!
We now build the structure maps for the symmetric monoidal category of `R`-algebras.
-/
section monoidal

section
variables {R : Type u} [comm_semiring R]
variables {A : Type v₁} [semiring A] [algebra R A]
variables {B : Type v₂} [semiring B] [algebra R B]
variables {C : Type v₃} [semiring C] [algebra R C]
variables {D : Type v₄} [semiring D] [algebra R D]

/--
Build an algebra morphism from a linear map out of a tensor product,
and evidence of multiplicativity on pure tensors.
-/
def alg_hom_of_linear_map_tensor_product
  (f : A ⊗[R] B →ₗ[R] C)
  (w₁ : ∀ (a₁ a₂ : A) (b₁ b₂ : B), f ((a₁ * a₂) ⊗ₜ (b₁ * b₂)) = f (a₁ ⊗ₜ b₁) * f (a₂ ⊗ₜ b₂))
  (w₂ : ∀ r, f ((algebra_map R A) r ⊗ₜ[R] 1) = (algebra_map R C) r):
  A ⊗[R] B →ₐ[R] C :=
{ map_one' := by rw [←(algebra_map R C).map_one, ←w₂, (algebra_map R A).map_one]; refl,
  map_zero' := by rw [linear_map.to_fun_eq_coe, map_zero],
  map_mul' := λ x y, by
  { rw linear_map.to_fun_eq_coe,
    apply tensor_product.induction_on x,
    { rw [zero_mul, map_zero, zero_mul] },
    { intros a₁ b₁,
      apply tensor_product.induction_on y,
      { rw [mul_zero, map_zero, mul_zero] },
      { intros a₂ b₂,
        rw [tmul_mul_tmul, w₁] },
      { intros x₁ x₂ h₁ h₂,
        rw [mul_add, map_add, map_add, mul_add, h₁, h₂] } },
    { intros x₁ x₂ h₁ h₂,
      rw [add_mul, map_add, map_add, add_mul, h₁, h₂] } },
  commutes' := λ r, by rw [linear_map.to_fun_eq_coe, algebra_map_apply, w₂],
  .. f }

@[simp]
lemma alg_hom_of_linear_map_tensor_product_apply (f w₁ w₂ x) :
  (alg_hom_of_linear_map_tensor_product f w₁ w₂ : A ⊗[R] B →ₐ[R] C) x = f x := rfl

/--
Build an algebra equivalence from a linear equivalence out of a tensor product,
and evidence of multiplicativity on pure tensors.
-/
def alg_equiv_of_linear_equiv_tensor_product
  (f : A ⊗[R] B ≃ₗ[R] C)
  (w₁ : ∀ (a₁ a₂ : A) (b₁ b₂ : B), f ((a₁ * a₂) ⊗ₜ (b₁ * b₂)) = f (a₁ ⊗ₜ b₁) * f (a₂ ⊗ₜ b₂))
  (w₂ : ∀ r, f ((algebra_map R A) r ⊗ₜ[R] 1) = (algebra_map R C) r):
  A ⊗[R] B ≃ₐ[R] C :=
{ .. alg_hom_of_linear_map_tensor_product (f : A ⊗[R] B →ₗ[R] C) w₁ w₂,
  .. f }

@[simp]
lemma alg_equiv_of_linear_equiv_tensor_product_apply (f w₁ w₂ x) :
  (alg_equiv_of_linear_equiv_tensor_product f w₁ w₂ : A ⊗[R] B ≃ₐ[R] C) x = f x := rfl

/--
Build an algebra equivalence from a linear equivalence out of a triple tensor product,
and evidence of multiplicativity on pure tensors.
-/
def alg_equiv_of_linear_equiv_triple_tensor_product
  (f : ((A ⊗[R] B) ⊗[R] C) ≃ₗ[R] D)
  (w₁ : ∀ (a₁ a₂ : A) (b₁ b₂ : B) (c₁ c₂ : C),
    f ((a₁ * a₂) ⊗ₜ (b₁ * b₂) ⊗ₜ (c₁ * c₂)) = f (a₁ ⊗ₜ b₁ ⊗ₜ c₁) * f (a₂ ⊗ₜ b₂ ⊗ₜ c₂))
  (w₂ : ∀ r, f (((algebra_map R A) r ⊗ₜ[R] (1 : B)) ⊗ₜ[R] (1 : C)) = (algebra_map R D) r) :
  (A ⊗[R] B) ⊗[R] C ≃ₐ[R] D :=
{ to_fun := f,
  map_mul' := λ x y,
  begin
    apply tensor_product.induction_on x,
    { simp only [map_zero, zero_mul] },
    { intros ab₁ c₁,
      apply tensor_product.induction_on y,
      { simp only [map_zero, mul_zero] },
      { intros ab₂ c₂,
        apply tensor_product.induction_on ab₁,
        { simp only [zero_tmul, map_zero, zero_mul] },
        { intros a₁ b₁,
          apply tensor_product.induction_on ab₂,
          { simp only [zero_tmul, map_zero, mul_zero] },
          { intros, simp only [tmul_mul_tmul, w₁] },
          { intros x₁ x₂ h₁ h₂,
            simp only [tmul_mul_tmul] at h₁ h₂,
            simp only [tmul_mul_tmul, mul_add, add_tmul, map_add, h₁, h₂] } },
        { intros x₁ x₂ h₁ h₂,
          simp only [tmul_mul_tmul] at h₁ h₂,
          simp only [tmul_mul_tmul, add_mul, add_tmul, map_add, h₁, h₂] } },
      { intros x₁ x₂ h₁ h₂,
        simp only [tmul_mul_tmul, map_add, mul_add, add_mul, h₁, h₂], }, },
    { intros x₁ x₂ h₁ h₂,
      simp only [tmul_mul_tmul, map_add, mul_add, add_mul, h₁, h₂], }
  end,
  commutes' := λ r, by simp [w₂],
  .. f }

@[simp]
lemma alg_equiv_of_linear_equiv_triple_tensor_product_apply (f w₁ w₂ x) :
  (alg_equiv_of_linear_equiv_triple_tensor_product f w₁ w₂ : (A ⊗[R] B) ⊗[R] C ≃ₐ[R] D) x = f x :=
rfl

end

variables {R : Type u} [comm_semiring R]
variables {A : Type v₁} [semiring A] [algebra R A]
variables {B : Type v₂} [semiring B] [algebra R B]
variables {C : Type v₃} [semiring C] [algebra R C]
variables {D : Type v₄} [semiring D] [algebra R D]

section
variables (R A)
/--
The base ring is a left identity for the tensor product of algebra, up to algebra isomorphism.
-/
protected def lid : R ⊗[R] A ≃ₐ[R] A :=
alg_equiv_of_linear_equiv_tensor_product (tensor_product.lid R A)
(by simp [mul_smul]) (by simp [algebra.smul_def])

@[simp] theorem lid_tmul (r : R) (a : A) :
  (tensor_product.lid R A : (R ⊗ A → A)) (r ⊗ₜ a) = r • a :=
by simp [tensor_product.lid]

/--
The base ring is a right identity for the tensor product of algebra, up to algebra isomorphism.
-/
protected def rid : A ⊗[R] R ≃ₐ[R] A :=
alg_equiv_of_linear_equiv_tensor_product (tensor_product.rid R A)
(by simp [mul_smul]) (by simp [algebra.smul_def])

@[simp] theorem rid_tmul (r : R) (a : A) :
  (tensor_product.rid R A : (A ⊗ R → A)) (a ⊗ₜ r) = r • a :=
by simp [tensor_product.rid]

section
variables (R A B)

/--
The tensor product of R-algebras is commutative, up to algebra isomorphism.
-/
protected def comm : A ⊗[R] B ≃ₐ[R] B ⊗[R] A :=
alg_equiv_of_linear_equiv_tensor_product (tensor_product.comm R A B)
(by simp)
(λ r, begin
  transitivity r • ((1 : B) ⊗ₜ[R] (1 : A)),
  { rw [←tmul_smul, algebra.smul_def], simp, },
  { simp [algebra.smul_def], },
end)

@[simp]
theorem comm_tmul (a : A) (b : B) :
  (tensor_product.comm R A B : (A ⊗[R] B → B ⊗[R] A)) (a ⊗ₜ b) = (b ⊗ₜ a) :=
by simp [tensor_product.comm]

lemma adjoin_tmul_eq_top : adjoin R {t : A ⊗[R] B | ∃ a b, a ⊗ₜ[R] b = t} = ⊤ :=
top_le_iff.mp $ (top_le_iff.mpr $ span_tmul_eq_top R A B).trans (span_le_adjoin R _)

end

section
variables {R A B C}

lemma assoc_aux_1 (a₁ a₂ : A) (b₁ b₂ : B) (c₁ c₂ : C) :
  (tensor_product.assoc R A B C) (((a₁ * a₂) ⊗ₜ[R] (b₁ * b₂)) ⊗ₜ[R] (c₁ * c₂)) =
    (tensor_product.assoc R A B C) ((a₁ ⊗ₜ[R] b₁) ⊗ₜ[R] c₁) *
      (tensor_product.assoc R A B C) ((a₂ ⊗ₜ[R] b₂) ⊗ₜ[R] c₂) :=
rfl

lemma assoc_aux_2 (r : R) :
  (tensor_product.assoc R A B C) (((algebra_map R A) r ⊗ₜ[R] 1) ⊗ₜ[R] 1) =
    (algebra_map R (A ⊗ (B ⊗ C))) r := rfl

variables (R A B C)

/-- The associator for tensor product of R-algebras, as an algebra isomorphism. -/
protected def assoc : ((A ⊗[R] B) ⊗[R] C) ≃ₐ[R] (A ⊗[R] (B ⊗[R] C)) :=
alg_equiv_of_linear_equiv_triple_tensor_product
  (tensor_product.assoc.{u v₁ v₂ v₃} R A B C : (A ⊗ B ⊗ C) ≃ₗ[R] (A ⊗ (B ⊗ C)))
  (@algebra.tensor_product.assoc_aux_1.{u v₁ v₂ v₃} R _ A _ _ B _ _ C _ _)
  (@algebra.tensor_product.assoc_aux_2.{u v₁ v₂ v₃} R _ A _ _ B _ _ C _ _)

variables {R A B C}

@[simp] theorem assoc_tmul (a : A) (b : B) (c : C) :
  ((tensor_product.assoc R A B C) :
  (A ⊗[R] B) ⊗[R] C → A ⊗[R] (B ⊗[R] C)) ((a ⊗ₜ b) ⊗ₜ c) = a ⊗ₜ (b ⊗ₜ c) :=
rfl

end

variables {R A B C D}

/-- The tensor product of a pair of algebra morphisms. -/
def map (f : A →ₐ[R] B) (g : C →ₐ[R] D) : A ⊗[R] C →ₐ[R] B ⊗[R] D :=
alg_hom_of_linear_map_tensor_product
  (tensor_product.map f.to_linear_map g.to_linear_map)
  (by simp)
  (by simp [alg_hom.commutes])

@[simp] theorem map_tmul (f : A →ₐ[R] B) (g : C →ₐ[R] D) (a : A) (c : C) :
  map f g (a ⊗ₜ c) = f a ⊗ₜ g c :=
rfl

@[simp] lemma map_comp_include_left (f : A →ₐ[R] B) (g : C →ₐ[R] D) :
  (map f g).comp include_left = include_left.comp f := alg_hom.ext $ by simp

@[simp] lemma map_comp_include_right (f : A →ₐ[R] B) (g : C →ₐ[R] D) :
  (map f g).comp include_right = include_right.comp g := alg_hom.ext $ by simp

lemma map_range (f : A →ₐ[R] B) (g : C →ₐ[R] D) :
  (map f g).range = (include_left.comp f).range ⊔ (include_right.comp g).range :=
begin
  apply le_antisymm,
  { rw [←map_top, ←adjoin_tmul_eq_top, ←adjoin_image, adjoin_le_iff],
    rintros _ ⟨_, ⟨a, b, rfl⟩, rfl⟩,
    rw [map_tmul, ←_root_.mul_one (f a), ←_root_.one_mul (g b), ←tmul_mul_tmul],
    exact mul_mem_sup (alg_hom.mem_range_self _ a) (alg_hom.mem_range_self _ b) },
  { rw [←map_comp_include_left f g, ←map_comp_include_right f g],
    exact sup_le (alg_hom.range_comp_le_range _ _) (alg_hom.range_comp_le_range _ _) },
end

/--
Construct an isomorphism between tensor products of R-algebras
from isomorphisms between the tensor factors.
-/
def congr (f : A ≃ₐ[R] B) (g : C ≃ₐ[R] D) : A ⊗[R] C ≃ₐ[R] B ⊗[R] D :=
alg_equiv.of_alg_hom (map f g) (map f.symm g.symm)
  (ext $ λ b d, by simp)
  (ext $ λ a c, by simp)

@[simp]
lemma congr_apply (f : A ≃ₐ[R] B) (g : C ≃ₐ[R] D) (x) :
  congr f g x = (map (f : A →ₐ[R] B) (g : C →ₐ[R] D)) x := rfl

@[simp]
lemma congr_symm_apply (f : A ≃ₐ[R] B) (g : C ≃ₐ[R] D) (x) :
  (congr f g).symm x = (map (f.symm : B →ₐ[R] A) (g.symm : D →ₐ[R] C)) x := rfl

end

end monoidal

section

variables {R A B S : Type*} [comm_semiring R] [semiring A] [semiring B] [comm_semiring S]
variables [algebra R A] [algebra R B] [algebra R S]
variables (f : A →ₐ[R] S) (g : B →ₐ[R] S)

variables (R)

/-- `algebra.lmul'` is an alg_hom on commutative rings. -/
def lmul' : S ⊗[R] S →ₐ[R] S :=
alg_hom_of_linear_map_tensor_product (algebra.lmul' R)
  (λ a₁ a₂ b₁ b₂, by simp only [algebra.lmul'_apply, mul_mul_mul_comm])
  (λ r, by simp only [algebra.lmul'_apply, _root_.mul_one])

variables {R}

lemma lmul'_to_linear_map : (lmul' R : _ →ₐ[R] S).to_linear_map = algebra.lmul' R := rfl

@[simp] lemma lmul'_apply_tmul (a b : S) : lmul' R (a ⊗ₜ[R] b) = a * b := lmul'_apply

@[simp]
lemma lmul'_comp_include_left : (lmul' R : _ →ₐ[R] S).comp include_left = alg_hom.id R S :=
alg_hom.ext $ λ _, (lmul'_apply_tmul _ _).trans (_root_.mul_one _)

@[simp]
lemma lmul'_comp_include_right : (lmul' R : _ →ₐ[R] S).comp include_right = alg_hom.id R S :=
alg_hom.ext $ λ _, (lmul'_apply_tmul _ _).trans (_root_.one_mul _)

/--
If `S` is commutative, for a pair of morphisms `f : A →ₐ[R] S`, `g : B →ₐ[R] S`,
We obtain a map `A ⊗[R] B →ₐ[R] S` that commutes with `f`, `g` via `a ⊗ b ↦ f(a) * g(b)`.
-/
def product_map : A ⊗[R] B →ₐ[R] S := (lmul' R).comp (tensor_product.map f g)

@[simp] lemma product_map_apply_tmul (a : A) (b : B) : product_map f g (a ⊗ₜ b) = f a * g b :=
by { unfold product_map lmul', simp }

lemma product_map_left_apply (a : A) :
  product_map f g ((include_left : A →ₐ[R] A ⊗ B) a) = f a := by simp

@[simp] lemma product_map_left : (product_map f g).comp include_left = f := alg_hom.ext $ by simp

lemma product_map_right_apply (b : B) : product_map f g (include_right b) = g b := by simp

@[simp] lemma product_map_right : (product_map f g).comp include_right = g := alg_hom.ext $ by simp

lemma product_map_range : (product_map f g).range = f.range ⊔ g.range :=
by rw [product_map, alg_hom.range_comp, map_range, map_sup, ←alg_hom.range_comp,
    ←alg_hom.range_comp, ←alg_hom.comp_assoc, ←alg_hom.comp_assoc, lmul'_comp_include_left,
    lmul'_comp_include_right, alg_hom.id_comp, alg_hom.id_comp]

end

<<<<<<< HEAD
section basis

variables {k : Type*} [comm_ring k] (R : Type*) [ring R] [algebra k R] {M : Type*}
  [add_comm_monoid M] [module k M] {ι : Type*} (b : basis ι k M)

/-- Given a `k`-algebra `R` and a `k`-basis of `M,` this is a `k`-linear isomorphism
`R ⊗[k] M ≃ (ι →₀ R)` (which is in fact `R`-linear). -/
noncomputable def basis_aux : R ⊗[k] M ≃ₗ[k] (ι →₀ R) :=
(_root_.tensor_product.congr (finsupp.linear_equiv.finsupp_unique k R punit).symm b.repr) ≪≫ₗ
  (finsupp_tensor_finsupp k R k punit ι).trans (finsupp.lcongr (equiv.unique_prod ι punit)
  (_root_.tensor_product.rid k R))

variables {R}

lemma basis_aux_tmul (r : R) (m : M) :
  basis_aux R b (r ⊗ₜ m) = r • (finsupp.map_range (algebra_map k R)
    (map_zero _) (b.repr m)) :=
begin
  ext,
  dsimp [basis_aux],
  simp [←algebra.commutes, algebra.smul_def],
end

lemma basis_aux_map_smul (r : R) (x : R ⊗[k] M) :
  basis_aux R b (r • x) = r • basis_aux R b x :=
tensor_product.induction_on x (by simp) (λ x y, by simp only [tensor_product.smul_tmul',
  basis_aux_tmul, smul_assoc]) (λ x y hx hy, by simp [hx, hy])

variables (R)

/-- Given a `k`-algebra `R`, this is the `R`-basis of `R ⊗[k] M` induced by a `k`-basis of `M`. -/
noncomputable def basis : basis ι R (R ⊗[k] M) :=
{ repr := { map_smul' := basis_aux_map_smul b, .. basis_aux R b } }

variables {R}

@[simp] lemma basis_repr_tmul (r : R) (m : M) :
  (basis R b).repr (r ⊗ₜ m) = r • (finsupp.map_range (algebra_map k R) (map_zero _) (b.repr m)) :=
basis_aux_tmul _ _ _

@[simp] lemma basis_repr_symm_apply (r : R) (i : ι) :
  (basis R b).repr.symm (finsupp.single i r) = r ⊗ₜ b.repr.symm (finsupp.single i 1) :=
by simp [basis, equiv.unique_prod_symm_apply, basis_aux]

end basis
=======
section

variables {R A A' B S : Type*}
variables [comm_semiring R] [comm_semiring A] [semiring A'] [semiring B] [comm_semiring S]
variables [algebra R A] [algebra R A'] [algebra A A'] [is_scalar_tower R A A'] [algebra R B]
variables [algebra R S] [algebra A S] [is_scalar_tower R A S]

/-- If `A`, `B` are `R`-algebras, `A'` is an `A`-algebra, then the product map of `f : A' →ₐ[A] S`
and `g : B →ₐ[R] S` is an `A`-algebra homomorphism. -/
@[simps] def product_left_alg_hom (f : A' →ₐ[A] S) (g : B →ₐ[R] S) : A' ⊗[R] B →ₐ[A] S :=
{ commutes' := λ r, by { dsimp, simp },
  ..(product_map (f.restrict_scalars R) g).to_ring_hom }

end

>>>>>>> 7b43177d
end tensor_product
end algebra

namespace module

variables {R M N : Type*} [comm_semiring R]
variables [add_comm_monoid M] [add_comm_monoid N]
variables [module R M] [module R N]

/-- The algebra homomorphism from `End M ⊗ End N` to `End (M ⊗ N)` sending `f ⊗ₜ g` to
the `tensor_product.map f g`, the tensor product of the two maps. -/
def End_tensor_End_alg_hom : (End R M) ⊗[R] (End R N) →ₐ[R] End R (M ⊗[R] N) :=
begin
  refine algebra.tensor_product.alg_hom_of_linear_map_tensor_product
    (hom_tensor_hom_map R M N M N) _ _,
  { intros f₁ f₂ g₁ g₂,
    simp only [hom_tensor_hom_map_apply, tensor_product.map_mul] },
  { intro r,
    simp only [hom_tensor_hom_map_apply],
    ext m n, simp [smul_tmul] }
end

lemma End_tensor_End_alg_hom_apply (f : End R M) (g : End R N) :
  End_tensor_End_alg_hom (f ⊗ₜ[R] g) = tensor_product.map f g :=
by simp only [End_tensor_End_alg_hom,
  algebra.tensor_product.alg_hom_of_linear_map_tensor_product_apply, hom_tensor_hom_map_apply]

end module

lemma subalgebra.finite_dimensional_sup {K L : Type*} [field K] [comm_ring L] [algebra K L]
  (E1 E2 : subalgebra K L) [finite_dimensional K E1] [finite_dimensional K E2] :
  finite_dimensional K ↥(E1 ⊔ E2) :=
begin
  rw [←E1.range_val, ←E2.range_val, ←algebra.tensor_product.product_map_range],
  exact (algebra.tensor_product.product_map E1.val E2.val).to_linear_map.finite_dimensional_range,
end<|MERGE_RESOLUTION|>--- conflicted
+++ resolved
@@ -793,8 +793,20 @@
     lmul'_comp_include_right, alg_hom.id_comp, alg_hom.id_comp]
 
 end
-
-<<<<<<< HEAD
+section
+
+variables {R A A' B S : Type*}
+variables [comm_semiring R] [comm_semiring A] [semiring A'] [semiring B] [comm_semiring S]
+variables [algebra R A] [algebra R A'] [algebra A A'] [is_scalar_tower R A A'] [algebra R B]
+variables [algebra R S] [algebra A S] [is_scalar_tower R A S]
+
+/-- If `A`, `B` are `R`-algebras, `A'` is an `A`-algebra, then the product map of `f : A' →ₐ[A] S`
+and `g : B →ₐ[R] S` is an `A`-algebra homomorphism. -/
+@[simps] def product_left_alg_hom (f : A' →ₐ[A] S) (g : B →ₐ[R] S) : A' ⊗[R] B →ₐ[A] S :=
+{ commutes' := λ r, by { dsimp, simp },
+  ..(product_map (f.restrict_scalars R) g).to_ring_hom }
+
+end
 section basis
 
 variables {k : Type*} [comm_ring k] (R : Type*) [ring R] [algebra k R] {M : Type*}
@@ -840,23 +852,6 @@
 by simp [basis, equiv.unique_prod_symm_apply, basis_aux]
 
 end basis
-=======
-section
-
-variables {R A A' B S : Type*}
-variables [comm_semiring R] [comm_semiring A] [semiring A'] [semiring B] [comm_semiring S]
-variables [algebra R A] [algebra R A'] [algebra A A'] [is_scalar_tower R A A'] [algebra R B]
-variables [algebra R S] [algebra A S] [is_scalar_tower R A S]
-
-/-- If `A`, `B` are `R`-algebras, `A'` is an `A`-algebra, then the product map of `f : A' →ₐ[A] S`
-and `g : B →ₐ[R] S` is an `A`-algebra homomorphism. -/
-@[simps] def product_left_alg_hom (f : A' →ₐ[A] S) (g : B →ₐ[R] S) : A' ⊗[R] B →ₐ[A] S :=
-{ commutes' := λ r, by { dsimp, simp },
-  ..(product_map (f.restrict_scalars R) g).to_ring_hom }
-
-end
-
->>>>>>> 7b43177d
 end tensor_product
 end algebra
 
