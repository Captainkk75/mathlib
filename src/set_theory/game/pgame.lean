--- conflicted
+++ resolved
@@ -1013,7 +1013,6 @@
 theorem right_moves_add : ∀ (x y : pgame.{u}),
   (x + y).right_moves = (x.right_moves ⊕ y.right_moves)
 | ⟨_, _, _, _⟩ ⟨_, _, _, _⟩ := rfl
-<<<<<<< HEAD
 
 /-- Converts a left move for `x` or `y` into a left move for `x + y` and vice versa.
 
@@ -1023,17 +1022,6 @@
   x.left_moves ⊕ y.left_moves ≃ (x + y).left_moves :=
 equiv.cast (left_moves_add x y).symm
 
-=======
-
-/-- Converts a left move for `x` or `y` into a left move for `x + y` and vice versa.
-
-Even though these types are the same (not definitionally so), this is the preferred way to convert
-between them. -/
-def to_left_moves_add {x y : pgame} :
-  x.left_moves ⊕ y.left_moves ≃ (x + y).left_moves :=
-equiv.cast (left_moves_add x y).symm
-
->>>>>>> 8dd4619b
 /-- Converts a right move for `x` or `y` into a right move for `x + y` and vice versa.
 
 Even though these types are the same (not definitionally so), this is the preferred way to convert
@@ -1197,28 +1185,15 @@
 
 theorem add_left_neg_le_zero : ∀ (x : pgame), -x + x ≤ 0
 | ⟨xl, xr, xL, xR⟩ :=
-<<<<<<< HEAD
-begin
-  rw le_def,
-  refine ⟨λ i : xr ⊕ xl, _, is_empty_elim⟩,
-  cases i,
-  { -- If Left played in -x, Right responds with the same move in x.
-    refine or.inr ⟨@to_right_moves_add _ ⟨_, _, _, _⟩ (sum.inr i), _⟩,
-=======
 le_zero.2 $ λ i, begin
   cases i,
   { -- If Left played in -x, Right responds with the same move in x.
     refine ⟨@to_right_moves_add _ ⟨_, _, _, _⟩ (sum.inr i), _⟩,
->>>>>>> 8dd4619b
     convert @add_left_neg_le_zero (xR i),
     apply add_move_right_inr },
   { -- If Left in x, Right responds with the same move in -x.
     dsimp,
-<<<<<<< HEAD
-    refine or.inr ⟨@to_right_moves_add ⟨_, _, _, _⟩ _ (sum.inl i), _⟩,
-=======
     refine ⟨@to_right_moves_add ⟨_, _, _, _⟩ _ (sum.inl i), _⟩,
->>>>>>> 8dd4619b
     convert @add_left_neg_le_zero (xL i),
     apply add_move_right_inl }
 end
@@ -1241,39 +1216,6 @@
 theorem add_right_neg_equiv (x : pgame) : x + -x ≈ 0 :=
 ⟨add_right_neg_le_zero x, zero_le_add_right_neg x⟩
 
-<<<<<<< HEAD
-private lemma add_le_add_right' : ∀ {x y z : pgame} (h : x ≤ y), x + z ≤ y + z
-| (mk xl xr xL xR) (mk yl yr yL yR) (mk zl zr zL zR) :=
-λ h, begin
-  rw le_def,
-  refine ⟨λ i : xl ⊕ zl, _, λ j : yr ⊕ zr, _⟩,
-  { -- if Left plays first
-    cases i,
-    { -- either they play in x
-      rw le_def at h,
-      cases h,
-      have t := h_left i,
-      rcases t with ⟨i', ih⟩ | ⟨j, jh⟩,
-      { exact or.inl ⟨to_left_moves_add (sum.inl i'), add_le_add_right' ih⟩ },
-      { refine or.inr ⟨to_right_moves_add (sum.inl j), _⟩,
-        convert add_le_add_right' jh,
-        apply add_move_right_inl } },
-    { -- or play in z
-      exact or.inl ⟨@to_left_moves_add _ ⟨_, _, _, _⟩ (sum.inr i), add_le_add_right' h⟩ } },
-  { -- if Right plays first
-    cases j,
-    { -- either they play in y
-      rw le_def at h,
-      cases h,
-      have t := h_right j,
-      rcases t with ⟨i, ih⟩ | ⟨j', jh⟩,
-      { refine or.inl ⟨to_left_moves_add (sum.inl i), _⟩,
-        convert add_le_add_right' ih,
-        apply add_move_left_inl },
-      { exact or.inr ⟨to_right_moves_add (sum.inl j'), add_le_add_right' jh⟩ } },
-    { -- or play in z
-      exact or.inr ⟨@to_right_moves_add _ ⟨_, _, _, _⟩ (sum.inr j), add_le_add_right' h⟩ } }
-=======
 theorem sub_self_equiv : ∀ x, x - x ≈ 0 :=
 add_right_neg_equiv
 
@@ -1298,7 +1240,6 @@
       apply add_move_left_inl },
     { exact or.inr ⟨to_right_moves_add (sum.inl j'), add_le_add_right' jh⟩ } },
   { exact or.inr ⟨@to_right_moves_add _ ⟨_, _, _, _⟩ (sum.inr i), add_le_add_right' h⟩ }
->>>>>>> 8dd4619b
 end
 using_well_founded { dec_tac := pgame_wf_tac }
 
