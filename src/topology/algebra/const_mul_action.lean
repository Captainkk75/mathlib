/-
Copyright (c) 2021 Alex Kontorovich, Heather Macbeth. All rights reserved.
Released under Apache 2.0 license as described in the file LICENSE.
Authors: Alex Kontorovich, Heather Macbeth
-/
import topology.algebra.constructions
import topology.homeomorph
import group_theory.group_action.basic
/-!
# Monoid actions continuous in the second variable

In this file we define class `has_continuous_const_smul`. We say `has_continuous_const_smul Γ T` if
`Γ` acts on `T` and for each `γ`, the map `x ↦ γ • x` is continuous. (This differs from
`has_continuous_smul`, which requires simultaneous continuity in both variables.)

## Main definitions

* `has_continuous_const_smul Γ T` : typeclass saying that the map `x ↦ γ • x` is continuous on `T`;
* `properly_discontinuous_smul`: says that the scalar multiplication `(•) : Γ → T → T`
  is properly discontinuous, that is, for any pair of compact sets `K, L` in `T`, only finitely
  many `γ:Γ` move `K` to have nontrivial intersection with `L`.
* `homeomorph.smul`: scalar multiplication by an element of a group `Γ` acting on `T`
  is a homeomorphism of `T`.

## Main results

* `is_open_map_quotient_mk_mul` : The quotient map by a group action is open.
* `t2_space_of_properly_discontinuous_smul_of_t2_space` : The quotient by a discontinuous group
  action of a locally compact t2 space is t2.

## Tags

Hausdorff, discrete group, properly discontinuous, quotient space

-/

open_locale topological_space pointwise

open filter set

local attribute [instance] mul_action.orbit_rel

/-- Class `has_continuous_const_smul Γ T` says that the scalar multiplication `(•) : Γ → T → T`
is continuous in the second argument. We use the same class for all kinds of multiplicative
actions, including (semi)modules and algebras.
-/
class has_continuous_const_smul (Γ : Type*) (T : Type*) [topological_space T] [has_smul Γ T]
 : Prop :=
(continuous_const_smul : ∀ γ : Γ, continuous (λ x : T, γ • x))

/-- Class `has_continuous_const_vadd Γ T` says that the additive action `(+ᵥ) : Γ → T → T`
is continuous in the second argument. We use the same class for all kinds of additive actions,
including (semi)modules and algebras.
-/
class has_continuous_const_vadd (Γ : Type*) (T : Type*) [topological_space T]
  [has_vadd Γ T] : Prop :=
(continuous_const_vadd : ∀ γ : Γ, continuous (λ x : T, γ +ᵥ x))

attribute [to_additive] has_continuous_const_smul

export has_continuous_const_smul (continuous_const_smul)

export has_continuous_const_vadd (continuous_const_vadd)

variables {M α β : Type*}

section has_smul
variables [topological_space α] [has_smul M α] [has_continuous_const_smul M α]

@[to_additive]
lemma filter.tendsto.const_smul {f : β → α} {l : filter β} {a : α} (hf : tendsto f l (𝓝 a))
  (c : M) :
  tendsto (λ x, c • f x) l (𝓝 (c • a)) :=
((continuous_const_smul _).tendsto _).comp hf

variables [topological_space β] {f : β → M} {g : β → α} {b : β} {s : set β}

@[to_additive]
lemma continuous_within_at.const_smul (hg : continuous_within_at g s b) (c : M) :
  continuous_within_at (λ x, c • g x) s b :=
hg.const_smul c

@[to_additive]
lemma continuous_at.const_smul (hg : continuous_at g b) (c : M) :
  continuous_at (λ x, c • g x) b :=
hg.const_smul c

@[to_additive]
lemma continuous_on.const_smul (hg : continuous_on g s) (c : M) :
  continuous_on (λ x, c • g x) s :=
λ x hx, (hg x hx).const_smul c

@[continuity, to_additive]
lemma continuous.const_smul (hg : continuous g) (c : M) :
  continuous (λ x, c • g x) :=
(continuous_const_smul _).comp hg

/-- If a scalar is central, then its right action is continuous when its left action is. -/
instance has_continuous_const_smul.op [has_smul Mᵐᵒᵖ α] [is_central_scalar M α] :
  has_continuous_const_smul Mᵐᵒᵖ α :=
⟨ mul_opposite.rec $ λ c, by simpa only [op_smul_eq_smul] using continuous_const_smul c ⟩

@[to_additive] instance mul_opposite.has_continuous_const_smul :
  has_continuous_const_smul M αᵐᵒᵖ :=
⟨λ c, mul_opposite.continuous_op.comp $ mul_opposite.continuous_unop.const_smul c⟩

@[to_additive]
instance [has_smul M β] [has_continuous_const_smul M β] :
  has_continuous_const_smul M (α × β) :=
⟨λ _, (continuous_fst.const_smul _).prod_mk (continuous_snd.const_smul _)⟩

@[to_additive]
instance {ι : Type*} {γ : ι → Type*} [∀ i, topological_space (γ i)] [Π i, has_smul M (γ i)]
  [∀ i, has_continuous_const_smul M (γ i)] : has_continuous_const_smul M (Π i, γ i) :=
⟨λ _, continuous_pi $ λ i, (continuous_apply i).const_smul _⟩

end has_smul

section monoid

variables [topological_space α]
variables [monoid M] [mul_action M α] [has_continuous_const_smul M α]

@[to_additive] instance units.has_continuous_const_smul : has_continuous_const_smul Mˣ α :=
{ continuous_const_smul := λ m, (continuous_const_smul (m : M) : _) }

@[to_additive]
lemma smul_closure_subset (c : M) (s : set α) : c • closure s ⊆ closure (c • s) :=
((set.maps_to_image _ _).closure $ continuous_id.const_smul c).image_subset

@[to_additive]
lemma smul_closure_orbit_subset (c : M) (x : α) :
  c • closure (mul_action.orbit M x) ⊆ closure (mul_action.orbit M x) :=
(smul_closure_subset c _).trans $ closure_mono $ mul_action.smul_orbit_subset _ _

end monoid

section group

variables {G : Type*} [topological_space α] [group G] [mul_action G α]
  [has_continuous_const_smul G α]

@[to_additive]
lemma tendsto_const_smul_iff {f : β → α} {l : filter β} {a : α} (c : G) :
  tendsto (λ x, c • f x) l (𝓝 $ c • a) ↔ tendsto f l (𝓝 a) :=
⟨λ h, by simpa only [inv_smul_smul] using h.const_smul c⁻¹,
  λ h, h.const_smul _⟩

variables [topological_space β] {f : β → α} {b : β}  {s : set β}

@[to_additive]
lemma continuous_within_at_const_smul_iff (c : G) :
  continuous_within_at (λ x, c • f x) s b ↔ continuous_within_at f s b :=
tendsto_const_smul_iff c

@[to_additive]
lemma continuous_on_const_smul_iff (c : G) : continuous_on (λ x, c • f x) s ↔ continuous_on f s :=
forall₂_congr $ λ b hb, continuous_within_at_const_smul_iff c

@[to_additive]
lemma continuous_at_const_smul_iff (c : G) :
  continuous_at (λ x, c • f x) b ↔ continuous_at f b :=
tendsto_const_smul_iff c

@[to_additive]
lemma continuous_const_smul_iff (c : G) :
  continuous (λ x, c • f x) ↔ continuous f :=
by simp only [continuous_iff_continuous_at, continuous_at_const_smul_iff]

/-- The homeomorphism given by scalar multiplication by a given element of a group `Γ` acting on
  `T` is a homeomorphism from `T` to itself. -/
@[to_additive] def homeomorph.smul (γ : G) : α ≃ₜ α :=
{ to_equiv := mul_action.to_perm γ,
  continuous_to_fun  := continuous_const_smul γ,
  continuous_inv_fun := continuous_const_smul γ⁻¹ }

/-- The homeomorphism given by affine-addition by an element of an additive group `Γ` acting on
  `T` is a homeomorphism from `T` to itself. -/
add_decl_doc homeomorph.vadd

@[to_additive]
lemma is_open_map_smul (c : G) : is_open_map (λ x : α, c • x) :=
(homeomorph.smul c).is_open_map

@[to_additive] lemma is_open.smul {s : set α} (hs : is_open s) (c : G) : is_open (c • s) :=
is_open_map_smul c s hs

@[to_additive]
lemma is_closed_map_smul (c : G) : is_closed_map (λ x : α, c • x) :=
(homeomorph.smul c).is_closed_map

@[to_additive] lemma is_closed.smul {s : set α} (hs : is_closed s) (c : G) : is_closed (c • s) :=
is_closed_map_smul c s hs

@[to_additive] lemma closure_smul (c : G) (s : set α) : closure (c • s) = c • closure s :=
((homeomorph.smul c).image_closure s).symm

@[to_additive] lemma interior_smul (c : G) (s : set α) : interior (c • s) = c • interior s :=
((homeomorph.smul c).image_interior s).symm

end group

section group_with_zero

variables {G₀ : Type*} [topological_space α] [group_with_zero G₀] [mul_action G₀ α]
  [has_continuous_const_smul G₀ α]

lemma tendsto_const_smul_iff₀ {f : β → α} {l : filter β} {a : α} {c : G₀} (hc : c ≠ 0) :
  tendsto (λ x, c • f x) l (𝓝 $ c • a) ↔ tendsto f l (𝓝 a) :=
tendsto_const_smul_iff (units.mk0 c hc)

variables [topological_space β] {f : β → α} {b : β} {c : G₀} {s : set β}

lemma continuous_within_at_const_smul_iff₀ (hc : c ≠ 0) :
  continuous_within_at (λ x, c • f x) s b ↔ continuous_within_at f s b :=
tendsto_const_smul_iff (units.mk0 c hc)

lemma continuous_on_const_smul_iff₀ (hc : c ≠ 0) :
  continuous_on (λ x, c • f x) s ↔ continuous_on f s :=
continuous_on_const_smul_iff (units.mk0 c hc)

lemma continuous_at_const_smul_iff₀ (hc : c ≠ 0) :
  continuous_at (λ x, c • f x) b ↔ continuous_at f b :=
continuous_at_const_smul_iff (units.mk0 c hc)

lemma continuous_const_smul_iff₀ (hc : c ≠ 0) :
  continuous (λ x, c • f x) ↔ continuous f :=
continuous_const_smul_iff (units.mk0 c hc)

/-- Scalar multiplication by a non-zero element of a group with zero acting on `α` is a
homeomorphism from `α` onto itself. -/
protected def homeomorph.smul_of_ne_zero (c : G₀) (hc : c ≠ 0) : α ≃ₜ α :=
homeomorph.smul (units.mk0 c hc)

lemma is_open_map_smul₀ {c : G₀} (hc : c ≠ 0) : is_open_map (λ x : α, c • x) :=
(homeomorph.smul_of_ne_zero c hc).is_open_map

lemma is_open.smul₀ {c : G₀} {s : set α} (hs : is_open s) (hc : c ≠ 0) : is_open (c • s) :=
is_open_map_smul₀ hc s hs

lemma interior_smul₀ {c : G₀} (hc : c ≠ 0) (s : set α) : interior (c • s) = c • interior s :=
((homeomorph.smul_of_ne_zero c hc).image_interior s).symm

lemma closure_smul₀ {E} [has_zero E] [mul_action_with_zero G₀ E] [topological_space E]
  [t1_space E] [has_continuous_const_smul G₀ E] (c : G₀) (s : set E) :
  closure (c • s) = c • closure s :=
begin
  rcases eq_or_ne c 0 with rfl|hc,
  { rcases eq_empty_or_nonempty s with rfl|hs,
    { simp },
    { rw [zero_smul_set hs, zero_smul_set hs.closure], exact closure_singleton } },
  { exact ((homeomorph.smul_of_ne_zero c hc).image_closure s).symm }
end

/-- `smul` is a closed map in the second argument.

The lemma that `smul` is a closed map in the first argument (for a normed space over a complete
normed field) is `is_closed_map_smul_left` in `analysis.normed_space.finite_dimension`. -/
lemma is_closed_map_smul_of_ne_zero {c : G₀} (hc : c ≠ 0) : is_closed_map (λ x : α, c • x) :=
(homeomorph.smul_of_ne_zero c hc).is_closed_map

lemma is_closed.smul_of_ne_zero {c : G₀} {s : set α} (hs : is_closed s) (hc : c ≠ 0) :
  is_closed (c • s) :=
is_closed_map_smul_of_ne_zero hc s hs

/-- `smul` is a closed map in the second argument.

The lemma that `smul` is a closed map in the first argument (for a normed space over a complete
normed field) is `is_closed_map_smul_left` in `analysis.normed_space.finite_dimension`. -/
lemma is_closed_map_smul₀ {𝕜 M : Type*} [division_ring 𝕜] [add_comm_monoid M] [topological_space M]
  [t1_space M] [module 𝕜 M] [has_continuous_const_smul 𝕜 M] (c : 𝕜) :
  is_closed_map (λ x : M, c • x) :=
begin
  rcases eq_or_ne c 0 with (rfl|hne),
  { simp only [zero_smul], exact is_closed_map_const },
  { exact (homeomorph.smul_of_ne_zero c hne).is_closed_map },
end

lemma is_closed.smul₀ {𝕜 M : Type*} [division_ring 𝕜] [add_comm_monoid M] [topological_space M]
  [t1_space M] [module 𝕜 M] [has_continuous_const_smul 𝕜 M] (c : 𝕜) {s : set M} (hs : is_closed s) :
  is_closed (c • s) :=
is_closed_map_smul₀ c s hs

end group_with_zero

namespace is_unit

variables [monoid M] [topological_space α] [mul_action M α] [has_continuous_const_smul M α]

lemma tendsto_const_smul_iff {f : β → α} {l : filter β} {a : α} {c : M} (hc : is_unit c) :
  tendsto (λ x, c • f x) l (𝓝 $ c • a) ↔ tendsto f l (𝓝 a) :=
let ⟨u, hu⟩ := hc in hu ▸ tendsto_const_smul_iff u

variables [topological_space β] {f : β → α} {b : β} {c : M} {s : set β}

lemma continuous_within_at_const_smul_iff (hc : is_unit c) :
  continuous_within_at (λ x, c • f x) s b ↔ continuous_within_at f s b :=
let ⟨u, hu⟩ := hc in hu ▸ continuous_within_at_const_smul_iff u

lemma continuous_on_const_smul_iff (hc : is_unit c) :
  continuous_on (λ x, c • f x) s ↔ continuous_on f s :=
let ⟨u, hu⟩ := hc in hu ▸ continuous_on_const_smul_iff u

lemma continuous_at_const_smul_iff (hc : is_unit c) :
  continuous_at (λ x, c • f x) b ↔ continuous_at f b :=
let ⟨u, hu⟩ := hc in hu ▸ continuous_at_const_smul_iff u

lemma continuous_const_smul_iff (hc : is_unit c) :
  continuous (λ x, c • f x) ↔ continuous f :=
let ⟨u, hu⟩ := hc in hu ▸ continuous_const_smul_iff u

lemma is_open_map_smul (hc : is_unit c) : is_open_map (λ x : α, c • x) :=
let ⟨u, hu⟩ := hc in hu ▸ is_open_map_smul u

lemma is_closed_map_smul (hc : is_unit c) : is_closed_map (λ x : α, c • x) :=
let ⟨u, hu⟩ := hc in hu ▸ is_closed_map_smul u

end is_unit

/-- Class `properly_discontinuous_smul Γ T` says that the scalar multiplication `(•) : Γ → T → T`
is properly discontinuous, that is, for any pair of compact sets `K, L` in `T`, only finitely many
`γ:Γ` move `K` to have nontrivial intersection with `L`.
-/
class properly_discontinuous_smul (Γ : Type*) (T : Type*) [topological_space T]
  [has_smul Γ T] : Prop :=
(finite_disjoint_inter_image : ∀ {K L : set T}, is_compact K → is_compact L →
  set.finite {γ : Γ | (((•) γ) '' K) ∩ L ≠ ∅ })

/-- Class `properly_discontinuous_vadd Γ T` says that the additive action `(+ᵥ) : Γ → T → T`
is properly discontinuous, that is, for any pair of compact sets `K, L` in `T`, only finitely many
`γ:Γ` move `K` to have nontrivial intersection with `L`.
-/
class properly_discontinuous_vadd (Γ : Type*) (T : Type*) [topological_space T]
  [has_vadd Γ T] : Prop :=
(finite_disjoint_inter_image : ∀ {K L : set T}, is_compact K → is_compact L →
  set.finite {γ : Γ | (((+ᵥ) γ) '' K) ∩ L ≠ ∅ })

attribute [to_additive] properly_discontinuous_smul

variables {Γ : Type*} [group Γ] {T : Type*} [topological_space T] [mul_action Γ T]

/-- A finite group action is always properly discontinuous
-/
@[priority 100, to_additive] instance fintype.properly_discontinuous_smul [fintype Γ] :
  properly_discontinuous_smul Γ T :=
<<<<<<< HEAD
{ finite_disjoint_inter_image := λ _ _ _ _, set.finite_of_subtype _}
=======
{ finite_disjoint_inter_image := λ _ _ _ _, set.to_finite _}
>>>>>>> 7428bd9b

export properly_discontinuous_smul (finite_disjoint_inter_image)

export properly_discontinuous_vadd (finite_disjoint_inter_image)

/-- The quotient map by a group action is open. -/
@[to_additive]
lemma is_open_map_quotient_mk_mul [has_continuous_const_smul Γ T] :
  is_open_map (quotient.mk : T → quotient (mul_action.orbit_rel Γ T)) :=
begin
  intros U hU,
  rw [is_open_coinduced, mul_action.quotient_preimage_image_eq_union_mul U],
  exact is_open_Union (λ γ, (homeomorph.smul γ).is_open_map U hU)
end

/-- The quotient by a discontinuous group action of a locally compact t2 space is t2. -/
@[priority 100, to_additive] instance t2_space_of_properly_discontinuous_smul_of_t2_space
  [t2_space T] [locally_compact_space T] [has_continuous_const_smul Γ T]
  [properly_discontinuous_smul Γ T] : t2_space (quotient (mul_action.orbit_rel Γ T)) :=
begin
  set Q := quotient (mul_action.orbit_rel Γ T),
  rw t2_space_iff_nhds,
  let f : T → Q := quotient.mk,
  have f_op : is_open_map f := is_open_map_quotient_mk_mul,
  rintros ⟨x₀⟩ ⟨y₀⟩ (hxy : f x₀ ≠ f y₀),
  show ∃ (U ∈ 𝓝 (f x₀)) (V ∈ 𝓝 (f y₀)), _,
  have hx₀y₀ : x₀ ≠ y₀ := ne_of_apply_ne _ hxy,
  have hγx₀y₀ : ∀ γ : Γ, γ • x₀ ≠ y₀ := not_exists.mp (mt quotient.sound hxy.symm : _),
  obtain ⟨K₀, L₀, K₀_in, L₀_in, hK₀, hL₀, hK₀L₀⟩ := t2_separation_compact_nhds hx₀y₀,
  let bad_Γ_set := {γ : Γ | (((•) γ) '' K₀) ∩ L₀ ≠ ∅ },
  have bad_Γ_finite : bad_Γ_set.finite := finite_disjoint_inter_image hK₀ hL₀,
  choose u v hu hv u_v_disjoint using λ γ, t2_separation_nhds (hγx₀y₀ γ),
  let U₀₀ := ⋂ γ ∈ bad_Γ_set, ((•) γ) ⁻¹' (u γ),
  let U₀ := U₀₀ ∩ K₀,
  let V₀₀ := ⋂ γ ∈ bad_Γ_set, v γ,
  let V₀ := V₀₀ ∩ L₀,
  have U_nhds : f '' U₀ ∈ 𝓝 (f x₀),
  { apply f_op.image_mem_nhds (inter_mem ((bInter_mem bad_Γ_finite).mpr $ λ γ hγ, _) K₀_in),
    exact (continuous_const_smul _).continuous_at (hu γ) },
  have V_nhds : f '' V₀ ∈ 𝓝 (f y₀),
    from f_op.image_mem_nhds (inter_mem ((bInter_mem bad_Γ_finite).mpr $ λ γ hγ, hv γ) L₀_in),
  refine ⟨f '' U₀, U_nhds, f '' V₀, V_nhds, mul_action.disjoint_image_image_iff.2 _⟩,
  rintros x ⟨x_in_U₀₀, x_in_K₀⟩ γ,
  by_cases H : γ ∈ bad_Γ_set,
  { exact λ h, u_v_disjoint γ ⟨mem_Inter₂.mp x_in_U₀₀ γ H, mem_Inter₂.mp h.1 γ H⟩ },
  { rintros ⟨-, h'⟩,
    simp only [image_smul, not_not, mem_set_of_eq, ne.def] at H,
    exact eq_empty_iff_forall_not_mem.mp H (γ • x) ⟨mem_image_of_mem _ x_in_K₀, h'⟩ },
end

section nhds

section mul_action

variables {G₀ : Type*} [group_with_zero G₀] [mul_action G₀ α]
  [topological_space α] [has_continuous_const_smul G₀ α]

/-- Scalar multiplication preserves neighborhoods. -/
lemma set_smul_mem_nhds_smul {c : G₀} {s : set α} {x : α} (hs : s ∈ 𝓝 x) (hc : c ≠ 0) :
  c • s ∈ 𝓝 (c • x : α) :=
begin
  rw mem_nhds_iff at hs ⊢,
  obtain ⟨U, hs', hU, hU'⟩ := hs,
  exact ⟨c • U, set.smul_set_mono hs', hU.smul₀ hc, set.smul_mem_smul_set hU'⟩,
end

lemma set_smul_mem_nhds_smul_iff {c : G₀} {s : set α} {x : α} (hc : c ≠ 0) :
  c • s ∈ 𝓝 (c • x : α) ↔ s ∈ 𝓝 x :=
begin
  refine ⟨λ h, _, λ h, set_smul_mem_nhds_smul h hc⟩,
  rw [←inv_smul_smul₀ hc x, ←inv_smul_smul₀ hc s],
  exact set_smul_mem_nhds_smul h (inv_ne_zero hc),
end

end mul_action

section distrib_mul_action

variables {G₀ : Type*} [group_with_zero G₀] [add_monoid α] [distrib_mul_action G₀ α]
  [topological_space α] [has_continuous_const_smul G₀ α]

lemma set_smul_mem_nhds_zero_iff {s : set α} {c : G₀} (hc : c ≠ 0) :
  c • s ∈ 𝓝 (0 : α) ↔ s ∈ 𝓝 (0 : α) :=
begin
  refine iff.trans _ (set_smul_mem_nhds_smul_iff hc),
  rw smul_zero,
end

end distrib_mul_action

end nhds<|MERGE_RESOLUTION|>--- conflicted
+++ resolved
@@ -343,11 +343,7 @@
 -/
 @[priority 100, to_additive] instance fintype.properly_discontinuous_smul [fintype Γ] :
   properly_discontinuous_smul Γ T :=
-<<<<<<< HEAD
-{ finite_disjoint_inter_image := λ _ _ _ _, set.finite_of_subtype _}
-=======
 { finite_disjoint_inter_image := λ _ _ _ _, set.to_finite _}
->>>>>>> 7428bd9b
 
 export properly_discontinuous_smul (finite_disjoint_inter_image)
 
