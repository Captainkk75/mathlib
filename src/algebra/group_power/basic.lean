/-
Copyright (c) 2015 Jeremy Avigad. All rights reserved.
Released under Apache 2.0 license as described in the file LICENSE.
Authors: Jeremy Avigad, Robert Y. Lewis
-/
import algebra.order_functions
import deprecated.group

/-!
# Power operations on monoids and groups

The power operation on monoids and groups.
We separate this from group, because it depends on `ℕ`,
which in turn depends on other parts of algebra.

This module contains the definitions of `monoid.pow` and `group.pow`
and their additive counterparts `nsmul` and `gsmul`, along with a few lemmas.
Further lemmas can be found in `algebra.group_power.lemmas`.

## Notation

The class `has_pow α β` provides the notation `a^b` for powers.
We define instances of `has_pow M ℕ`, for monoids `M`, and `has_pow G ℤ` for groups `G`.

We also define infix operators `•ℕ` and `•ℤ` for scalar multiplication by a natural and an integer
numbers, respectively.

## Implementation details

We adopt the convention that `0^0 = 1`.

This module provides the instance `has_pow ℕ ℕ` (via `monoid.has_pow`)
and is imported by `data.nat.basic`, so it has to live low in the import hierarchy.
Not all of its imports are needed yet; the intent is to move more lemmas here from `.lemmas`
so that they are available in `data.nat.basic`, and the imports will be required then.
-/

universes u v w x y z u₁ u₂

variables {M : Type u} {N : Type v} {G : Type w} {H : Type x} {A : Type y} {B : Type z}
  {R : Type u₁} {S : Type u₂}

/-- The power operation in a monoid. `a^n = a*a*...*a` n times. -/
def monoid.pow [has_mul M] [has_one M] (a : M) : ℕ → M
| 0     := 1
| (n+1) := a * monoid.pow n

/-- The scalar multiplication in an additive monoid.
`n •ℕ a = a+a+...+a` n times. -/
def nsmul [has_add A] [has_zero A] (n : ℕ) (a : A) : A :=
@monoid.pow (multiplicative A) _ { one := (0 : A) } a n

infix ` •ℕ `:70 := nsmul

@[priority 5] instance monoid.has_pow [monoid M] : has_pow M ℕ := ⟨monoid.pow⟩

/-!
### Commutativity

First we prove some facts about `semiconj_by` and `commute`. They do not require any theory about
`pow` and/or `nsmul` and will be useful later in this file.
-/

namespace semiconj_by

variables [monoid M]

@[simp] lemma pow_right {a x y : M} (h : semiconj_by a x y) (n : ℕ) : semiconj_by a (x^n) (y^n) :=
nat.rec_on n (one_right a) $ λ n ihn, h.mul_right ihn

end semiconj_by

namespace commute

variables [monoid M] {a b : M}

@[simp] theorem pow_right (h : commute a b) (n : ℕ) : commute a (b ^ n) := h.pow_right n
@[simp] theorem pow_left (h : commute a b) (n : ℕ) : commute (a ^ n) b := (h.symm.pow_right n).symm
@[simp] theorem pow_pow (h : commute a b) (m n : ℕ) : commute (a ^ m) (b ^ n) :=
(h.pow_left m).pow_right n

@[simp] theorem self_pow (a : M) (n : ℕ) : commute a (a ^ n) := (commute.refl a).pow_right n
@[simp] theorem pow_self (a : M) (n : ℕ) : commute (a ^ n) a := (commute.refl a).pow_left n
@[simp] theorem pow_pow_self (a : M) (m n : ℕ) : commute (a ^ m) (a ^ n) :=
(commute.refl a).pow_pow m n

end commute

section monoid
variables [monoid M] [monoid N] [add_monoid A] [add_monoid B]

@[simp] theorem pow_zero (a : M) : a^0 = 1 := rfl
@[simp] theorem zero_nsmul (a : A) : 0 •ℕ a = 0 := rfl

theorem pow_succ (a : M) (n : ℕ) : a^(n+1) = a * a^n := rfl
theorem succ_nsmul (a : A) (n : ℕ) : (n+1) •ℕ a = a + n •ℕ a := rfl

theorem pow_two (a : M) : a^2 = a * a :=
show a*(a*1)=a*a, by rw mul_one
theorem two_nsmul (a : A) : 2 •ℕ a = a + a :=
@pow_two (multiplicative A) _ a

theorem pow_mul_comm' (a : M) (n : ℕ) : a^n * a = a * a^n := commute.pow_self a n
theorem nsmul_add_comm' : ∀ (a : A) (n : ℕ), n •ℕ a + a = a + n •ℕ a :=
@pow_mul_comm' (multiplicative A) _

theorem pow_succ' (a : M) (n : ℕ) : a^(n+1) = a^n * a :=
by rw [pow_succ, pow_mul_comm']
theorem succ_nsmul' (a : A) (n : ℕ) : (n+1) •ℕ a = n •ℕ a + a :=
@pow_succ' (multiplicative A) _ _ _

theorem pow_add (a : M) (m n : ℕ) : a^(m + n) = a^m * a^n :=
by induction n with n ih; [rw [nat.add_zero, pow_zero, mul_one],
  rw [pow_succ', ← mul_assoc, ← ih, ← pow_succ', nat.add_assoc]]
theorem add_nsmul : ∀ (a : A) (m n : ℕ), (m + n) •ℕ a = m •ℕ a + n •ℕ a :=
@pow_add (multiplicative A) _

@[simp] theorem pow_one (a : M) : a^1 = a := mul_one _

@[simp] theorem one_nsmul (a : A) : 1 •ℕ a = a := add_zero _

@[simp] lemma pow_ite (P : Prop) [decidable P] (a : M) (b c : ℕ) :
  a ^ (if P then b else c) = if P then a ^ b else a ^ c :=
by split_ifs; refl

@[simp] lemma ite_pow (P : Prop) [decidable P] (a b : M) (c : ℕ) :
  (if P then a else b) ^ c = if P then a ^ c else b ^ c :=
by split_ifs; refl

@[simp] lemma pow_boole (P : Prop) [decidable P] (a : M) :
  a ^ (if P then 1 else 0) = if P then a else 1 :=
by simp

@[simp] theorem one_pow (n : ℕ) : (1 : M)^n = 1 :=
by induction n with n ih; [refl, rw [pow_succ, ih, one_mul]]

@[simp] theorem nsmul_zero (n : ℕ) : n •ℕ (0 : A) = 0 :=
by induction n with n ih; [refl, rw [succ_nsmul, ih, zero_add]]

theorem pow_mul (a : M) (m n : ℕ) : a^(m * n) = (a^m)^n :=
by induction n with n ih; [rw nat.mul_zero, rw [nat.mul_succ, pow_add, pow_succ', ih]]; refl

theorem mul_nsmul' : ∀ (a : A) (m n : ℕ), m * n •ℕ a = n •ℕ (m •ℕ a) :=
@pow_mul (multiplicative A) _

theorem pow_mul' (a : M) (m n : ℕ) : a^(m * n) = (a^n)^m :=
by rw [nat.mul_comm, pow_mul]

theorem mul_nsmul (a : A) (m n : ℕ) : m * n •ℕ a = m •ℕ (n •ℕ a) :=
@pow_mul' (multiplicative A) _ a m n

theorem pow_mul_pow_sub (a : M) {m n : ℕ} (h : m ≤ n) : a ^ m * a ^ (n - m) = a ^ n :=
by rw [←pow_add, nat.add_comm, nat.sub_add_cancel h]

theorem nsmul_add_sub_nsmul (a : A) {m n : ℕ} (h : m ≤ n) : (m •ℕ a) + ((n - m) •ℕ a) = n •ℕ a :=
@pow_mul_pow_sub (multiplicative A) _ _ _ _ h

theorem pow_sub_mul_pow (a : M) {m n : ℕ} (h : m ≤ n) : a ^ (n - m) * a ^ m = a ^ n :=
by rw [←pow_add, nat.sub_add_cancel h]

theorem sub_nsmul_nsmul_add (a : A) {m n : ℕ} (h : m ≤ n) : ((n - m) •ℕ a) + (m •ℕ a) = n •ℕ a :=
@pow_sub_mul_pow (multiplicative A) _ _ _ _ h

theorem pow_bit0 (a : M) (n : ℕ) : a ^ bit0 n = a^n * a^n := pow_add _ _ _

theorem bit0_nsmul (a : A) (n : ℕ) : bit0 n •ℕ a = n •ℕ a + n •ℕ a := add_nsmul _ _ _

theorem pow_bit1 (a : M) (n : ℕ) : a ^ bit1 n = a^n * a^n * a :=
by rw [bit1, pow_succ', pow_bit0]

theorem bit1_nsmul : ∀ (a : A) (n : ℕ), bit1 n •ℕ a = n •ℕ a + n •ℕ a + a :=
@pow_bit1 (multiplicative A) _

theorem pow_mul_comm (a : M) (m n : ℕ) : a^m * a^n = a^n * a^m :=
commute.pow_pow_self a m n

theorem nsmul_add_comm : ∀ (a : A) (m n : ℕ), m •ℕ a + n •ℕ a = n •ℕ a + m •ℕ a :=
@pow_mul_comm (multiplicative A) _

theorem monoid_hom.map_pow (f : M →* N) (a : M) : ∀(n : ℕ), f (a ^ n) = (f a) ^ n
| 0     := f.map_one
| (n+1) := by rw [pow_succ, pow_succ, f.map_mul, monoid_hom.map_pow]

theorem add_monoid_hom.map_nsmul (f : A →+ B) (a : A) (n : ℕ) : f (n •ℕ a) = n •ℕ f a :=
f.to_multiplicative.map_pow a n

theorem is_monoid_hom.map_pow (f : M → N) [is_monoid_hom f] (a : M) :
  ∀(n : ℕ), f (a ^ n) = (f a) ^ n :=
(monoid_hom.of f).map_pow a

theorem is_add_monoid_hom.map_nsmul (f : A → B) [is_add_monoid_hom f] (a : A) (n : ℕ) :
  f (n •ℕ a) = n •ℕ f a :=
(add_monoid_hom.of f).map_nsmul a n

lemma commute.mul_pow {a b : M} (h : commute a b) (n : ℕ) : (a * b) ^ n = a ^ n * b ^ n :=
nat.rec_on n (by simp) $ λ n ihn,
by simp only [pow_succ, ihn, ← mul_assoc, (h.pow_left n).right_comm]

theorem neg_pow [ring R] (a : R) (n : ℕ) : (- a) ^ n = (-1) ^ n * a ^ n :=
(neg_one_mul a) ▸ (commute.neg_one_left a).mul_pow n

end monoid

/-!
### Commutative (additive) monoid
-/

section comm_monoid
variables [comm_monoid M] [add_comm_monoid A]

theorem mul_pow (a b : M) (n : ℕ) : (a * b)^n = a^n * b^n :=
(commute.all a b).mul_pow n

theorem nsmul_add : ∀ (a b : A) (n : ℕ), n •ℕ (a + b) = n •ℕ a + n •ℕ b :=
@mul_pow (multiplicative A) _

instance pow.is_monoid_hom (n : ℕ) : is_monoid_hom ((^ n) : M → M) :=
{ map_mul := λ _ _, mul_pow _ _ _, map_one := one_pow _ }

instance nsmul.is_add_monoid_hom (n : ℕ) : is_add_monoid_hom (nsmul n : A → A) :=
{ map_add := λ _ _, nsmul_add _ _ _, map_zero := nsmul_zero _ }

lemma dvd_pow {x y : M} :
  ∀ {n : ℕ} (hxy : x ∣ y) (hn : n ≠ 0), x ∣ y^n
| 0     hxy hn := (hn rfl).elim
| (n+1) hxy hn := by { rw [pow_succ], exact dvd_mul_of_dvd_left hxy _ }

end comm_monoid

section group
variables [group G] [group H] [add_group A] [add_group B]

open int

/--
The power operation in a group. This extends `monoid.pow` to negative integers
with the definition `a^(-n) = (a^n)⁻¹`.
-/
def gpow (a : G) : ℤ → G
| (of_nat n) := a^n
| -[1+n]     := (a^(nat.succ n))⁻¹

/--
The scalar multiplication by integers on an additive group.
This extends `nsmul` to negative integers
with the definition `(-n) •ℤ a = -(n •ℕ a)`.
-/
def gsmul (n : ℤ) (a : A) : A :=
@gpow (multiplicative A) _ a n

@[priority 10] instance group.has_pow : has_pow G ℤ := ⟨gpow⟩

infix ` •ℤ `:70 := gsmul

section nat

@[simp] theorem inv_pow (a : G) (n : ℕ) : (a⁻¹)^n = (a^n)⁻¹ :=
by induction n with n ih; [exact one_inv.symm,
  rw [pow_succ', pow_succ, ih, mul_inv_rev]]

@[simp] theorem neg_nsmul : ∀ (a : A) (n : ℕ), n •ℕ (-a) = -(n •ℕ a) :=
@inv_pow (multiplicative A) _

theorem pow_sub (a : G) {m n : ℕ} (h : n ≤ m) : a^(m - n) = a^m * (a^n)⁻¹ :=
have h1 : m - n + n = m, from nat.sub_add_cancel h,
have h2 : a^(m - n) * a^n = a^m, by rw [←pow_add, h1],
eq_mul_inv_of_mul_eq h2

theorem nsmul_sub : ∀ (a : A) {m n : ℕ}, n ≤ m → (m - n) •ℕ a = m •ℕ a - n •ℕ a :=
@pow_sub (multiplicative A) _

theorem pow_inv_comm (a : G) (m n : ℕ) : (a⁻¹)^m * a^n = a^n * (a⁻¹)^m :=
(commute.refl a).inv_left.pow_pow m n

theorem nsmul_neg_comm : ∀ (a : A) (m n : ℕ), m •ℕ (-a) + n •ℕ a = n •ℕ a + m •ℕ (-a) :=
@pow_inv_comm (multiplicative A) _

end nat

@[simp] theorem gpow_coe_nat (a : G) (n : ℕ) : a ^ (n:ℤ) = a ^ n := rfl

@[simp] theorem gsmul_coe_nat (a : A) (n : ℕ) : n •ℤ a = n •ℕ a := rfl

theorem gpow_of_nat (a : G) (n : ℕ) : a ^ of_nat n = a ^ n := rfl

theorem gsmul_of_nat (a : A) (n : ℕ) : of_nat n •ℤ a = n •ℕ a := rfl

@[simp] theorem gpow_neg_succ_of_nat (a : G) (n : ℕ) : a ^ -[1+n] = (a ^ n.succ)⁻¹ := rfl

@[simp] theorem gsmul_neg_succ_of_nat (a : A) (n : ℕ) : -[1+n] •ℤ a = - (n.succ •ℕ a) := rfl

@[simp] theorem gpow_zero (a : G) : a ^ (0:ℤ) = 1 := rfl

@[simp] theorem zero_gsmul (a : A) : (0:ℤ) •ℤ a = 0 := rfl

@[simp] theorem gpow_one (a : G) : a ^ (1:ℤ) = a := pow_one a

@[simp] theorem one_gsmul (a : A) : (1:ℤ) •ℤ a = a := add_zero _

@[simp] theorem one_gpow : ∀ (n : ℤ), (1 : G) ^ n = 1
| (n : ℕ) := one_pow _
| -[1+ n] := show _⁻¹=(1:G), by rw [one_pow, one_inv]

@[simp] theorem gsmul_zero : ∀ (n : ℤ), n •ℤ (0 : A) = 0 :=
@one_gpow (multiplicative A) _

@[simp] theorem gpow_neg (a : G) : ∀ (n : ℤ), a ^ -n = (a ^ n)⁻¹
| (n+1:ℕ) := rfl
| 0       := one_inv.symm
| -[1+ n] := (inv_inv _).symm

lemma mul_gpow_neg_one (a b : G) : (a*b)^(-(1:ℤ)) = b^(-(1:ℤ))*a^(-(1:ℤ)) :=
by simp only [mul_inv_rev, gpow_one, gpow_neg]

@[simp] theorem neg_gsmul : ∀ (a : A) (n : ℤ), -n •ℤ a = -(n •ℤ a) :=
@gpow_neg (multiplicative A) _

theorem gpow_neg_one (x : G) : x ^ (-1:ℤ) = x⁻¹ := congr_arg has_inv.inv $ pow_one x

theorem neg_one_gsmul (x : A) : (-1:ℤ) •ℤ x = -x := congr_arg has_neg.neg $ one_nsmul x

theorem inv_gpow (a : G) : ∀n:ℤ, a⁻¹ ^ n = (a ^ n)⁻¹
| (n : ℕ) := inv_pow a n
| -[1+ n] := congr_arg has_inv.inv $ inv_pow a (n+1)

theorem gsmul_neg (a : A) (n : ℤ) : gsmul n (- a) = - gsmul n a :=
@inv_gpow (multiplicative A) _ a n

theorem commute.mul_gpow {a b : G} (h : commute a b) : ∀ n : ℤ, (a * b) ^ n = a ^ n * b ^ n
| (n : ℕ) := h.mul_pow n
| -[1+n] := by simp [h.mul_pow, (h.pow_pow n.succ n.succ).inv_inv.symm.eq]

end group

section comm_group
variables [comm_group G] [add_comm_group A]

theorem mul_gpow (a b : G) (n : ℤ) : (a * b)^n = a^n * b^n := (commute.all a b).mul_gpow n

theorem gsmul_add : ∀ (a b : A) (n : ℤ), n •ℤ (a + b) = n •ℤ a + n •ℤ b :=
@mul_gpow (multiplicative A) _

theorem gsmul_sub (a b : A) (n : ℤ) : gsmul n (a - b) = gsmul n a - gsmul n b :=
by simp only [gsmul_add, gsmul_neg, sub_eq_add_neg]

instance gpow.is_group_hom (n : ℤ) : is_group_hom ((^ n) : G → G) :=
{ map_mul := λ _ _, mul_gpow _ _ n }

instance gsmul.is_add_group_hom (n : ℤ) : is_add_group_hom (gsmul n : A → A) :=
{ map_add := λ _ _, gsmul_add _ _ n }

end comm_group

lemma zero_pow [monoid_with_zero R] : ∀ {n : ℕ}, 0 < n → (0 : R) ^ n = 0
| (n+1) _ := zero_mul _

namespace ring_hom

variables [semiring R] [semiring S]

@[simp] lemma map_pow (f : R →+* S) (a) :
  ∀ n : ℕ, f (a ^ n) = (f a) ^ n :=
f.to_monoid_hom.map_pow a

end ring_hom

theorem neg_one_pow_eq_or [ring R] : ∀ n : ℕ, (-1 : R)^n = 1 ∨ (-1 : R)^n = -1
| 0     := or.inl rfl
| (n+1) := (neg_one_pow_eq_or n).swap.imp
  (λ h, by rw [pow_succ, h, neg_one_mul, neg_neg])
  (λ h, by rw [pow_succ, h, mul_one])

lemma pow_dvd_pow [monoid R] (a : R) {m n : ℕ} (h : m ≤ n) :
  a ^ m ∣ a ^ n := ⟨a ^ (n - m), by rw [← pow_add, nat.add_comm, nat.sub_add_cancel h]⟩

theorem pow_dvd_pow_of_dvd [comm_monoid R] {a b : R} (h : a ∣ b) : ∀ n : ℕ, a ^ n ∣ b ^ n
| 0     := dvd_refl _
| (n+1) := mul_dvd_mul h (pow_dvd_pow_of_dvd n)

lemma pow_two_sub_pow_two {R : Type*} [comm_ring R] (a b : R) :
  a ^ 2 - b ^ 2 = (a + b) * (a - b) :=
by simp only [pow_two, mul_sub, add_mul, sub_sub, add_sub, mul_comm, sub_add_cancel]

lemma eq_or_eq_neg_of_pow_two_eq_pow_two [integral_domain R] (a b : R) (h : a ^ 2 = b ^ 2) :
  a = b ∨ a = -b :=
by rwa [← add_eq_zero_iff_eq_neg, ← sub_eq_zero, or_comm, ← mul_eq_zero,
        ← pow_two_sub_pow_two a b, sub_eq_zero]

theorem sq_sub_sq [comm_ring R] (a b : R) : a ^ 2 - b ^ 2 = (a + b) * (a - b) :=
by rw [pow_two, pow_two, mul_self_sub_mul_self]

theorem pow_eq_zero [monoid_with_zero R] [no_zero_divisors R] {x : R} {n : ℕ} (H : x^n = 0) : x = 0 :=
begin
  induction n with n ih,
  { rw pow_zero at H,
    rw [← mul_one x, H, mul_zero] },
  exact or.cases_on (mul_eq_zero.1 H) id ih
end

@[field_simps] theorem pow_ne_zero [monoid_with_zero R] [no_zero_divisors R]
  {a : R} (n : ℕ) (h : a ≠ 0) : a ^ n ≠ 0 :=
mt pow_eq_zero h

lemma pow_abs [decidable_linear_ordered_comm_ring R] (a : R) (n : ℕ) : (abs a)^n = abs (a^n) :=
by induction n with n ih; [exact (abs_one).symm,
  rw [pow_succ, pow_succ, ih, abs_mul]]

lemma abs_neg_one_pow [decidable_linear_ordered_comm_ring R] (n : ℕ) : abs ((-1 : R)^n) = 1 :=
by rw [←pow_abs, abs_neg, abs_one, one_pow]

section add_monoid
variable [ordered_add_comm_monoid A]

theorem nsmul_nonneg {a : A} (H : 0 ≤ a) : ∀ n : ℕ, 0 ≤ n •ℕ a
| 0     := le_refl _
| (n+1) := add_nonneg H (nsmul_nonneg n)

lemma nsmul_pos {a : A} (ha : 0 < a) {k : ℕ} (hk : 0 < k) : 0 < k •ℕ a :=
begin
  rcases nat.exists_eq_succ_of_ne_zero (ne_of_gt hk) with ⟨l, rfl⟩,
  clear hk,
  induction l with l IH,
  { simpa using ha },
  { exact add_pos ha IH }
end

theorem nsmul_le_nsmul {a : A} {n m : ℕ} (ha : 0 ≤ a) (h : n ≤ m) : n •ℕ a ≤ m •ℕ a :=
let ⟨k, hk⟩ := nat.le.dest h in
calc n •ℕ a = n •ℕ a + 0 : (add_zero _).symm
  ... ≤ n •ℕ a + k •ℕ a : add_le_add_left (nsmul_nonneg ha _) _
  ... = m •ℕ a : by rw [← hk, add_nsmul]

lemma nsmul_le_nsmul_of_le_right {a b : A} (hab : a ≤ b) : ∀ i : ℕ, i •ℕ a ≤ i •ℕ b
| 0 := by simp
| (k+1) := add_le_add hab (nsmul_le_nsmul_of_le_right _)

end add_monoid

section add_group
variable [ordered_add_comm_group A]

theorem gsmul_nonneg {a : A} (H : 0 ≤ a) {n : ℤ} (hn : 0 ≤ n) :
  0 ≤ n •ℤ a :=
begin
  lift n to ℕ using hn,
  apply nsmul_nonneg H
end

end add_group

section cancel_add_monoid
variable [ordered_cancel_add_comm_monoid A]

theorem nsmul_lt_nsmul {a : A} {n m : ℕ} (ha : 0 < a) (h : n < m) :
  n •ℕ a < m •ℕ a :=
let ⟨k, hk⟩ := nat.le.dest h in
begin
  have succ_swap : n.succ + k = n + k.succ := nat.succ_add n k,
  calc n •ℕ a = (n •ℕ a : A) + (0 : A) : (add_zero _).symm
    ... < n •ℕ a + (k.succ •ℕ a : A) : add_lt_add_left (nsmul_pos ha (nat.succ_pos k)) _
    ... = m •ℕ a : by rw [← hk, succ_swap, add_nsmul]
end

end cancel_add_monoid

namespace canonically_ordered_semiring
variable [canonically_ordered_comm_semiring R]

theorem pow_pos {a : R} (H : 0 < a) : ∀ n : ℕ, 0 < a ^ n
| 0     := by { nontriviality, exact canonically_ordered_semiring.zero_lt_one }
| (n+1) := canonically_ordered_semiring.mul_pos.2 ⟨H, pow_pos n⟩

lemma pow_le_pow_of_le_left {a b : R} (hab : a ≤ b) : ∀ i : ℕ, a^i ≤ b^i
| 0     := by simp
| (k+1) := canonically_ordered_semiring.mul_le_mul hab (pow_le_pow_of_le_left k)

theorem one_le_pow_of_one_le {a : R} (H : 1 ≤ a) (n : ℕ) : 1 ≤ a ^ n :=
by simpa only [one_pow] using pow_le_pow_of_le_left H n

theorem pow_le_one {a : R} (H : a ≤ 1) (n : ℕ) : a ^ n ≤ 1:=
by simpa only [one_pow] using pow_le_pow_of_le_left H n

end canonically_ordered_semiring

section linear_ordered_semiring
variable [linear_ordered_semiring R]

<<<<<<< HEAD
theorem pow_pos {a : R} (H : 0 < a) : ∀ (n : ℕ), 0 < a ^ n
| 0     := by { nontriviality, exact zero_lt_one }
=======
@[simp] theorem pow_pos {a : R} (H : 0 < a) : ∀ (n : ℕ), 0 < a ^ n
| 0     := zero_lt_one
>>>>>>> a0ba5e7d
| (n+1) := mul_pos H (pow_pos _)

@[simp] theorem pow_nonneg {a : R} (H : 0 ≤ a) : ∀ (n : ℕ), 0 ≤ a ^ n
| 0     := zero_le_one
| (n+1) := mul_nonneg H (pow_nonneg _)

theorem pow_lt_pow_of_lt_left {x y : R} {n : ℕ} (Hxy : x < y) (Hxpos : 0 ≤ x) (Hnpos : 0 < n) :
  x ^ n < y ^ n :=
begin
  cases lt_or_eq_of_le Hxpos,
  { rw ←nat.sub_add_cancel Hnpos,
    induction (n - 1), { simpa only [pow_one] },
    rw [pow_add, pow_add, nat.succ_eq_add_one, pow_one, pow_one],
    apply mul_lt_mul ih (le_of_lt Hxy) h (le_of_lt (pow_pos (lt_trans h Hxy) _)) },
  { rw [←h, zero_pow Hnpos], apply pow_pos (by rwa ←h at Hxy : 0 < y),}
end

theorem pow_left_inj {x y : R} {n : ℕ} (Hxpos : 0 ≤ x) (Hypos : 0 ≤ y) (Hnpos : 0 < n)
  (Hxyn : x ^ n = y ^ n) : x = y :=
begin
  rcases lt_trichotomy x y with hxy | rfl | hyx,
  { exact absurd Hxyn (ne_of_lt (pow_lt_pow_of_lt_left hxy Hxpos Hnpos)) },
  { refl },
  { exact absurd Hxyn (ne_of_gt (pow_lt_pow_of_lt_left hyx Hypos Hnpos)) },
end

theorem one_le_pow_of_one_le {a : R} (H : 1 ≤ a) : ∀ (n : ℕ), 1 ≤ a ^ n
| 0     := le_refl _
| (n+1) := by simpa only [mul_one] using mul_le_mul H (one_le_pow_of_one_le n)
    zero_le_one (le_trans zero_le_one H)

theorem pow_le_pow {a : R} {n m : ℕ} (ha : 1 ≤ a) (h : n ≤ m) : a ^ n ≤ a ^ m :=
let ⟨k, hk⟩ := nat.le.dest h in
calc a ^ n = a ^ n * 1 : (mul_one _).symm
  ... ≤ a ^ n * a ^ k : mul_le_mul_of_nonneg_left
    (one_le_pow_of_one_le ha _)
    (pow_nonneg (le_trans zero_le_one ha) _)
  ... = a ^ m : by rw [←hk, pow_add]

lemma pow_lt_pow {a : R} {n m : ℕ} (h : 1 < a) (h2 : n < m) : a ^ n < a ^ m :=
begin
  nontriviality,
  have h' : 1 ≤ a := le_of_lt h,
  have h'' : 0 < a := lt_trans zero_lt_one h,
  cases m, cases h2, rw [pow_succ, ←one_mul (a ^ n)],
  exact mul_lt_mul h (pow_le_pow h' (nat.le_of_lt_succ h2)) (pow_pos h'' _) (le_of_lt h'')
end

lemma pow_le_pow_of_le_left {a b : R} (ha : 0 ≤ a) (hab : a ≤ b) : ∀ i : ℕ, a^i ≤ b^i
| 0     := by simp
| (k+1) := mul_le_mul hab (pow_le_pow_of_le_left _) (pow_nonneg ha _) (le_trans ha hab)

lemma lt_of_pow_lt_pow {a b : R} (n : ℕ) (hb : 0 ≤ b) (h : a ^ n < b ^ n) : a < b :=
lt_of_not_ge $ λ hn, not_lt_of_ge (pow_le_pow_of_le_left hb hn _) h

end linear_ordered_semiring

theorem pow_two_nonneg [linear_ordered_ring R] (a : R) : 0 ≤ a ^ 2 :=
by { rw pow_two, exact mul_self_nonneg _ }

theorem pow_two_pos_of_ne_zero [linear_ordered_ring R] (a : R) (h : a ≠ 0) : 0 < a ^ 2 :=
begin
  nontriviality,
  exact lt_of_le_of_ne (pow_two_nonneg a) (pow_ne_zero 2 h).symm
end

@[simp] lemma neg_square {α} [ring α] (z : α) : (-z)^2 = z^2 :=
by simp [pow, monoid.pow]

lemma of_add_nsmul [add_monoid A] (x : A) (n : ℕ) :
  multiplicative.of_add (n •ℕ x) = (multiplicative.of_add x)^n := rfl

lemma of_add_gsmul [add_group A] (x : A) (n : ℤ) :
  multiplicative.of_add (n •ℤ x) = (multiplicative.of_add x)^n := rfl

@[simp] lemma semiconj_by.gpow_right [group G] {a x y : G} (h : semiconj_by a x y) :
  ∀ m : ℤ, semiconj_by a (x^m) (y^m)
| (n : ℕ) := h.pow_right n
| -[1+n] := (h.pow_right n.succ).inv_right

namespace commute

variables [group G] {a b : G}

@[simp] lemma gpow_right (h : commute a b) (m : ℤ) : commute a (b^m) :=
h.gpow_right m

@[simp] lemma gpow_left (h : commute a b) (m : ℤ) : commute (a^m) b :=
(h.symm.gpow_right m).symm

lemma gpow_gpow (h : commute a b) (m n : ℤ) : commute (a^m) (b^n) := (h.gpow_left m).gpow_right n

variables (a) (m n : ℕ)

@[simp] theorem self_gpow : commute a (a ^ n) := (commute.refl a).gpow_right n
@[simp] theorem gpow_self : commute (a ^ n) a := (commute.refl a).gpow_left n
@[simp] theorem gpow_gpow_self : commute (a ^ m) (a ^ n) := (commute.refl a).gpow_gpow m n

end commute<|MERGE_RESOLUTION|>--- conflicted
+++ resolved
@@ -485,13 +485,8 @@
 section linear_ordered_semiring
 variable [linear_ordered_semiring R]
 
-<<<<<<< HEAD
-theorem pow_pos {a : R} (H : 0 < a) : ∀ (n : ℕ), 0 < a ^ n
+@[simp] theorem pow_pos {a : R} (H : 0 < a) : ∀ (n : ℕ), 0 < a ^ n
 | 0     := by { nontriviality, exact zero_lt_one }
-=======
-@[simp] theorem pow_pos {a : R} (H : 0 < a) : ∀ (n : ℕ), 0 < a ^ n
-| 0     := zero_lt_one
->>>>>>> a0ba5e7d
 | (n+1) := mul_pos H (pow_pos _)
 
 @[simp] theorem pow_nonneg {a : R} (H : 0 ≤ a) : ∀ (n : ℕ), 0 ≤ a ^ n
