/-
Copyright (c) 2017 Johannes Hölzl. All rights reserved.
Released under Apache 2.0 license as described in the file LICENSE.
Authors: Johannes Hölzl, Mario Carneiro, Patrick Massot
-/
import group_theory.group_action.conj_act
import group_theory.group_action.quotient
import order.filter.pointwise
import topology.algebra.monoid
import topology.compact_open
import topology.sets.compacts
import topology.algebra.constructions

/-!
# Topological groups

This file defines the following typeclasses:

* `topological_group`, `topological_add_group`: multiplicative and additive topological groups,
  i.e., groups with continuous `(*)` and `(⁻¹)` / `(+)` and `(-)`;

* `has_continuous_sub G` means that `G` has a continuous subtraction operation.

There is an instance deducing `has_continuous_sub` from `topological_group` but we use a separate
typeclass because, e.g., `ℕ` and `ℝ≥0` have continuous subtraction but are not additive groups.

We also define `homeomorph` versions of several `equiv`s: `homeomorph.mul_left`,
`homeomorph.mul_right`, `homeomorph.inv`, and prove a few facts about neighbourhood filters in
groups.

## Tags

topological space, group, topological group
-/

open classical set filter topological_space function
open_locale classical topological_space filter pointwise

universes u v w x
variables {α : Type u} {β : Type v} {G : Type w} {H : Type x}

section continuous_mul_group

/-!
### Groups with continuous multiplication

In this section we prove a few statements about groups with continuous `(*)`.
-/

variables [topological_space G] [group G] [has_continuous_mul G]

/-- Multiplication from the left in a topological group as a homeomorphism. -/
@[to_additive "Addition from the left in a topological additive group as a homeomorphism."]
protected def homeomorph.mul_left (a : G) : G ≃ₜ G :=
{ continuous_to_fun  := continuous_const.mul continuous_id,
  continuous_inv_fun := continuous_const.mul continuous_id,
  .. equiv.mul_left a }

@[simp, to_additive]
lemma homeomorph.coe_mul_left (a : G) : ⇑(homeomorph.mul_left a) = (*) a := rfl

@[to_additive]
lemma homeomorph.mul_left_symm (a : G) : (homeomorph.mul_left a).symm = homeomorph.mul_left a⁻¹ :=
by { ext, refl }

@[to_additive]
lemma is_open_map_mul_left (a : G) : is_open_map (λ x, a * x) :=
(homeomorph.mul_left a).is_open_map

@[to_additive is_open.left_add_coset]
lemma is_open.left_coset {U : set G} (h : is_open U) (x : G) : is_open (left_coset x U) :=
is_open_map_mul_left x _ h

@[to_additive]
lemma is_closed_map_mul_left (a : G) : is_closed_map (λ x, a * x) :=
(homeomorph.mul_left a).is_closed_map

@[to_additive is_closed.left_add_coset]
lemma is_closed.left_coset {U : set G} (h : is_closed U) (x : G) : is_closed (left_coset x U) :=
is_closed_map_mul_left x _ h

/-- Multiplication from the right in a topological group as a homeomorphism. -/
@[to_additive "Addition from the right in a topological additive group as a homeomorphism."]
protected def homeomorph.mul_right (a : G) :
  G ≃ₜ G :=
{ continuous_to_fun  := continuous_id.mul continuous_const,
  continuous_inv_fun := continuous_id.mul continuous_const,
  .. equiv.mul_right a }

@[simp, to_additive]
lemma homeomorph.coe_mul_right (a : G) : ⇑(homeomorph.mul_right a) = λ g, g * a := rfl

@[to_additive]
lemma homeomorph.mul_right_symm (a : G) :
  (homeomorph.mul_right a).symm = homeomorph.mul_right a⁻¹ :=
by { ext, refl }

@[to_additive]
lemma is_open_map_mul_right (a : G) : is_open_map (λ x, x * a) :=
(homeomorph.mul_right a).is_open_map

@[to_additive is_open.right_add_coset]
lemma is_open.right_coset {U : set G} (h : is_open U) (x : G) : is_open (right_coset U x) :=
is_open_map_mul_right x _ h

@[to_additive]
lemma is_closed_map_mul_right (a : G) : is_closed_map (λ x, x * a) :=
(homeomorph.mul_right a).is_closed_map

@[to_additive is_closed.right_add_coset]
lemma is_closed.right_coset {U : set G} (h : is_closed U) (x : G) : is_closed (right_coset U x) :=
is_closed_map_mul_right x _ h

@[to_additive]
lemma discrete_topology_of_open_singleton_one (h : is_open ({1} : set G)) : discrete_topology G :=
begin
  rw ← singletons_open_iff_discrete,
  intro g,
  suffices : {g} = (λ (x : G), g⁻¹ * x) ⁻¹' {1},
  { rw this, exact (continuous_mul_left (g⁻¹)).is_open_preimage _ h, },
  simp only [mul_one, set.preimage_mul_left_singleton, eq_self_iff_true,
    inv_inv, set.singleton_eq_singleton_iff],
end

@[to_additive]
lemma discrete_topology_iff_open_singleton_one : discrete_topology G ↔ is_open ({1} : set G) :=
⟨λ h, forall_open_iff_discrete.mpr h {1}, discrete_topology_of_open_singleton_one⟩

end continuous_mul_group

/-!
### `has_continuous_inv` and `has_continuous_neg`
-/

/-- Basic hypothesis to talk about a topological additive group. A topological additive group
over `M`, for example, is obtained by requiring the instances `add_group M` and
`has_continuous_add M` and `has_continuous_neg M`. -/
class has_continuous_neg (G : Type u) [topological_space G] [has_neg G] : Prop :=
(continuous_neg : continuous (λ a : G, -a))

/-- Basic hypothesis to talk about a topological group. A topological group over `M`, for example,
is obtained by requiring the instances `group M` and `has_continuous_mul M` and
`has_continuous_inv M`. -/
@[to_additive]
class has_continuous_inv (G : Type u) [topological_space G] [has_inv G] : Prop :=
(continuous_inv : continuous (λ a : G, a⁻¹))

export has_continuous_inv (continuous_inv)
export has_continuous_neg (continuous_neg)

section continuous_inv

variables [topological_space G] [has_inv G] [has_continuous_inv G]

@[to_additive]
lemma continuous_on_inv {s : set G} : continuous_on has_inv.inv s :=
continuous_inv.continuous_on

@[to_additive]
lemma continuous_within_at_inv {s : set G} {x : G} : continuous_within_at has_inv.inv s x :=
continuous_inv.continuous_within_at

@[to_additive]
lemma continuous_at_inv {x : G} : continuous_at has_inv.inv x :=
continuous_inv.continuous_at

@[to_additive]
lemma tendsto_inv (a : G) : tendsto has_inv.inv (𝓝 a) (𝓝 (a⁻¹)) :=
continuous_at_inv

/-- If a function converges to a value in a multiplicative topological group, then its inverse
converges to the inverse of this value. For the version in normed fields assuming additionally
that the limit is nonzero, use `tendsto.inv'`. -/
@[to_additive]
lemma filter.tendsto.inv {f : α → G} {l : filter α} {y : G} (h : tendsto f l (𝓝 y)) :
  tendsto (λ x, (f x)⁻¹) l (𝓝 y⁻¹) :=
(continuous_inv.tendsto y).comp h

variables [topological_space α] {f : α → G} {s : set α} {x : α}

@[continuity, to_additive]
lemma continuous.inv (hf : continuous f) : continuous (λx, (f x)⁻¹) :=
continuous_inv.comp hf

@[to_additive]
lemma continuous_at.inv (hf : continuous_at f x) : continuous_at (λ x, (f x)⁻¹) x :=
continuous_at_inv.comp hf

@[to_additive]
lemma continuous_on.inv (hf : continuous_on f s) : continuous_on (λx, (f x)⁻¹) s :=
continuous_inv.comp_continuous_on hf

@[to_additive]
lemma continuous_within_at.inv (hf : continuous_within_at f s x) :
  continuous_within_at (λ x, (f x)⁻¹) s x :=
hf.inv

@[to_additive]
instance [topological_space H] [has_inv H] [has_continuous_inv H] : has_continuous_inv (G × H) :=
⟨continuous_inv.fst'.prod_mk continuous_inv.snd'⟩

variable {ι : Type*}

@[to_additive]
instance pi.has_continuous_inv {C : ι → Type*} [∀ i, topological_space (C i)]
  [∀ i, has_inv (C i)] [∀ i, has_continuous_inv (C i)] : has_continuous_inv (Π i, C i) :=
{ continuous_inv := continuous_pi (λ i, (continuous_apply i).inv) }

/-- A version of `pi.has_continuous_inv` for non-dependent functions. It is needed because sometimes
Lean fails to use `pi.has_continuous_inv` for non-dependent functions. -/
@[to_additive "A version of `pi.has_continuous_neg` for non-dependent functions. It is needed
because sometimes Lean fails to use `pi.has_continuous_neg` for non-dependent functions."]
instance pi.has_continuous_inv' : has_continuous_inv (ι → G) :=
pi.has_continuous_inv

@[priority 100, to_additive]
instance has_continuous_inv_of_discrete_topology [topological_space H]
  [has_inv H] [discrete_topology H] : has_continuous_inv H :=
⟨continuous_of_discrete_topology⟩

section pointwise_limits

variables (G₁ G₂ : Type*) [topological_space G₂] [t2_space G₂]

@[to_additive] lemma is_closed_set_of_map_inv [has_inv G₁] [has_inv G₂] [has_continuous_inv G₂] :
  is_closed {f : G₁ → G₂ | ∀ x, f x⁻¹ = (f x)⁻¹ } :=
begin
  simp only [set_of_forall],
  refine is_closed_Inter (λ i, is_closed_eq (continuous_apply _) (continuous_apply _).inv),
end

end pointwise_limits

instance additive.has_continuous_neg [h : topological_space H] [has_inv H]
  [has_continuous_inv H] : @has_continuous_neg (additive H) h _ :=
{ continuous_neg := @continuous_inv H _ _ _ }

instance multiplicative.has_continuous_inv [h : topological_space H] [has_neg H]
  [has_continuous_neg H] : @has_continuous_inv (multiplicative H) h _ :=
{ continuous_inv := @continuous_neg H _ _ _ }

end continuous_inv

section continuous_involutive_inv
variables [topological_space G] [has_involutive_inv G] [has_continuous_inv G] {s : set G}

@[to_additive] lemma is_compact.inv (hs : is_compact s) : is_compact s⁻¹ :=
by { rw [← image_inv], exact hs.image continuous_inv }

variables (G)

/-- Inversion in a topological group as a homeomorphism. -/
@[to_additive "Negation in a topological group as a homeomorphism."]
protected def homeomorph.inv (G : Type*) [topological_space G] [has_involutive_inv G]
  [has_continuous_inv G] : G ≃ₜ G :=
{ continuous_to_fun  := continuous_inv,
  continuous_inv_fun := continuous_inv,
  .. equiv.inv G }

@[to_additive] lemma is_open_map_inv : is_open_map (has_inv.inv : G → G) :=
(homeomorph.inv _).is_open_map

@[to_additive] lemma is_closed_map_inv : is_closed_map (has_inv.inv : G → G) :=
(homeomorph.inv _).is_closed_map

variables {G}

@[to_additive] lemma is_open.inv (hs : is_open s) : is_open s⁻¹ := hs.preimage continuous_inv
@[to_additive] lemma is_closed.inv (hs : is_closed s) : is_closed s⁻¹ := hs.preimage continuous_inv
@[to_additive] lemma inv_closure : ∀ s : set G, (closure s)⁻¹ = closure s⁻¹ :=
(homeomorph.inv G).preimage_closure

end continuous_involutive_inv

section lattice_ops

variables {ι' : Sort*} [has_inv G]

@[to_additive] lemma has_continuous_inv_Inf {ts : set (topological_space G)}
  (h : Π t ∈ ts, @has_continuous_inv G t _) :
  @has_continuous_inv G (Inf ts) _ :=
{ continuous_inv := continuous_Inf_rng.2 (λ t ht, continuous_Inf_dom ht
  (@has_continuous_inv.continuous_inv G t _ (h t ht))) }

@[to_additive] lemma has_continuous_inv_infi {ts' : ι' → topological_space G}
  (h' : Π i, @has_continuous_inv G (ts' i) _) :
  @has_continuous_inv G (⨅ i, ts' i) _ :=
by {rw ← Inf_range, exact has_continuous_inv_Inf (set.forall_range_iff.mpr h')}

@[to_additive] lemma has_continuous_inv_inf {t₁ t₂ : topological_space G}
  (h₁ : @has_continuous_inv G t₁ _) (h₂ : @has_continuous_inv G t₂ _) :
  @has_continuous_inv G (t₁ ⊓ t₂) _ :=
by { rw inf_eq_infi, refine has_continuous_inv_infi (λ b, _), cases b; assumption }

end lattice_ops

@[to_additive] lemma inducing.has_continuous_inv {G H : Type*} [has_inv G] [has_inv H]
  [topological_space G] [topological_space H] [has_continuous_inv H] {f : G → H} (hf : inducing f)
  (hf_inv : ∀ x, f x⁻¹ = (f x)⁻¹) : has_continuous_inv G :=
⟨hf.continuous_iff.2 $ by simpa only [(∘), hf_inv] using hf.continuous.inv⟩

section topological_group

/-!
### Topological groups

A topological group is a group in which the multiplication and inversion operations are
continuous. Topological additive groups are defined in the same way. Equivalently, we can require
that the division operation `λ x y, x * y⁻¹` (resp., subtraction) is continuous.
-/

/-- A topological (additive) group is a group in which the addition and negation operations are
continuous. -/
class topological_add_group (G : Type u) [topological_space G] [add_group G]
  extends has_continuous_add G, has_continuous_neg G : Prop

/-- A topological group is a group in which the multiplication and inversion operations are
continuous.

When you declare an instance that does not already have a `uniform_space` instance,
you should also provide an instance of `uniform_space` and `uniform_group` using
`topological_group.to_uniform_space` and `topological_group_is_uniform`. -/
@[to_additive]
class topological_group (G : Type*) [topological_space G] [group G]
  extends has_continuous_mul G, has_continuous_inv G : Prop

section conj

instance conj_act.units_has_continuous_const_smul {M} [monoid M] [topological_space M]
  [has_continuous_mul M] :
  has_continuous_const_smul (conj_act Mˣ) M :=
⟨λ m, (continuous_const.mul continuous_id).mul continuous_const⟩

/-- we slightly weaken the type class assumptions here so that it will also apply to `ennreal`, but
we nevertheless leave it in the `topological_group` namespace. -/

variables [topological_space G] [has_inv G] [has_mul G] [has_continuous_mul G]

/-- Conjugation is jointly continuous on `G × G` when both `mul` and `inv` are continuous. -/
@[to_additive "Conjugation is jointly continuous on `G × G` when both `mul` and `inv` are
continuous."]
lemma topological_group.continuous_conj_prod [has_continuous_inv G] :
  continuous (λ g : G × G, g.fst * g.snd * g.fst⁻¹) :=
continuous_mul.mul (continuous_inv.comp continuous_fst)

/-- Conjugation by a fixed element is continuous when `mul` is continuous. -/
@[to_additive "Conjugation by a fixed element is continuous when `add` is continuous."]
lemma topological_group.continuous_conj (g : G) : continuous (λ (h : G), g * h * g⁻¹) :=
(continuous_mul_right g⁻¹).comp (continuous_mul_left g)

/-- Conjugation acting on fixed element of the group is continuous when both `mul` and
`inv` are continuous. -/
@[to_additive "Conjugation acting on fixed element of the additive group is continuous when both
  `add` and `neg` are continuous."]
lemma topological_group.continuous_conj' [has_continuous_inv G]
  (h : G) : continuous (λ (g : G), g * h * g⁻¹) :=
(continuous_mul_right h).mul continuous_inv

end conj

variables [topological_space G] [group G] [topological_group G]
[topological_space α] {f : α → G} {s : set α} {x : α}

section zpow

@[continuity, to_additive]
lemma continuous_zpow : ∀ z : ℤ, continuous (λ a : G, a ^ z)
| (int.of_nat n) := by simpa using continuous_pow n
| -[1+n] := by simpa using (continuous_pow (n + 1)).inv

instance add_group.has_continuous_const_smul_int {A} [add_group A] [topological_space A]
  [topological_add_group A] : has_continuous_const_smul ℤ A := ⟨continuous_zsmul⟩

instance add_group.has_continuous_smul_int {A} [add_group A] [topological_space A]
  [topological_add_group A] : has_continuous_smul ℤ A :=
⟨continuous_uncurry_of_discrete_topology continuous_zsmul⟩

@[continuity, to_additive]
lemma continuous.zpow {f : α → G} (h : continuous f) (z : ℤ) :
  continuous (λ b, (f b) ^ z) :=
(continuous_zpow z).comp h

@[to_additive]
lemma continuous_on_zpow {s : set G} (z : ℤ) : continuous_on (λ x, x ^ z) s :=
(continuous_zpow z).continuous_on

@[to_additive]
lemma continuous_at_zpow (x : G) (z : ℤ) : continuous_at (λ x, x ^ z) x :=
(continuous_zpow z).continuous_at

@[to_additive]
lemma filter.tendsto.zpow {α} {l : filter α} {f : α → G} {x : G} (hf : tendsto f l (𝓝 x)) (z : ℤ) :
  tendsto (λ x, f x ^ z) l (𝓝 (x ^ z)) :=
(continuous_at_zpow _ _).tendsto.comp hf

@[to_additive]
lemma continuous_within_at.zpow {f : α → G} {x : α} {s : set α} (hf : continuous_within_at f s x)
  (z : ℤ) : continuous_within_at (λ x, f x ^ z) s x :=
hf.zpow z

@[to_additive]
lemma continuous_at.zpow {f : α → G} {x : α} (hf : continuous_at f x) (z : ℤ) :
  continuous_at (λ x, f x ^ z) x :=
hf.zpow z

@[to_additive continuous_on.zsmul]
lemma continuous_on.zpow {f : α → G} {s : set α} (hf : continuous_on f s) (z : ℤ) :
  continuous_on (λ x, f x ^ z) s :=
λ x hx, (hf x hx).zpow z

end zpow

section ordered_comm_group

variables [topological_space H] [ordered_comm_group H] [topological_group H]

@[to_additive] lemma tendsto_inv_nhds_within_Ioi {a : H} :
  tendsto has_inv.inv (𝓝[>] a) (𝓝[<] (a⁻¹)) :=
(continuous_inv.tendsto a).inf $ by simp [tendsto_principal_principal]

@[to_additive] lemma tendsto_inv_nhds_within_Iio {a : H} :
  tendsto has_inv.inv (𝓝[<] a) (𝓝[>] (a⁻¹)) :=
(continuous_inv.tendsto a).inf $ by simp [tendsto_principal_principal]

@[to_additive] lemma tendsto_inv_nhds_within_Ioi_inv {a : H} :
  tendsto has_inv.inv (𝓝[>] (a⁻¹)) (𝓝[<] a) :=
by simpa only [inv_inv] using @tendsto_inv_nhds_within_Ioi _ _ _ _ (a⁻¹)

@[to_additive] lemma tendsto_inv_nhds_within_Iio_inv {a : H} :
  tendsto has_inv.inv (𝓝[<] (a⁻¹)) (𝓝[>] a) :=
by simpa only [inv_inv] using @tendsto_inv_nhds_within_Iio _ _ _ _ (a⁻¹)

@[to_additive] lemma tendsto_inv_nhds_within_Ici {a : H} :
  tendsto has_inv.inv (𝓝[≥] a) (𝓝[≤] (a⁻¹)) :=
(continuous_inv.tendsto a).inf $ by simp [tendsto_principal_principal]

@[to_additive] lemma tendsto_inv_nhds_within_Iic {a : H} :
  tendsto has_inv.inv (𝓝[≤] a) (𝓝[≥] (a⁻¹)) :=
(continuous_inv.tendsto a).inf $ by simp [tendsto_principal_principal]

@[to_additive] lemma tendsto_inv_nhds_within_Ici_inv {a : H} :
  tendsto has_inv.inv (𝓝[≥] (a⁻¹)) (𝓝[≤] a) :=
by simpa only [inv_inv] using @tendsto_inv_nhds_within_Ici _ _ _ _ (a⁻¹)

@[to_additive] lemma tendsto_inv_nhds_within_Iic_inv {a : H} :
  tendsto has_inv.inv (𝓝[≤] (a⁻¹)) (𝓝[≥] a) :=
by simpa only [inv_inv] using @tendsto_inv_nhds_within_Iic _ _ _ _ (a⁻¹)

end ordered_comm_group

@[instance, to_additive]
instance [topological_space H] [group H] [topological_group H] :
  topological_group (G × H) :=
{ continuous_inv := continuous_inv.prod_map continuous_inv }

@[to_additive]
instance pi.topological_group {C : β → Type*} [∀ b, topological_space (C b)]
  [∀ b, group (C b)] [∀ b, topological_group (C b)] : topological_group (Π b, C b) :=
{ continuous_inv := continuous_pi (λ i, (continuous_apply i).inv) }

open mul_opposite

@[to_additive]
instance [group α] [has_continuous_inv α] : has_continuous_inv αᵐᵒᵖ :=
op_homeomorph.symm.inducing.has_continuous_inv unop_inv

/-- If multiplication is continuous in `α`, then it also is in `αᵐᵒᵖ`. -/
@[to_additive "If addition is continuous in `α`, then it also is in `αᵃᵒᵖ`."]
instance [group α] [topological_group α] :
  topological_group αᵐᵒᵖ := { }

variable (G)

@[to_additive]
lemma nhds_one_symm : comap has_inv.inv (𝓝 (1 : G)) = 𝓝 (1 : G) :=
((homeomorph.inv G).comap_nhds_eq _).trans (congr_arg nhds inv_one)

/-- The map `(x, y) ↦ (x, xy)` as a homeomorphism. This is a shear mapping. -/
@[to_additive "The map `(x, y) ↦ (x, x + y)` as a homeomorphism.
This is a shear mapping."]
protected def homeomorph.shear_mul_right : G × G ≃ₜ G × G :=
{ continuous_to_fun  := continuous_fst.prod_mk continuous_mul,
  continuous_inv_fun := continuous_fst.prod_mk $ continuous_fst.inv.mul continuous_snd,
  .. equiv.prod_shear (equiv.refl _) equiv.mul_left }

@[simp, to_additive]
lemma homeomorph.shear_mul_right_coe :
  ⇑(homeomorph.shear_mul_right G) = λ z : G × G, (z.1, z.1 * z.2) :=
rfl

@[simp, to_additive]
lemma homeomorph.shear_mul_right_symm_coe :
  ⇑(homeomorph.shear_mul_right G).symm = λ z : G × G, (z.1, z.1⁻¹ * z.2) :=
rfl

variables {G}

@[to_additive] protected lemma inducing.topological_group {F : Type*} [group H]
  [topological_space H] [monoid_hom_class F H G] (f : F) (hf : inducing f) :
  topological_group H :=
{ to_has_continuous_mul := hf.has_continuous_mul _,
  to_has_continuous_inv := hf.has_continuous_inv (map_inv f) }

<<<<<<< HEAD
=======
@[to_additive] protected lemma topological_group_induced {F : Type*} [group H]
  [monoid_hom_class F H G] (f : F) :
  @topological_group H (induced f ‹_›) _ :=
by { letI := induced f ‹_›, exact inducing.topological_group f ⟨rfl⟩  }

>>>>>>> b21c9aa1
namespace subgroup

@[to_additive] instance (S : subgroup G) : topological_group S :=
inducing.topological_group S.subtype inducing_coe

end subgroup

/-- The (topological-space) closure of a subgroup of a space `M` with `has_continuous_mul` is
itself a subgroup. -/
@[to_additive "The (topological-space) closure of an additive subgroup of a space `M` with
`has_continuous_add` is itself an additive subgroup."]
def subgroup.topological_closure (s : subgroup G) : subgroup G :=
{ carrier := closure (s : set G),
  inv_mem' := λ g m, by simpa [←set.mem_inv, inv_closure] using m,
  ..s.to_submonoid.topological_closure }

@[simp, to_additive] lemma subgroup.topological_closure_coe {s : subgroup G} :
  (s.topological_closure : set G) = closure s :=
rfl

@[to_additive] lemma subgroup.subgroup_topological_closure (s : subgroup G) :
  s ≤ s.topological_closure :=
subset_closure

@[to_additive] lemma subgroup.is_closed_topological_closure (s : subgroup G) :
  is_closed (s.topological_closure : set G) :=
by convert is_closed_closure

@[to_additive] lemma subgroup.topological_closure_minimal
  (s : subgroup G) {t : subgroup G} (h : s ≤ t) (ht : is_closed (t : set G)) :
  s.topological_closure ≤ t :=
closure_minimal h ht

@[to_additive] lemma dense_range.topological_closure_map_subgroup [group H] [topological_space H]
  [topological_group H] {f : G →* H} (hf : continuous f) (hf' : dense_range f) {s : subgroup G}
  (hs : s.topological_closure = ⊤) :
  (s.map f).topological_closure = ⊤ :=
begin
  rw set_like.ext'_iff at hs ⊢,
  simp only [subgroup.topological_closure_coe, subgroup.coe_top, ← dense_iff_closure_eq] at hs ⊢,
  exact hf'.dense_image hf hs
end

/-- The topological closure of a normal subgroup is normal.-/
@[to_additive "The topological closure of a normal additive subgroup is normal."]
lemma subgroup.is_normal_topological_closure {G : Type*} [topological_space G] [group G]
  [topological_group G] (N : subgroup G) [N.normal] :
  (subgroup.topological_closure N).normal :=
{ conj_mem := λ n hn g,
  begin
    apply mem_closure_of_continuous (topological_group.continuous_conj g) hn,
    intros m hm,
    exact subset_closure (subgroup.normal.conj_mem infer_instance m hm g),
  end }

@[to_additive] lemma mul_mem_connected_component_one {G : Type*} [topological_space G]
  [mul_one_class G] [has_continuous_mul G] {g h : G} (hg : g ∈ connected_component (1 : G))
  (hh : h ∈ connected_component (1 : G)) : g * h ∈ connected_component (1 : G) :=
begin
  rw connected_component_eq hg,
  have hmul: g ∈ connected_component (g*h),
  { apply continuous.image_connected_component_subset (continuous_mul_left g),
    rw ← connected_component_eq hh,
    exact ⟨(1 : G), mem_connected_component, by simp only [mul_one]⟩ },
  simpa [← connected_component_eq hmul] using (mem_connected_component)
end

@[to_additive] lemma inv_mem_connected_component_one {G : Type*} [topological_space G] [group G]
  [topological_group G] {g : G} (hg : g ∈ connected_component (1 : G)) :
  g⁻¹ ∈ connected_component (1 : G) :=
begin
  rw ← inv_one,
  exact continuous.image_connected_component_subset continuous_inv _
    ((set.mem_image _ _ _).mp ⟨g, hg, rfl⟩)
end

/-- The connected component of 1 is a subgroup of `G`. -/
@[to_additive "The connected component of 0 is a subgroup of `G`."]
def subgroup.connected_component_of_one (G : Type*) [topological_space G] [group G]
  [topological_group G] : subgroup G :=
{ carrier  := connected_component (1 : G),
  one_mem' := mem_connected_component,
  mul_mem' := λ g h hg hh, mul_mem_connected_component_one hg hh,
  inv_mem' := λ g hg, inv_mem_connected_component_one hg }

/-- If a subgroup of a topological group is commutative, then so is its topological closure. -/
@[to_additive "If a subgroup of an additive topological group is commutative, then so is its
topological closure."]
def subgroup.comm_group_topological_closure [t2_space G] (s : subgroup G)
  (hs : ∀ (x y : s), x * y = y * x) : comm_group s.topological_closure :=
{ ..s.topological_closure.to_group,
  ..s.to_submonoid.comm_monoid_topological_closure hs }

@[to_additive exists_nhds_half_neg]
lemma exists_nhds_split_inv {s : set G} (hs : s ∈ 𝓝 (1 : G)) :
  ∃ V ∈ 𝓝 (1 : G), ∀ (v ∈ V) (w ∈ V), v / w ∈ s :=
have ((λp : G × G, p.1 * p.2⁻¹) ⁻¹' s) ∈ 𝓝 ((1, 1) : G × G),
  from continuous_at_fst.mul continuous_at_snd.inv (by simpa),
by simpa only [div_eq_mul_inv, nhds_prod_eq, mem_prod_self_iff, prod_subset_iff, mem_preimage]
  using this

@[to_additive]
lemma nhds_translation_mul_inv (x : G) : comap (λ y : G, y * x⁻¹) (𝓝 1) = 𝓝 x :=
((homeomorph.mul_right x⁻¹).comap_nhds_eq 1).trans $ show 𝓝 (1 * x⁻¹⁻¹) = 𝓝 x, by simp

@[simp, to_additive] lemma map_mul_left_nhds (x y : G) : map ((*) x) (𝓝 y) = 𝓝 (x * y) :=
(homeomorph.mul_left x).map_nhds_eq y

@[to_additive] lemma map_mul_left_nhds_one (x : G) : map ((*) x) (𝓝 1) = 𝓝 x := by simp

/-- A monoid homomorphism (a bundled morphism of a type that implements `monoid_hom_class`) from a
topological group to a topological monoid is continuous provided that it is continuous at one. See
also `uniform_continuous_of_continuous_at_one`. -/
@[to_additive "An additive monoid homomorphism (a bundled morphism of a type that implements
`add_monoid_hom_class`) from an additive topological group to an additive topological monoid is
continuous provided that it is continuous at zero. See also
`uniform_continuous_of_continuous_at_zero`."]
lemma continuous_of_continuous_at_one {M hom : Type*} [mul_one_class M] [topological_space M]
  [has_continuous_mul M] [monoid_hom_class hom G M] (f : hom) (hf : continuous_at f 1) :
  continuous f :=
continuous_iff_continuous_at.2 $ λ x,
  by simpa only [continuous_at, ← map_mul_left_nhds_one x, tendsto_map'_iff, (∘),
    map_mul, map_one, mul_one] using hf.tendsto.const_mul (f x)

@[to_additive]
lemma topological_group.ext {G : Type*} [group G] {t t' : topological_space G}
  (tg : @topological_group G t _) (tg' : @topological_group G t' _)
  (h : @nhds G t 1 = @nhds G t' 1) : t = t' :=
eq_of_nhds_eq_nhds $ λ x, by
  rw [← @nhds_translation_mul_inv G t _ _ x , ← @nhds_translation_mul_inv G t' _ _ x , ← h]

@[to_additive]
lemma topological_group.of_nhds_aux {G : Type*} [group G] [topological_space G]
  (hinv : tendsto (λ (x : G), x⁻¹) (𝓝 1) (𝓝 1))
  (hleft : ∀ (x₀ : G), 𝓝 x₀ = map (λ (x : G), x₀ * x) (𝓝 1))
  (hconj : ∀ (x₀ : G), map (λ (x : G), x₀ * x * x₀⁻¹) (𝓝 1) ≤ 𝓝 1) : continuous (λ x : G, x⁻¹) :=
begin
  rw continuous_iff_continuous_at,
  rintros x₀,
  have key : (λ x, (x₀*x)⁻¹) = (λ x, x₀⁻¹*x) ∘ (λ x, x₀*x*x₀⁻¹) ∘ (λ x, x⁻¹),
    by {ext ; simp[mul_assoc] },
  calc map (λ x, x⁻¹) (𝓝 x₀)
      = map (λ x, x⁻¹) (map (λ x, x₀*x) $ 𝓝 1) : by rw hleft
  ... = map (λ x, (x₀*x)⁻¹) (𝓝 1) : by rw filter.map_map
  ... = map (((λ x, x₀⁻¹*x) ∘ (λ x, x₀*x*x₀⁻¹)) ∘ (λ x, x⁻¹)) (𝓝 1) : by rw key
  ... = map ((λ x, x₀⁻¹*x) ∘ (λ x, x₀*x*x₀⁻¹)) _ : by rw ← filter.map_map
  ... ≤ map ((λ x, x₀⁻¹ * x) ∘ λ x, x₀ * x * x₀⁻¹) (𝓝 1) : map_mono hinv
  ... = map (λ x, x₀⁻¹ * x) (map (λ x, x₀ * x * x₀⁻¹) (𝓝 1)) : filter.map_map
  ... ≤ map (λ x, x₀⁻¹ * x) (𝓝 1) : map_mono (hconj x₀)
  ... = 𝓝 x₀⁻¹ : (hleft _).symm
end

@[to_additive]
lemma topological_group.of_nhds_one' {G : Type u} [group G] [topological_space G]
  (hmul : tendsto (uncurry ((*) : G → G → G)) ((𝓝 1) ×ᶠ 𝓝 1) (𝓝 1))
  (hinv : tendsto (λ x : G, x⁻¹) (𝓝 1) (𝓝 1))
  (hleft : ∀ x₀ : G, 𝓝 x₀ = map (λ x, x₀*x) (𝓝 1))
  (hright : ∀ x₀ : G, 𝓝 x₀ = map (λ x, x*x₀) (𝓝 1)) : topological_group G :=
begin
  refine { continuous_mul := (has_continuous_mul.of_nhds_one hmul hleft hright).continuous_mul,
           continuous_inv := topological_group.of_nhds_aux hinv hleft _ },
  intros x₀,
  suffices : map (λ (x : G), x₀ * x * x₀⁻¹) (𝓝 1) = 𝓝 1, by simp [this, le_refl],
  rw [show (λ x, x₀ * x * x₀⁻¹) = (λ x, x₀ * x) ∘ λ x, x*x₀⁻¹, by {ext, simp [mul_assoc] },
      ← filter.map_map, ← hright, hleft x₀⁻¹, filter.map_map],
  convert map_id,
  ext,
  simp
end

@[to_additive]
lemma topological_group.of_nhds_one {G : Type u} [group G] [topological_space G]
  (hmul : tendsto (uncurry ((*) : G → G → G)) ((𝓝 1) ×ᶠ 𝓝 1) (𝓝 1))
  (hinv : tendsto (λ x : G, x⁻¹) (𝓝 1) (𝓝 1))
  (hleft : ∀ x₀ : G, 𝓝 x₀ = map (λ x, x₀*x) (𝓝 1))
  (hconj : ∀ x₀ : G, tendsto (λ x, x₀*x*x₀⁻¹) (𝓝 1) (𝓝 1)) : topological_group G :=
 { continuous_mul := begin
    rw continuous_iff_continuous_at,
    rintros ⟨x₀, y₀⟩,
    have key : (λ (p : G × G), x₀ * p.1 * (y₀ * p.2)) =
      ((λ x, x₀*y₀*x) ∘ (uncurry (*)) ∘ (prod.map (λ x, y₀⁻¹*x*y₀) id)),
      by { ext, simp [uncurry, prod.map, mul_assoc] },
    specialize hconj y₀⁻¹, rw inv_inv at hconj,
    calc map (λ (p : G × G), p.1 * p.2) (𝓝 (x₀, y₀))
        = map (λ (p : G × G), p.1 * p.2) ((𝓝 x₀) ×ᶠ 𝓝 y₀)
            : by rw nhds_prod_eq
    ... = map (λ (p : G × G), x₀ * p.1 * (y₀ * p.2)) ((𝓝 1) ×ᶠ (𝓝 1))
            : by rw [hleft x₀, hleft y₀, prod_map_map_eq, filter.map_map]
    ... = map (((λ x, x₀*y₀*x) ∘ (uncurry (*))) ∘ (prod.map (λ x, y₀⁻¹*x*y₀) id))((𝓝 1) ×ᶠ (𝓝 1))
            : by rw key
    ... = map ((λ x, x₀*y₀*x) ∘ (uncurry (*))) ((map  (λ x, y₀⁻¹*x*y₀) $ 𝓝 1) ×ᶠ (𝓝 1))
            : by rw [← filter.map_map, ← prod_map_map_eq', map_id]
    ... ≤ map ((λ x, x₀*y₀*x) ∘ (uncurry (*))) ((𝓝 1) ×ᶠ (𝓝 1))
            : map_mono (filter.prod_mono hconj $ le_rfl)
    ... = map (λ x, x₀*y₀*x) (map (uncurry (*)) ((𝓝 1) ×ᶠ (𝓝 1)))   : by rw filter.map_map
    ... ≤ map (λ x, x₀*y₀*x) (𝓝 1)   : map_mono hmul
    ... = 𝓝 (x₀*y₀)   : (hleft _).symm
  end,
  continuous_inv := topological_group.of_nhds_aux hinv hleft hconj}

@[to_additive]
lemma topological_group.of_comm_of_nhds_one {G : Type u} [comm_group G] [topological_space G]
  (hmul : tendsto (uncurry ((*) : G → G → G)) ((𝓝 1) ×ᶠ 𝓝 1) (𝓝 1))
  (hinv : tendsto (λ x : G, x⁻¹) (𝓝 1) (𝓝 1))
  (hleft : ∀ x₀ : G, 𝓝 x₀ = map (λ x, x₀*x) (𝓝 1)) : topological_group G :=
topological_group.of_nhds_one hmul hinv hleft (by simpa using tendsto_id)

end topological_group

section quotient_topological_group
variables [topological_space G] [group G] [topological_group G] (N : subgroup G) (n : N.normal)

@[to_additive]
instance quotient_group.quotient.topological_space {G : Type*} [group G] [topological_space G]
  (N : subgroup G) : topological_space (G ⧸ N) :=
quotient.topological_space

open quotient_group

@[to_additive]
lemma quotient_group.is_open_map_coe : is_open_map (coe : G → G ⧸ N) :=
begin
  intros s s_op,
  change is_open ((coe : G → G ⧸ N) ⁻¹' (coe '' s)),
  rw quotient_group.preimage_image_coe N s,
  exact is_open_Union (λ n, (continuous_mul_right _).is_open_preimage s s_op)
end

@[to_additive]
instance topological_group_quotient [N.normal] : topological_group (G ⧸ N) :=
{ continuous_mul := begin
    have cont : continuous ((coe : G → G ⧸ N) ∘ (λ (p : G × G), p.fst * p.snd)) :=
      continuous_quot_mk.comp continuous_mul,
    have quot : quotient_map (λ p : G × G, ((p.1 : G ⧸ N), (p.2 : G ⧸ N))),
    { apply is_open_map.to_quotient_map,
      { exact (quotient_group.is_open_map_coe N).prod (quotient_group.is_open_map_coe N) },
      { exact continuous_quot_mk.prod_map continuous_quot_mk },
      { exact (surjective_quot_mk _).prod_map (surjective_quot_mk _) } },
    exact (quotient_map.continuous_iff quot).2 cont,
  end,
  continuous_inv := by convert (@continuous_inv G _ _ _).quotient_map' _ }

end quotient_topological_group

/-- A typeclass saying that `λ p : G × G, p.1 - p.2` is a continuous function. This property
automatically holds for topological additive groups but it also holds, e.g., for `ℝ≥0`. -/
class has_continuous_sub (G : Type*) [topological_space G] [has_sub G] : Prop :=
(continuous_sub : continuous (λ p : G × G, p.1 - p.2))

/-- A typeclass saying that `λ p : G × G, p.1 / p.2` is a continuous function. This property
automatically holds for topological groups. Lemmas using this class have primes.
The unprimed version is for `group_with_zero`. -/
@[to_additive]
class has_continuous_div (G : Type*) [topological_space G] [has_div G] : Prop :=
(continuous_div' : continuous (λ p : G × G, p.1 / p.2))

@[priority 100, to_additive] -- see Note [lower instance priority]
instance topological_group.to_has_continuous_div [topological_space G] [group G]
  [topological_group G] : has_continuous_div G :=
⟨by { simp only [div_eq_mul_inv], exact continuous_fst.mul continuous_snd.inv }⟩

export has_continuous_sub (continuous_sub)
export has_continuous_div (continuous_div')

section has_continuous_div

variables [topological_space G] [has_div G] [has_continuous_div G]

@[to_additive sub]
lemma filter.tendsto.div' {f g : α → G} {l : filter α} {a b : G} (hf : tendsto f l (𝓝 a))
  (hg : tendsto g l (𝓝 b)) : tendsto (λ x, f x / g x) l (𝓝 (a / b)) :=
(continuous_div'.tendsto (a, b)).comp (hf.prod_mk_nhds hg)

@[to_additive const_sub]
lemma filter.tendsto.const_div' (b : G) {c : G} {f : α → G} {l : filter α}
  (h : tendsto f l (𝓝 c)) : tendsto (λ k : α, b / f k) l (𝓝 (b / c)) :=
tendsto_const_nhds.div' h

@[to_additive sub_const]
lemma filter.tendsto.div_const' (b : G) {c : G} {f : α → G} {l : filter α}
  (h : tendsto f l (𝓝 c)) : tendsto (λ k : α, f k / b) l (𝓝 (c / b)) :=
h.div' tendsto_const_nhds

variables [topological_space α] {f g : α → G} {s : set α} {x : α}

@[continuity, to_additive sub] lemma continuous.div' (hf : continuous f) (hg : continuous g) :
  continuous (λ x, f x / g x) :=
continuous_div'.comp (hf.prod_mk hg : _)

@[to_additive continuous_sub_left]
lemma continuous_div_left' (a : G) : continuous (λ b : G, a / b) :=
continuous_const.div' continuous_id

@[to_additive continuous_sub_right]
lemma continuous_div_right' (a : G) : continuous (λ b : G, b / a) :=
continuous_id.div' continuous_const

@[to_additive sub]
lemma continuous_at.div' {f g : α → G} {x : α} (hf : continuous_at f x) (hg : continuous_at g x) :
  continuous_at (λx, f x / g x) x :=
hf.div' hg

@[to_additive sub]
lemma continuous_within_at.div' (hf : continuous_within_at f s x)
  (hg : continuous_within_at g s x) :
  continuous_within_at (λ x, f x / g x) s x :=
hf.div' hg

@[to_additive sub]
lemma continuous_on.div' (hf : continuous_on f s) (hg : continuous_on g s) :
  continuous_on (λx, f x / g x) s :=
λ x hx, (hf x hx).div' (hg x hx)

end has_continuous_div

section div_in_topological_group
variables [group G] [topological_space G] [topological_group G]

/-- A version of `homeomorph.mul_left a b⁻¹` that is defeq to `a / b`. -/
@[to_additive /-" A version of `homeomorph.add_left a (-b)` that is defeq to `a - b`. "-/,
  simps {simp_rhs := tt}]
def homeomorph.div_left (x : G) : G ≃ₜ G :=
{ continuous_to_fun := continuous_const.div' continuous_id,
  continuous_inv_fun := continuous_inv.mul continuous_const,
  .. equiv.div_left x }

@[to_additive] lemma is_open_map_div_left (a : G) : is_open_map ((/) a) :=
(homeomorph.div_left _).is_open_map

@[to_additive] lemma is_closed_map_div_left (a : G) : is_closed_map ((/) a) :=
(homeomorph.div_left _).is_closed_map

/-- A version of `homeomorph.mul_right a⁻¹ b` that is defeq to `b / a`. -/
@[to_additive /-" A version of `homeomorph.add_right (-a) b` that is defeq to `b - a`. "-/,
  simps {simp_rhs := tt}]
def homeomorph.div_right (x : G) : G ≃ₜ G :=
{ continuous_to_fun := continuous_id.div' continuous_const,
  continuous_inv_fun := continuous_id.mul continuous_const,
  .. equiv.div_right x }

@[to_additive]
lemma is_open_map_div_right (a : G) : is_open_map (λ x, x / a) :=
(homeomorph.div_right a).is_open_map

@[to_additive]
lemma is_closed_map_div_right (a : G) : is_closed_map (λ x, x / a) :=
(homeomorph.div_right a).is_closed_map

@[to_additive]
lemma tendsto_div_nhds_one_iff
  {α : Type*} {l : filter α} {x : G} {u : α → G} :
  tendsto (λ n, u n / x) l (𝓝 1) ↔ tendsto u l (𝓝 x) :=
begin
  have A : tendsto (λ (n : α), x) l (𝓝 x) := tendsto_const_nhds,
  exact ⟨λ h, by simpa using h.mul A, λ h, by simpa using h.div' A⟩
end

@[to_additive] lemma nhds_translation_div (x : G) : comap (/ x) (𝓝 1) = 𝓝 x :=
by simpa only [div_eq_mul_inv] using nhds_translation_mul_inv x

end div_in_topological_group

/-!
### Topological operations on pointwise sums and products

A few results about interior and closure of the pointwise addition/multiplication of sets in groups
with continuous addition/multiplication. See also `submonoid.top_closure_mul_self_eq` in
`topology.algebra.monoid`.
-/

section has_continuous_mul
variables [topological_space α] [group α] [has_continuous_mul α] {s t : set α}

@[to_additive] lemma is_open.mul_left (ht : is_open t) : is_open (s * t) :=
by { rw ←Union_mul_left_image, exact is_open_bUnion (λ a ha, is_open_map_mul_left a t ht) }

@[to_additive] lemma is_open.mul_right (hs : is_open s) : is_open (s * t) :=
by { rw ←Union_mul_right_image, exact is_open_bUnion (λ a ha, is_open_map_mul_right a s hs) }

@[to_additive] lemma subset_interior_mul_left : interior s * t ⊆ interior (s * t) :=
interior_maximal (set.mul_subset_mul_right interior_subset) is_open_interior.mul_right

@[to_additive] lemma subset_interior_mul_right : s * interior t ⊆ interior (s * t) :=
interior_maximal (set.mul_subset_mul_left interior_subset) is_open_interior.mul_left

@[to_additive] lemma subset_interior_mul : interior s * interior t ⊆ interior (s * t) :=
(set.mul_subset_mul_left interior_subset).trans subset_interior_mul_left

end has_continuous_mul

section topological_group
variables [topological_space α] [group α] [topological_group α] {s t : set α}

@[to_additive] lemma is_open.div_left (ht : is_open t) : is_open (s / t) :=
by { rw ←Union_div_left_image, exact is_open_bUnion (λ a ha, is_open_map_div_left a t ht) }

@[to_additive] lemma is_open.div_right (hs : is_open s) : is_open (s / t) :=
by { rw ←Union_div_right_image, exact is_open_bUnion (λ a ha, is_open_map_div_right a s hs) }

@[to_additive] lemma subset_interior_div_left : interior s / t ⊆ interior (s / t) :=
interior_maximal (div_subset_div_right interior_subset) is_open_interior.div_right

@[to_additive] lemma subset_interior_div_right : s / interior t ⊆ interior (s / t) :=
interior_maximal (div_subset_div_left interior_subset) is_open_interior.div_left

@[to_additive] lemma subset_interior_div : interior s / interior t ⊆ interior (s / t) :=
(div_subset_div_left interior_subset).trans subset_interior_div_left

@[to_additive] lemma is_open.mul_closure (hs : is_open s) (t : set α) : s * closure t = s * t :=
begin
  refine (mul_subset_iff.2 $ λ a ha b hb, _).antisymm (mul_subset_mul_left subset_closure),
  rw mem_closure_iff at hb,
  have hbU : b ∈ s⁻¹ * {a * b} := ⟨a⁻¹, a * b, set.inv_mem_inv.2 ha, rfl, inv_mul_cancel_left _ _⟩,
  obtain ⟨_, ⟨c, d, hc, (rfl : d = _), rfl⟩, hcs⟩ := hb _ hs.inv.mul_right hbU,
  exact ⟨c⁻¹, _, hc, hcs, inv_mul_cancel_left _ _⟩,
end

@[to_additive] lemma is_open.closure_mul (ht : is_open t) (s : set α) : closure s * t = s * t :=
by rw [←inv_inv (closure s * t), mul_inv_rev, inv_closure, ht.inv.mul_closure, mul_inv_rev, inv_inv,
  inv_inv]

@[to_additive] lemma is_open.div_closure (hs : is_open s) (t : set α) : s / closure t = s / t :=
by simp_rw [div_eq_mul_inv, inv_closure, hs.mul_closure]

@[to_additive] lemma is_open.closure_div (ht : is_open t) (s : set α) : closure s / t = s / t :=
by simp_rw [div_eq_mul_inv, ht.inv.closure_mul]

end topological_group

/-- additive group with a neighbourhood around 0.
Only used to construct a topology and uniform space.

This is currently only available for commutative groups, but it can be extended to
non-commutative groups too.
-/
class add_group_with_zero_nhd (G : Type u) extends add_comm_group G :=
(Z [] : filter G)
(zero_Z : pure 0 ≤ Z)
(sub_Z : tendsto (λp:G×G, p.1 - p.2) (Z ×ᶠ Z) Z)

section filter_mul

section
variables (G) [topological_space G] [group G] [topological_group G]

@[to_additive]
lemma topological_group.t1_space (h : @is_closed G _ {1}) : t1_space G :=
⟨assume x, by { convert is_closed_map_mul_right x _ h, simp }⟩

@[to_additive]
lemma topological_group.t3_space [t1_space G] : t3_space G :=
⟨assume s a hs ha,
 let f := λ p : G × G, p.1 * (p.2)⁻¹ in
 have hf : continuous f := continuous_fst.mul continuous_snd.inv,
 -- a ∈ -s implies f (a, 1) ∈ -s, and so (a, 1) ∈ f⁻¹' (-s);
 -- and so can find t₁ t₂ open such that a ∈ t₁ × t₂ ⊆ f⁻¹' (-s)
 let ⟨t₁, t₂, ht₁, ht₂, a_mem_t₁, one_mem_t₂, t_subset⟩ :=
   is_open_prod_iff.1 ((is_open_compl_iff.2 hs).preimage hf) a (1:G) (by simpa [f]) in
 begin
   use [s * t₂, ht₂.mul_left, λ x hx, ⟨x, 1, hx, one_mem_t₂, mul_one _⟩],
   rw [nhds_within, inf_principal_eq_bot, mem_nhds_iff],
   refine ⟨t₁, _, ht₁, a_mem_t₁⟩,
   rintros x hx ⟨y, z, hy, hz, yz⟩,
   have : x * z⁻¹ ∈ sᶜ := (prod_subset_iff.1 t_subset) x hx z hz,
   have : x * z⁻¹ ∈ s, rw ← yz, simpa,
   contradiction
 end⟩

@[to_additive]
lemma topological_group.t2_space [t1_space G] : t2_space G :=
@t3_space.t2_space G _ (topological_group.t3_space G)

variables {G} (S : subgroup G) [subgroup.normal S] [is_closed (S : set G)]

@[to_additive]
instance subgroup.t3_quotient_of_is_closed
  (S : subgroup G) [subgroup.normal S] [is_closed (S : set G)] : t3_space (G ⧸ S) :=
begin
  suffices : t1_space (G ⧸ S), { exact @topological_group.t3_space _ _ _ _ this, },
  have hS : is_closed (S : set G) := infer_instance,
  rw ← quotient_group.ker_mk S at hS,
  exact topological_group.t1_space (G ⧸ S) ((quotient_map_quotient_mk.is_closed_preimage).mp hS),
end

end

section

/-! Some results about an open set containing the product of two sets in a topological group. -/

variables [topological_space G] [group G] [topological_group G]

/-- Given a compact set `K` inside an open set `U`, there is a open neighborhood `V` of `1`
  such that `K * V ⊆ U`. -/
@[to_additive "Given a compact set `K` inside an open set `U`, there is a open neighborhood `V` of
`0` such that `K + V ⊆ U`."]
lemma compact_open_separated_mul_right {K U : set G} (hK : is_compact K) (hU : is_open U)
  (hKU : K ⊆ U) : ∃ V ∈ 𝓝 (1 : G), K * V ⊆ U :=
begin
  apply hK.induction_on,
  { exact ⟨univ, by simp⟩ },
  { rintros s t hst ⟨V, hV, hV'⟩,
    exact ⟨V, hV, (mul_subset_mul_right hst).trans hV'⟩ },
  { rintros s t  ⟨V, V_in, hV'⟩ ⟨W, W_in, hW'⟩,
    use [V ∩ W, inter_mem V_in W_in],
    rw union_mul,
    exact union_subset ((mul_subset_mul_left (V.inter_subset_left W)).trans hV')
                       ((mul_subset_mul_left (V.inter_subset_right W)).trans hW') },
  { intros x hx,
    have := tendsto_mul (show U ∈ 𝓝 (x * 1), by simpa using hU.mem_nhds (hKU hx)),
    rw [nhds_prod_eq, mem_map, mem_prod_iff] at this,
    rcases this with ⟨t, ht, s, hs, h⟩,
    rw [← image_subset_iff, image_mul_prod] at h,
    exact ⟨t, mem_nhds_within_of_mem_nhds ht, s, hs, h⟩ }
end

open mul_opposite

/-- Given a compact set `K` inside an open set `U`, there is a open neighborhood `V` of `1`
  such that `V * K ⊆ U`. -/
@[to_additive "Given a compact set `K` inside an open set `U`, there is a open neighborhood `V` of
`0` such that `V + K ⊆ U`."]
lemma compact_open_separated_mul_left {K U : set G} (hK : is_compact K) (hU : is_open U)
  (hKU : K ⊆ U) : ∃ V ∈ 𝓝 (1 : G), V * K ⊆ U :=
begin
  rcases compact_open_separated_mul_right (hK.image continuous_op) (op_homeomorph.is_open_map U hU)
    (image_subset op hKU) with ⟨V, (hV : V ∈ 𝓝 (op (1 : G))), hV' : op '' K * V ⊆ op '' U⟩,
  refine ⟨op ⁻¹' V, continuous_op.continuous_at hV, _⟩,
  rwa [← image_preimage_eq V op_surjective, ← image_op_mul, image_subset_iff,
    preimage_image_eq _ op_injective] at hV'
end

/-- A compact set is covered by finitely many left multiplicative translates of a set
  with non-empty interior. -/
@[to_additive "A compact set is covered by finitely many left additive translates of a set
  with non-empty interior."]
lemma compact_covered_by_mul_left_translates {K V : set G} (hK : is_compact K)
  (hV : (interior V).nonempty) : ∃ t : finset G, K ⊆ ⋃ g ∈ t, (λ h, g * h) ⁻¹' V :=
begin
  obtain ⟨t, ht⟩ : ∃ t : finset G, K ⊆ ⋃ x ∈ t, interior (((*) x) ⁻¹' V),
  { refine hK.elim_finite_subcover (λ x, interior $ ((*) x) ⁻¹' V) (λ x, is_open_interior) _,
    cases hV with g₀ hg₀,
    refine λ g hg, mem_Union.2 ⟨g₀ * g⁻¹, _⟩,
    refine preimage_interior_subset_interior_preimage (continuous_const.mul continuous_id) _,
    rwa [mem_preimage, inv_mul_cancel_right] },
  exact ⟨t, subset.trans ht $ Union₂_mono $ λ g hg, interior_subset⟩
end

/-- Every locally compact separable topological group is σ-compact.
  Note: this is not true if we drop the topological group hypothesis. -/
@[priority 100, to_additive separable_locally_compact_add_group.sigma_compact_space]
instance separable_locally_compact_group.sigma_compact_space
  [separable_space G] [locally_compact_space G] : sigma_compact_space G :=
begin
  obtain ⟨L, hLc, hL1⟩ := exists_compact_mem_nhds (1 : G),
  refine ⟨⟨λ n, (λ x, x * dense_seq G n) ⁻¹' L, _, _⟩⟩,
  { intro n, exact (homeomorph.mul_right _).compact_preimage.mpr hLc },
  { refine Union_eq_univ_iff.2 (λ x, _),
    obtain ⟨_, ⟨n, rfl⟩, hn⟩ : (range (dense_seq G) ∩ (λ y, x * y) ⁻¹' L).nonempty,
    { rw [← (homeomorph.mul_left x).apply_symm_apply 1] at hL1,
      exact (dense_range_dense_seq G).inter_nhds_nonempty
        ((homeomorph.mul_left x).continuous.continuous_at $ hL1) },
    exact ⟨n, hn⟩ }
end

/-- Every separated topological group in which there exists a compact set with nonempty interior
is locally compact. -/
@[to_additive] lemma topological_space.positive_compacts.locally_compact_space_of_group
  [t2_space G] (K : positive_compacts G) :
  locally_compact_space G :=
begin
  refine locally_compact_of_compact_nhds (λ x, _),
  obtain ⟨y, hy⟩ := K.interior_nonempty,
  let F := homeomorph.mul_left (x * y⁻¹),
  refine ⟨F '' K, _, K.compact.image F.continuous⟩,
  suffices : F.symm ⁻¹' K ∈ 𝓝 x, by { convert this, apply equiv.image_eq_preimage },
  apply continuous_at.preimage_mem_nhds F.symm.continuous.continuous_at,
  have : F.symm x = y, by simp [F, homeomorph.mul_left_symm],
  rw this,
  exact mem_interior_iff_mem_nhds.1 hy
end

end

section
variables [topological_space G] [comm_group G] [topological_group G]

@[to_additive]
lemma nhds_mul (x y : G) : 𝓝 (x * y) = 𝓝 x * 𝓝 y :=
filter_eq $ set.ext $ assume s,
begin
  rw [← nhds_translation_mul_inv x, ← nhds_translation_mul_inv y, ← nhds_translation_mul_inv (x*y)],
  split,
  { rintros ⟨t, ht, ts⟩,
    rcases exists_nhds_one_split ht with ⟨V, V1, h⟩,
    refine ⟨(λa, a * x⁻¹) ⁻¹' V, (λa, a * y⁻¹) ⁻¹' V,
            ⟨V, V1, subset.refl _⟩, ⟨V, V1, subset.refl _⟩, _⟩,
    rintros a ⟨v, w, v_mem, w_mem, rfl⟩,
    apply ts,
    simpa [mul_comm, mul_assoc, mul_left_comm] using h (v * x⁻¹) v_mem (w * y⁻¹) w_mem },
  { rintros ⟨a, c, ⟨b, hb, ba⟩, ⟨d, hd, dc⟩, ac⟩,
    refine ⟨b ∩ d, inter_mem hb hd, assume v, _⟩,
    simp only [preimage_subset_iff, mul_inv_rev, mem_preimage] at *,
    rintros ⟨vb, vd⟩,
    refine ac ⟨v * y⁻¹, y, _, _, _⟩,
    { rw ← mul_assoc _ _ _ at vb, exact ba _ vb },
    { apply dc y, rw mul_right_inv, exact mem_of_mem_nhds hd },
    { simp only [inv_mul_cancel_right] } }
end

/-- On a topological group, `𝓝 : G → filter G` can be promoted to a `mul_hom`. -/
@[to_additive "On an additive topological group, `𝓝 : G → filter G` can be promoted to an
`add_hom`.", simps]
def nhds_mul_hom : G →ₙ* (filter G) :=
{ to_fun := 𝓝,
  map_mul' := λ_ _, nhds_mul _ _ }

end

end filter_mul

instance additive.topological_add_group {G} [h : topological_space G]
  [group G] [topological_group G] : @topological_add_group (additive G) h _ :=
{ continuous_neg := @continuous_inv G _ _ _ }

instance multiplicative.topological_group {G} [h : topological_space G]
  [add_group G] [topological_add_group G] : @topological_group (multiplicative G) h _ :=
{ continuous_inv := @continuous_neg G _ _ _ }

section quotient
variables [group G] [topological_space G] [topological_group G] {Γ : subgroup G}

@[to_additive]
instance quotient_group.has_continuous_const_smul : has_continuous_const_smul G (G ⧸ Γ) :=
<<<<<<< HEAD
{ continuous_const_smul := λ g,
    by convert ((@continuous_const _ _ _ _ g).mul continuous_id).quotient_map' _ }
=======
{ continuous_const_smul := λ g₀, begin
    apply continuous_coinduced_dom.2,
    change continuous (λ g : G, quotient_group.mk (g₀ * g)),
    exact continuous_coinduced_rng.comp (continuous_mul_left g₀),
  end }
>>>>>>> b21c9aa1

@[to_additive]
lemma quotient_group.continuous_smul₁ (x : G ⧸ Γ) : continuous (λ g : G, g • x) :=
begin
  rcases quotient_group.mk_surjective x with ⟨g₀, rfl⟩,
  exact continuous_quotient_mk.comp (continuous_mul_right g₀)
end

@[to_additive]
instance quotient_group.has_continuous_smul [locally_compact_space G] :
  has_continuous_smul G (G ⧸ Γ) :=
{ continuous_smul := begin
    let F : G × G ⧸ Γ → G ⧸ Γ := λ p, p.1 • p.2,
    change continuous F,
    have H : continuous (F ∘ (λ p : G × G, (p.1, quotient_group.mk p.2))),
    { change continuous (λ p : G × G, quotient_group.mk (p.1 * p.2)),
      refine continuous_coinduced_rng.comp continuous_mul },
    exact quotient_map.continuous_lift_prod_right quotient_map_quotient_mk H,
  end }

end quotient

namespace units

open mul_opposite (continuous_op continuous_unop)

variables [monoid α] [topological_space α] [has_continuous_mul α] [monoid β] [topological_space β]
  [has_continuous_mul β]

@[to_additive] instance : topological_group αˣ :=
<<<<<<< HEAD
{ continuous_inv := units.continuous_iff.2 $ ⟨units.continuous_inv, continuous_coe⟩ }

/-- The topological group isomorphism between the units of a product of two monoids, and the product
    of the units of each monoid. -/
def homeomorph.prod_units : (α × β)ˣ ≃ₜ (αˣ × βˣ) :=
{ continuous_to_fun  := (continuous_fst.map_units (monoid_hom.fst α β)).prod_mk
    (continuous_snd.map_units (monoid_hom.snd α β)),
  continuous_inv_fun := units.continuous_iff.2 ⟨continuous_coe.fst'.prod_mk continuous_coe.snd',
    units.continuous_inv.fst'.prod_mk units.continuous_inv.snd'⟩,
  to_equiv := mul_equiv.prod_units.to_equiv }
=======
{ continuous_inv := continuous_induced_rng.2 ((continuous_unop.comp
    (@continuous_embed_product α _ _).snd).prod_mk (continuous_op.comp continuous_coe)) }

/-- The topological group isomorphism between the units of a product of two monoids, and the product
    of the units of each monoid. -/
def homeomorph.prod_units : homeomorph (α × β)ˣ (αˣ × βˣ) :=
{ continuous_to_fun  :=
  begin
    show continuous (λ i : (α × β)ˣ, (map (monoid_hom.fst α β) i, map (monoid_hom.snd α β) i)),
    refine continuous.prod_mk _ _,
    { refine continuous_induced_rng.2 ((continuous_fst.comp units.continuous_coe).prod_mk _),
      refine mul_opposite.continuous_op.comp (continuous_fst.comp _),
      simp_rw units.inv_eq_coe_inv,
      exact units.continuous_coe.comp continuous_inv, },
    { refine continuous_induced_rng.2 ((continuous_snd.comp units.continuous_coe).prod_mk _),
      simp_rw units.coe_map_inv,
      exact continuous_op.comp (continuous_snd.comp (units.continuous_coe.comp continuous_inv)), }
  end,
  continuous_inv_fun :=
  begin
    refine continuous_induced_rng.2 (continuous.prod_mk _ _),
    { exact (units.continuous_coe.comp continuous_fst).prod_mk
        (units.continuous_coe.comp continuous_snd), },
    { refine continuous_op.comp
        (units.continuous_coe.comp $ continuous_induced_rng.2 $ continuous.prod_mk _ _),
      { exact (units.continuous_coe.comp (continuous_inv.comp continuous_fst)).prod_mk
          (units.continuous_coe.comp (continuous_inv.comp continuous_snd)) },
      { exact continuous_op.comp ((units.continuous_coe.comp continuous_fst).prod_mk
            (units.continuous_coe.comp continuous_snd)) }}
  end,
  ..mul_equiv.prod_units }
>>>>>>> b21c9aa1

end units

section lattice_ops

variables {ι : Sort*} [group G] [group H]
  {t : topological_space H} [topological_group H] {F : Type*}
  [monoid_hom_class F G H] (f : F)

@[to_additive] lemma topological_group_Inf {ts : set (topological_space G)}
  (h : ∀ t ∈ ts, @topological_group G t _) :
  @topological_group G (Inf ts) _ :=
{ continuous_inv := @has_continuous_inv.continuous_inv G (Inf ts) _
    (@has_continuous_inv_Inf _ _ _
      (λ t ht, @topological_group.to_has_continuous_inv G t _ (h t ht))),
  continuous_mul := @has_continuous_mul.continuous_mul G (Inf ts) _
    (@has_continuous_mul_Inf _ _ _
      (λ t ht, @topological_group.to_has_continuous_mul G t _ (h t ht))) }

@[to_additive] lemma topological_group_infi {ts' : ι → topological_space G}
  (h' : ∀ i, @topological_group G (ts' i) _) :
  @topological_group G (⨅ i, ts' i) _ :=
by {rw ← Inf_range, exact topological_group_Inf (set.forall_range_iff.mpr h')}

@[to_additive] lemma topological_group_inf {t₁ t₂ : topological_space G}
  (h₁ : @topological_group G t₁ _) (h₂ : @topological_group G t₂ _) :
  @topological_group G (t₁ ⊓ t₂) _ :=
by {rw inf_eq_infi, refine topological_group_infi (λ b, _), cases b; assumption}

end lattice_ops

/-!
### Lattice of group topologies

We define a type class `group_topology α` which endows a group `α` with a topology such that all
group operations are continuous.

Group topologies on a fixed group `α` are ordered, by reverse inclusion. They form a complete
lattice, with `⊥` the discrete topology and `⊤` the indiscrete topology.

Any function `f : α → β` induces `coinduced f : topological_space α → group_topology β`.

The additive version `add_group_topology α` and corresponding results are provided as well.
-/

/-- A group topology on a group `α` is a topology for which multiplication and inversion
are continuous. -/
structure group_topology (α : Type u) [group α]
  extends topological_space α, topological_group α : Type u

/-- An additive group topology on an additive group `α` is a topology for which addition and
  negation are continuous. -/
structure add_group_topology (α : Type u) [add_group α]
  extends topological_space α, topological_add_group α : Type u

attribute [to_additive] group_topology

namespace group_topology

variables [group α]

/-- A version of the global `continuous_mul` suitable for dot notation. -/
@[to_additive]
lemma continuous_mul' (g : group_topology α) :
  by haveI := g.to_topological_space; exact continuous (λ p : α × α, p.1 * p.2) :=
begin
  letI := g.to_topological_space,
  haveI := g.to_topological_group,
  exact continuous_mul,
end

/-- A version of the global `continuous_inv` suitable for dot notation. -/
@[to_additive]
lemma continuous_inv' (g : group_topology α) :
  by haveI := g.to_topological_space; exact continuous (has_inv.inv : α → α) :=
begin
  letI := g.to_topological_space,
  haveI := g.to_topological_group,
  exact continuous_inv,
end

@[to_additive]
lemma to_topological_space_injective :
  function.injective (to_topological_space : group_topology α → topological_space α):=
λ f g h, by { cases f, cases g, congr' }

@[ext, to_additive]
lemma ext' {f g : group_topology α} (h : f.is_open = g.is_open) : f = g :=
to_topological_space_injective $ topological_space_eq h

/-- The ordering on group topologies on the group `γ`.
  `t ≤ s` if every set open in `s` is also open in `t` (`t` is finer than `s`). -/
@[to_additive]
instance : partial_order (group_topology α) :=
partial_order.lift to_topological_space to_topological_space_injective

@[simp, to_additive] lemma to_topological_space_le {x y : group_topology α} :
  x.to_topological_space ≤ y.to_topological_space ↔ x ≤ y := iff.rfl

@[to_additive]
instance : has_top (group_topology α) :=
⟨{to_topological_space := ⊤,
  continuous_mul       := continuous_top,
  continuous_inv       := continuous_top}⟩

@[simp, to_additive] lemma to_topological_space_top :
  (⊤ : group_topology α).to_topological_space = ⊤ := rfl

@[to_additive]
instance : has_bot (group_topology α) :=
⟨{to_topological_space := ⊥,
  continuous_mul       := by continuity,
  continuous_inv       := continuous_bot}⟩

@[simp, to_additive] lemma to_topological_space_bot :
  (⊥ : group_topology α).to_topological_space = ⊥ := rfl

@[to_additive]
instance : bounded_order (group_topology α) :=
{ top := ⊤,
  le_top := λ x, show x.to_topological_space ≤ ⊤, from le_top,
  bot := ⊥,
  bot_le := λ x, show ⊥ ≤ x.to_topological_space, from bot_le }

@[to_additive]
instance : has_inf (group_topology α) :=
{ inf := λ x y, ⟨x.1 ⊓ y.1, topological_group_inf x.2 y.2⟩ }

@[simp, to_additive]
lemma to_topological_space_inf (x y : group_topology α) :
  (x ⊓ y).to_topological_space = x.to_topological_space ⊓ y.to_topological_space := rfl

@[to_additive]
instance : semilattice_inf (group_topology α) :=
to_topological_space_injective.semilattice_inf _ to_topological_space_inf

@[to_additive]
instance : inhabited (group_topology α) := ⟨⊤⟩

local notation `cont` := @continuous _ _
@[to_additive "Infimum of a collection of additive group topologies"]
instance : has_Inf (group_topology α) :=
{ Inf := λ S,
  ⟨Inf (to_topological_space '' S), topological_group_Inf $ ball_image_iff.2 $ λ t ht, t.2⟩ }

@[simp, to_additive]
lemma to_topological_space_Inf (s : set (group_topology α)) :
  (Inf s).to_topological_space = Inf (to_topological_space '' s) := rfl

@[simp, to_additive]
lemma to_topological_space_infi {ι} (s : ι → group_topology α) :
  (⨅ i, s i).to_topological_space = ⨅ i, (s i).to_topological_space :=
congr_arg Inf (range_comp _ _).symm

/-- Group topologies on `γ` form a complete lattice, with `⊥` the discrete topology and `⊤` the
indiscrete topology.

The infimum of a collection of group topologies is the topology generated by all their open sets
(which is a group topology).

The supremum of two group topologies `s` and `t` is the infimum of the family of all group
topologies contained in the intersection of `s` and `t`. -/
@[to_additive]
instance : complete_semilattice_Inf (group_topology α) :=
{ Inf_le := λ S a haS, to_topological_space_le.1 $ Inf_le ⟨a, haS, rfl⟩,
  le_Inf :=
  begin
    intros S a hab,
    apply topological_space.complete_lattice.le_Inf,
    rintros _ ⟨b, hbS, rfl⟩,
    exact hab b hbS,
  end,
  ..group_topology.has_Inf,
  ..group_topology.partial_order }

@[to_additive]
instance : complete_lattice (group_topology α) :=
{ inf := (⊓),
  top := ⊤,
  bot := ⊥,
  ..group_topology.bounded_order,
  ..group_topology.semilattice_inf,
  ..complete_lattice_of_complete_semilattice_Inf _ }

/--  Given `f : α → β` and a topology on `α`, the coinduced group topology on `β` is the finest
topology such that `f` is continuous and `β` is a topological group. -/
@[to_additive "Given `f : α → β` and a topology on `α`, the coinduced additive group topology on `β`
is the finest topology such that `f` is continuous and `β` is a topological additive group."]
def coinduced {α β : Type*} [t : topological_space α] [group β] (f : α → β) :
  group_topology β :=
Inf {b : group_topology β | (topological_space.coinduced f t) ≤ b.to_topological_space}

@[to_additive]
lemma coinduced_continuous {α β : Type*} [t : topological_space α] [group β]
  (f : α → β) : cont t (coinduced f).to_topological_space f :=
begin
  rw continuous_iff_coinduced_le,
  refine le_Inf _,
  rintros _ ⟨t', ht', rfl⟩,
  exact ht',
end

end group_topology<|MERGE_RESOLUTION|>--- conflicted
+++ resolved
@@ -501,14 +501,11 @@
 { to_has_continuous_mul := hf.has_continuous_mul _,
   to_has_continuous_inv := hf.has_continuous_inv (map_inv f) }
 
-<<<<<<< HEAD
-=======
 @[to_additive] protected lemma topological_group_induced {F : Type*} [group H]
   [monoid_hom_class F H G] (f : F) :
   @topological_group H (induced f ‹_›) _ :=
 by { letI := induced f ‹_›, exact inducing.topological_group f ⟨rfl⟩  }
 
->>>>>>> b21c9aa1
 namespace subgroup
 
 @[to_additive] instance (S : subgroup G) : topological_group S :=
@@ -1143,16 +1140,8 @@
 
 @[to_additive]
 instance quotient_group.has_continuous_const_smul : has_continuous_const_smul G (G ⧸ Γ) :=
-<<<<<<< HEAD
 { continuous_const_smul := λ g,
     by convert ((@continuous_const _ _ _ _ g).mul continuous_id).quotient_map' _ }
-=======
-{ continuous_const_smul := λ g₀, begin
-    apply continuous_coinduced_dom.2,
-    change continuous (λ g : G, quotient_group.mk (g₀ * g)),
-    exact continuous_coinduced_rng.comp (continuous_mul_left g₀),
-  end }
->>>>>>> b21c9aa1
 
 @[to_additive]
 lemma quotient_group.continuous_smul₁ (x : G ⧸ Γ) : continuous (λ g : G, g • x) :=
@@ -1183,7 +1172,6 @@
   [has_continuous_mul β]
 
 @[to_additive] instance : topological_group αˣ :=
-<<<<<<< HEAD
 { continuous_inv := units.continuous_iff.2 $ ⟨units.continuous_inv, continuous_coe⟩ }
 
 /-- The topological group isomorphism between the units of a product of two monoids, and the product
@@ -1194,39 +1182,6 @@
   continuous_inv_fun := units.continuous_iff.2 ⟨continuous_coe.fst'.prod_mk continuous_coe.snd',
     units.continuous_inv.fst'.prod_mk units.continuous_inv.snd'⟩,
   to_equiv := mul_equiv.prod_units.to_equiv }
-=======
-{ continuous_inv := continuous_induced_rng.2 ((continuous_unop.comp
-    (@continuous_embed_product α _ _).snd).prod_mk (continuous_op.comp continuous_coe)) }
-
-/-- The topological group isomorphism between the units of a product of two monoids, and the product
-    of the units of each monoid. -/
-def homeomorph.prod_units : homeomorph (α × β)ˣ (αˣ × βˣ) :=
-{ continuous_to_fun  :=
-  begin
-    show continuous (λ i : (α × β)ˣ, (map (monoid_hom.fst α β) i, map (monoid_hom.snd α β) i)),
-    refine continuous.prod_mk _ _,
-    { refine continuous_induced_rng.2 ((continuous_fst.comp units.continuous_coe).prod_mk _),
-      refine mul_opposite.continuous_op.comp (continuous_fst.comp _),
-      simp_rw units.inv_eq_coe_inv,
-      exact units.continuous_coe.comp continuous_inv, },
-    { refine continuous_induced_rng.2 ((continuous_snd.comp units.continuous_coe).prod_mk _),
-      simp_rw units.coe_map_inv,
-      exact continuous_op.comp (continuous_snd.comp (units.continuous_coe.comp continuous_inv)), }
-  end,
-  continuous_inv_fun :=
-  begin
-    refine continuous_induced_rng.2 (continuous.prod_mk _ _),
-    { exact (units.continuous_coe.comp continuous_fst).prod_mk
-        (units.continuous_coe.comp continuous_snd), },
-    { refine continuous_op.comp
-        (units.continuous_coe.comp $ continuous_induced_rng.2 $ continuous.prod_mk _ _),
-      { exact (units.continuous_coe.comp (continuous_inv.comp continuous_fst)).prod_mk
-          (units.continuous_coe.comp (continuous_inv.comp continuous_snd)) },
-      { exact continuous_op.comp ((units.continuous_coe.comp continuous_fst).prod_mk
-            (units.continuous_coe.comp continuous_snd)) }}
-  end,
-  ..mul_equiv.prod_units }
->>>>>>> b21c9aa1
 
 end units
 
