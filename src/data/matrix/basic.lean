/-
Copyright (c) 2018 Ellen Arlt. All rights reserved.
Released under Apache 2.0 license as described in the file LICENSE.
Authors: Ellen Arlt, Blair Shi, Sean Leather, Mario Carneiro, Johan Commelin, Lu-Ming Zhang
-/
import algebra.big_operators.pi
import algebra.module.pi
import algebra.module.linear_map
import algebra.big_operators.ring
import algebra.star.pi
import algebra.algebra.basic
import data.equiv.ring
import data.fintype.card
import data.matrix.dmatrix

/-!
# Matrices

This file defines basic properties of matrices.

## TODO

Under various conditions, multiplication of infinite matrices makes sense.
These have not yet been implemented.
-/
universes u u' v w

open_locale big_operators
open dmatrix

/-- `matrix m n` is the type of matrices whose rows are indexed by `m`
and whose columns are indexed by `n`. -/
def matrix (m : Type u) (n : Type u') (α : Type v) : Type (max u u' v) :=
m → n → α

variables {l m n o : Type*} {m' : o → Type*} {n' : o → Type*}
variables {R : Type*} {S : Type*} {α : Type v} {β : Type w} {γ : Type*}

namespace matrix

section ext
variables {M N : matrix m n α}

theorem ext_iff : (∀ i j, M i j = N i j) ↔ M = N :=
⟨λ h, funext $ λ i, funext $ h i, λ h, by simp [h]⟩

@[ext] theorem ext : (∀ i j, M i j = N i j) → M = N :=
ext_iff.mp

end ext

/-- `M.map f` is the matrix obtained by applying `f` to each entry of the matrix `M`.

This is available in bundled forms as:
* `add_monoid_hom.map_matrix`
* `linear_map.map_matrix`
* `ring_hom.map_matrix`
* `alg_hom.map_matrix`
* `equiv.map_matrix`
* `add_equiv.map_matrix`
* `linear_equiv.map_matrix`
* `ring_equiv.map_matrix`
* `alg_equiv.map_matrix`
-/
def map (M : matrix m n α) (f : α → β) : matrix m n β := λ i j, f (M i j)

@[simp]
lemma map_apply {M : matrix m n α} {f : α → β} {i : m} {j : n} :
  M.map f i j = f (M i j) := rfl

@[simp]
lemma map_id (M : matrix m n α) : M.map id = M :=
by { ext, refl, }

@[simp]
lemma map_map {M : matrix m n α} {β γ : Type*} {f : α → β} {g : β → γ} :
  (M.map f).map g = M.map (g ∘ f) :=
by { ext, refl, }

/-- The transpose of a matrix. -/
def transpose (M : matrix m n α) : matrix n m α
| x y := M y x

localized "postfix `ᵀ`:1500 := matrix.transpose" in matrix

/-- The conjugate transpose of a matrix defined in term of `star`. -/
def conj_transpose [has_star α] (M : matrix m n α) : matrix n m α :=
M.transpose.map star

localized "postfix `ᴴ`:1500 := matrix.conj_transpose" in matrix

/-- `matrix.col u` is the column matrix whose entries are given by `u`. -/
def col (w : m → α) : matrix m unit α
| x y := w x

/-- `matrix.row u` is the row matrix whose entries are given by `u`. -/
def row (v : n → α) : matrix unit n α
| x y := v y

instance [inhabited α] : inhabited (matrix m n α) := pi.inhabited _
instance [has_add α] : has_add (matrix m n α) := pi.has_add
instance [add_semigroup α] : add_semigroup (matrix m n α) := pi.add_semigroup
instance [add_comm_semigroup α] : add_comm_semigroup (matrix m n α) := pi.add_comm_semigroup
instance [has_zero α] : has_zero (matrix m n α) := pi.has_zero
instance [add_zero_class α] : add_zero_class (matrix m n α) := pi.add_zero_class
instance [add_monoid α] : add_monoid (matrix m n α) := pi.add_monoid
instance [add_comm_monoid α] : add_comm_monoid (matrix m n α) := pi.add_comm_monoid
instance [has_neg α] : has_neg (matrix m n α) := pi.has_neg
instance [has_sub α] : has_sub (matrix m n α) := pi.has_sub
instance [add_group α] : add_group (matrix m n α) := pi.add_group
instance [add_comm_group α] : add_comm_group (matrix m n α) := pi.add_comm_group
instance [unique α] : unique (matrix m n α) := pi.unique
instance [subsingleton α] : subsingleton (matrix m n α) := pi.subsingleton
instance [nonempty m] [nonempty n] [nontrivial α] : nontrivial (matrix m n α) :=
function.nontrivial

instance [has_scalar R α] : has_scalar R (matrix m n α) := pi.has_scalar
instance [has_scalar R α] [has_scalar S α] [smul_comm_class R S α] :
  smul_comm_class R S (matrix m n α) := pi.smul_comm_class
instance [has_scalar R S] [has_scalar R α] [has_scalar S α] [is_scalar_tower R S α] :
  is_scalar_tower R S (matrix m n α) := pi.is_scalar_tower
instance [monoid R] [mul_action R α] :
  mul_action R (matrix m n α) := pi.mul_action _
instance [monoid R] [add_monoid α] [distrib_mul_action R α] :
  distrib_mul_action R (matrix m n α) := pi.distrib_mul_action _
instance [semiring R] [add_comm_monoid α] [module R α] :
  module R (matrix m n α) := pi.module _ _ _

@[simp] lemma map_zero [has_zero α] [has_zero β] (f : α → β) (h : f 0 = 0) :
  (0 : matrix m n α).map f = 0 :=
by { ext, simp [h], }

lemma map_add [has_add α] [has_add β] (f : α → β) (hf : ∀ a₁ a₂, f (a₁ + a₂) = f a₁ + f a₂)
  (M N : matrix m n α) : (M + N).map f = M.map f + N.map f :=
ext $ λ _ _, hf _ _

lemma map_sub [has_sub α] [has_sub β] (f : α → β) (hf : ∀ a₁ a₂, f (a₁ - a₂) = f a₁ - f a₂)
  (M N : matrix m n α) : (M - N).map f = M.map f - N.map f :=
ext $ λ _ _, hf _ _

lemma map_smul [has_scalar R α] [has_scalar R β] (f : α → β) (r : R)
  (hf : ∀ a, f (r • a) = r • f a) (M : matrix m n α) : (r • M).map f = r • (M.map f) :=
ext $ λ _ _, hf _

lemma _root_.is_smul_regular.matrix [has_scalar R S] {k : R} (hk : is_smul_regular S k) :
  is_smul_regular (matrix m n S) k :=
is_smul_regular.pi $ λ _, is_smul_regular.pi $ λ _, hk

lemma _root_.is_left_regular.matrix [has_mul α] {k : α} (hk : is_left_regular k) :
  is_smul_regular (matrix m n α) k :=
hk.is_smul_regular.matrix

-- TODO[gh-6025]: make this an instance once safe to do so
lemma subsingleton_of_empty_left [is_empty m] : subsingleton (matrix m n α) :=
⟨λ M N, by { ext, exact is_empty_elim i }⟩

-- TODO[gh-6025]: make this an instance once safe to do so
lemma subsingleton_of_empty_right [is_empty n] : subsingleton (matrix m n α) :=
⟨λ M N, by { ext, exact is_empty_elim j }⟩

end matrix

open_locale matrix

namespace matrix

section diagonal
variables [decidable_eq n]

/-- `diagonal d` is the square matrix such that `(diagonal d) i i = d i` and `(diagonal d) i j = 0`
if `i ≠ j`.

Note that bundled versions exist as:
* `matrix.diagonal_add_monoid_hom`
* `matrix.diagonal_linear_map`
* `matrix.diagonal_ring_hom`
* `matrix.diagonal_alg_hom`
-/
def diagonal [has_zero α] (d : n → α) : matrix n n α
| i j := if i = j then d i else 0

@[simp] theorem diagonal_apply_eq [has_zero α] {d : n → α} (i : n) : (diagonal d) i i = d i :=
by simp [diagonal]

@[simp] theorem diagonal_apply_ne [has_zero α] {d : n → α} {i j : n} (h : i ≠ j) :
  (diagonal d) i j = 0 := by simp [diagonal, h]

theorem diagonal_apply_ne' [has_zero α] {d : n → α} {i j : n} (h : j ≠ i) :
  (diagonal d) i j = 0 := diagonal_apply_ne h.symm

lemma diagonal_injective [has_zero α] : function.injective (diagonal : (n → α) → matrix n n α) :=
λ d₁ d₂ h, funext $ λ i, by simpa using matrix.ext_iff.mpr h i i

@[simp] theorem diagonal_zero [has_zero α] : (diagonal (λ _, 0) : matrix n n α) = 0 :=
by { ext, simp [diagonal] }

@[simp] lemma diagonal_transpose [has_zero α] (v : n → α) :
  (diagonal v)ᵀ = diagonal v :=
begin
  ext i j,
  by_cases h : i = j,
  { simp [h, transpose] },
  { simp [h, transpose, diagonal_apply_ne' h] }
end

@[simp] theorem diagonal_add [add_zero_class α] (d₁ d₂ : n → α) :
  diagonal d₁ + diagonal d₂ = diagonal (λ i, d₁ i + d₂ i) :=
by ext i j; by_cases h : i = j; simp [h]

@[simp] theorem diagonal_smul [monoid R] [add_monoid α] [distrib_mul_action R α] (r : R)
  (d : n → α) :
  diagonal (r • d) = r • diagonal d :=
by ext i j; by_cases h : i = j; simp [h]

variables (n α)

/-- `matrix.diagonal` as an `add_monoid_hom`. -/
@[simps]
def diagonal_add_monoid_hom [add_zero_class α] : (n → α) →+ matrix n n α :=
{ to_fun := diagonal,
  map_zero' := diagonal_zero,
  map_add' := λ x y, (diagonal_add x y).symm,}

variables (R)

/-- `matrix.diagonal` as a `linear_map`. -/
@[simps]
def diagonal_linear_map [semiring R] [add_comm_monoid α] [module R α] :
  (n → α) →ₗ[R] matrix n n α :=
{ map_smul' := diagonal_smul,
  .. diagonal_add_monoid_hom n α,}

variables {n α R}

@[simp] lemma diagonal_map [has_zero α] [has_zero β] {f : α → β} (h : f 0 = 0) {d : n → α} :
  (diagonal d).map f = diagonal (λ m, f (d m)) :=
by { ext, simp only [diagonal, map_apply], split_ifs; simp [h], }

@[simp] lemma diagonal_conj_transpose [semiring α] [star_ring α] (v : n → α) :
  (diagonal v)ᴴ = diagonal (star v) :=
begin
  rw [conj_transpose, diagonal_transpose, diagonal_map (star_zero _)],
  refl,
end

section one
variables [has_zero α] [has_one α]

instance : has_one (matrix n n α) := ⟨diagonal (λ _, 1)⟩

@[simp] theorem diagonal_one : (diagonal (λ _, 1) : matrix n n α) = 1 := rfl

theorem one_apply {i j} : (1 : matrix n n α) i j = if i = j then 1 else 0 := rfl

@[simp] theorem one_apply_eq (i) : (1 : matrix n n α) i i = 1 := diagonal_apply_eq i

@[simp] theorem one_apply_ne {i j} : i ≠ j → (1 : matrix n n α) i j = 0 :=
diagonal_apply_ne

theorem one_apply_ne' {i j} : j ≠ i → (1 : matrix n n α) i j = 0 :=
diagonal_apply_ne'

@[simp] lemma map_one [has_zero β] [has_one β]
  (f : α → β) (h₀ : f 0 = 0) (h₁ : f 1 = 1) :
  (1 : matrix n n α).map f = (1 : matrix n n β) :=
by { ext, simp only [one_apply, map_apply], split_ifs; simp [h₀, h₁], }

lemma one_eq_pi_single {i j} : (1 : matrix n n α) i j = pi.single i 1 j :=
by simp only [one_apply, pi.single_apply, eq_comm]; congr -- deal with decidable_eq

end one

section numeral

@[simp] lemma bit0_apply [has_add α] (M : matrix m m α) (i : m) (j : m) :
  (bit0 M) i j = bit0 (M i j) := rfl

variables [add_monoid α] [has_one α]

lemma bit1_apply (M : matrix n n α) (i : n) (j : n) :
  (bit1 M) i j = if i = j then bit1 (M i j) else bit0 (M i j) :=
by dsimp [bit1]; by_cases h : i = j; simp [h]

@[simp]
lemma bit1_apply_eq (M : matrix n n α) (i : n) :
  (bit1 M) i i = bit1 (M i i) :=
by simp [bit1_apply]

@[simp]
lemma bit1_apply_ne (M : matrix n n α) {i j : n} (h : i ≠ j) :
  (bit1 M) i j = bit0 (M i j) :=
by simp [bit1_apply, h]

end numeral

end diagonal

section dot_product

variable [fintype m]

/-- `dot_product v w` is the sum of the entrywise products `v i * w i` -/
def dot_product [has_mul α] [add_comm_monoid α] (v w : m → α) : α :=
∑ i, v i * w i

lemma dot_product_assoc [fintype n] [non_unital_semiring α] (u : m → α) (w : n → α)
  (v : matrix m n α) :
  dot_product (λ j, dot_product u (λ i, v i j)) w = dot_product u (λ i, dot_product (v i) w) :=
by simpa [dot_product, finset.mul_sum, finset.sum_mul, mul_assoc] using finset.sum_comm

lemma dot_product_comm [comm_semiring α] (v w : m → α) :
  dot_product v w = dot_product w v :=
by simp_rw [dot_product, mul_comm]

@[simp] lemma dot_product_punit [add_comm_monoid α] [has_mul α] (v w : punit → α) :
  dot_product v w = v ⟨⟩ * w ⟨⟩ :=
by simp [dot_product]

section non_unital_non_assoc_semiring
variables [non_unital_non_assoc_semiring α] (u v w : m → α)

@[simp] lemma dot_product_zero : dot_product v 0 = 0 := by simp [dot_product]

@[simp] lemma dot_product_zero' : dot_product v (λ _, 0) = 0 := dot_product_zero v

@[simp] lemma zero_dot_product : dot_product 0 v = 0 := by simp [dot_product]

@[simp] lemma zero_dot_product' : dot_product (λ _, (0 : α)) v = 0 := zero_dot_product v

@[simp] lemma add_dot_product : dot_product (u + v) w = dot_product u w + dot_product v w :=
by simp [dot_product, add_mul, finset.sum_add_distrib]

@[simp] lemma dot_product_add : dot_product u (v + w) = dot_product u v + dot_product u w :=
by simp [dot_product, mul_add, finset.sum_add_distrib]

end non_unital_non_assoc_semiring

section non_unital_non_assoc_semiring_decidable
variables [decidable_eq m] [non_unital_non_assoc_semiring α] (u v w : m → α)

@[simp] lemma diagonal_dot_product (i : m) : dot_product (diagonal v i) w = v i * w i :=
have ∀ j ≠ i, diagonal v i j * w j = 0 := λ j hij, by simp [diagonal_apply_ne' hij],
by convert finset.sum_eq_single i (λ j _, this j) _ using 1; simp

@[simp] lemma dot_product_diagonal (i : m) : dot_product v (diagonal w i) = v i * w i :=
have ∀ j ≠ i, v j * diagonal w i j = 0 := λ j hij, by simp [diagonal_apply_ne' hij],
by convert finset.sum_eq_single i (λ j _, this j) _ using 1; simp

@[simp] lemma dot_product_diagonal' (i : m) : dot_product v (λ j, diagonal w j i) = v i * w i :=
have ∀ j ≠ i, v j * diagonal w j i = 0 := λ j hij, by simp [diagonal_apply_ne hij],
by convert finset.sum_eq_single i (λ j _, this j) _ using 1; simp

@[simp] lemma single_dot_product (x : α) (i : m) : dot_product (pi.single i x) v = x * v i :=
have ∀ j ≠ i, pi.single i x j * v j = 0 := λ j hij, by simp [pi.single_eq_of_ne hij],
by convert finset.sum_eq_single i (λ j _, this j) _ using 1; simp

@[simp] lemma dot_product_single (x : α) (i : m) : dot_product v (pi.single i x) = v i * x :=
have ∀ j ≠ i, v j * pi.single i x j = 0 := λ j hij, by simp [pi.single_eq_of_ne hij],
by convert finset.sum_eq_single i (λ j _, this j) _ using 1; simp

end non_unital_non_assoc_semiring_decidable

section ring
variables [ring α] (u v w : m → α)

@[simp] lemma neg_dot_product : dot_product (-v) w = - dot_product v w := by simp [dot_product]

@[simp] lemma dot_product_neg : dot_product v (-w) = - dot_product v w := by simp [dot_product]

@[simp] lemma sub_dot_product : dot_product (u - v) w = dot_product u w - dot_product v w :=
by simp [sub_eq_add_neg]

@[simp] lemma dot_product_sub : dot_product u (v - w) = dot_product u v - dot_product u w :=
by simp [sub_eq_add_neg]

end ring

section distrib_mul_action
variables [monoid R] [has_mul α] [add_comm_monoid α] [distrib_mul_action R α]

@[simp] lemma smul_dot_product [is_scalar_tower R α α] (x : R) (v w : m → α) :
  dot_product (x • v) w = x • dot_product v w :=
by simp [dot_product, finset.smul_sum, smul_mul_assoc]

@[simp] lemma dot_product_smul [smul_comm_class R α α] (x : R) (v w : m → α)  :
  dot_product v (x • w) = x • dot_product v w :=
by simp [dot_product, finset.smul_sum, mul_smul_comm]

end distrib_mul_action

section star_ring
variables [semiring α] [star_ring α] (v w : m → α)

lemma star_dot_product_star : dot_product (star v) (star w) = star (dot_product w v) :=
by simp [dot_product]

lemma star_dot_product : dot_product (star v) w = star (dot_product (star w) v) :=
by simp [dot_product]

lemma dot_product_star : dot_product v (star w) = star (dot_product w (star v)) :=
by simp [dot_product]

end star_ring

end dot_product

/-- `M ⬝ N` is the usual product of matrices `M` and `N`, i.e. we have that
`(M ⬝ N) i k` is the dot product of the `i`-th row of `M` by the `k`-th column of `N`.
This is currently only defined when `m` is finite. -/
protected def mul [fintype m] [has_mul α] [add_comm_monoid α]
  (M : matrix l m α) (N : matrix m n α) : matrix l n α :=
λ i k, dot_product (λ j, M i j) (λ j, N j k)

localized "infixl ` ⬝ `:75 := matrix.mul" in matrix

theorem mul_apply [fintype m] [has_mul α] [add_comm_monoid α]
  {M : matrix l m α} {N : matrix m n α} {i k} : (M ⬝ N) i k = ∑ j, M i j * N j k := rfl

instance [fintype n] [has_mul α] [add_comm_monoid α] : has_mul (matrix n n α) := ⟨matrix.mul⟩

@[simp] theorem mul_eq_mul [fintype n] [has_mul α] [add_comm_monoid α] (M N : matrix n n α) :
  M * N = M ⬝ N := rfl

theorem mul_apply' [fintype m] [has_mul α] [add_comm_monoid α]
  {M : matrix l m α} {N : matrix m n α} {i k} : (M ⬝ N) i k = dot_product (λ j, M i j) (λ j, N j k)
  := rfl

@[simp] theorem diagonal_neg [decidable_eq n] [add_group α] (d : n → α) :
  -diagonal d = diagonal (λ i, -d i) :=
((diagonal_add_monoid_hom n α).map_neg d).symm

lemma sum_apply [add_comm_monoid α] (i : m) (j : n)
  (s : finset β) (g : β → matrix m n α) :
  (∑ c in s, g c) i j = ∑ c in s, g c i j :=
(congr_fun (s.sum_apply i g) j).trans (s.sum_apply j _)

section non_unital_non_assoc_semiring
variables [non_unital_non_assoc_semiring α]

@[simp] protected theorem mul_zero [fintype n] (M : matrix m n α) : M ⬝ (0 : matrix n o α) = 0 :=
by { ext i j, apply dot_product_zero }

@[simp] protected theorem zero_mul [fintype m] (M : matrix m n α) : (0 : matrix l m α) ⬝ M = 0 :=
by { ext i j, apply zero_dot_product }

protected theorem mul_add [fintype n] (L : matrix m n α) (M N : matrix n o α) :
  L ⬝ (M + N) = L ⬝ M + L ⬝ N := by { ext i j, apply dot_product_add }

protected theorem add_mul [fintype m] (L M : matrix l m α) (N : matrix m n α) :
  (L + M) ⬝ N = L ⬝ N + M ⬝ N := by { ext i j, apply add_dot_product }

instance [fintype n] : non_unital_non_assoc_semiring (matrix n n α) :=
{ mul := (*),
  add := (+),
  zero := 0,
  mul_zero := matrix.mul_zero,
  zero_mul := matrix.zero_mul,
  left_distrib := matrix.mul_add,
  right_distrib := matrix.add_mul,
  .. matrix.add_comm_monoid}

@[simp] theorem diagonal_mul [fintype m] [decidable_eq m]
  (d : m → α) (M : matrix m n α) (i j) : (diagonal d).mul M i j = d i * M i j :=
diagonal_dot_product _ _ _

@[simp] theorem mul_diagonal [fintype n] [decidable_eq n]
  (d : n → α) (M : matrix m n α) (i j) : (M ⬝ diagonal d) i j = M i j * d j :=
by { rw ← diagonal_transpose, apply dot_product_diagonal }

@[simp] theorem diagonal_mul_diagonal [fintype n] [decidable_eq n] (d₁ d₂ : n → α) :
  (diagonal d₁) ⬝ (diagonal d₂) = diagonal (λ i, d₁ i * d₂ i) :=
by ext i j; by_cases i = j; simp [h]

theorem diagonal_mul_diagonal' [fintype n] [decidable_eq n] (d₁ d₂ : n → α) :
  diagonal d₁ * diagonal d₂ = diagonal (λ i, d₁ i * d₂ i) :=
diagonal_mul_diagonal _ _

/-- Left multiplication by a matrix, as an `add_monoid_hom` from matrices to matrices. -/
@[simps] def add_monoid_hom_mul_left [fintype m] (M : matrix l m α) :
  matrix m n α →+ matrix l n α :=
{ to_fun := λ x, M ⬝ x,
  map_zero' := matrix.mul_zero _,
  map_add' := matrix.mul_add _ }

/-- Right multiplication by a matrix, as an `add_monoid_hom` from matrices to matrices. -/
@[simps] def add_monoid_hom_mul_right [fintype m] (M : matrix m n α) :
  matrix l m α →+ matrix l n α :=
{ to_fun := λ x, x ⬝ M,
  map_zero' := matrix.zero_mul _,
  map_add' := λ _ _, matrix.add_mul _ _ _ }

protected lemma sum_mul [fintype m] (s : finset β) (f : β → matrix l m α)
  (M : matrix m n α) : (∑ a in s, f a) ⬝ M = ∑ a in s, f a ⬝ M :=
(add_monoid_hom_mul_right M : matrix l m α →+ _).map_sum f s

protected lemma mul_sum [fintype m] (s : finset β) (f : β → matrix m n α)
  (M : matrix l m α) : M ⬝ ∑ a in s, f a = ∑ a in s, M ⬝ f a :=
(add_monoid_hom_mul_left M : matrix m n α →+ _).map_sum f s

end non_unital_non_assoc_semiring

section non_assoc_semiring
variables [non_assoc_semiring α]

@[simp] protected theorem one_mul [fintype m] [decidable_eq m] (M : matrix m n α) :
  (1 : matrix m m α) ⬝ M = M :=
by ext i j; rw [← diagonal_one, diagonal_mul, one_mul]

@[simp] protected theorem mul_one [fintype n] [decidable_eq n] (M : matrix m n α) :
  M ⬝ (1 : matrix n n α) = M :=
by ext i j; rw [← diagonal_one, mul_diagonal, mul_one]

instance [fintype n] [decidable_eq n] : non_assoc_semiring (matrix n n α) :=
{ one := 1,
  one_mul := matrix.one_mul,
  mul_one := matrix.mul_one,
  .. matrix.non_unital_non_assoc_semiring }

@[simp]
lemma map_mul [fintype n] {L : matrix m n α} {M : matrix n o α} [non_assoc_semiring β]
  {f : α →+* β} : (L ⬝ M).map f = L.map f ⬝ M.map f :=
by { ext, simp [mul_apply, ring_hom.map_sum], }

<<<<<<< HEAD
-- TODO: there should be a way to avoid restating these for each `foo_hom`.
/-- A version of `one_map` where `f` is a ring hom. -/
@[simp] lemma ring_hom_map_one [decidable_eq n]
  {β : Type w} [semiring β] (f : α →+* β) :
  (1 : matrix n n α).map f = 1 :=
one_map f.map_zero f.map_one

/-- A version of `one_map` where `f` is a `ring_equiv`. -/
@[simp] lemma ring_equiv_map_one [decidable_eq n]
  {β : Type w} [semiring β] (f : α ≃+* β) :
  (1 : matrix n n α).map f = 1 :=
one_map f.map_zero f.map_one

/-- A version of `map_zero` where `f` is a `zero_hom`. -/
@[simp] lemma zero_hom_map_zero
  {β : Type w} [has_zero β] (f : zero_hom α β) :
  (0 : matrix n n α).map f = 0 :=
map_zero f.map_zero

/-- A version of `map_zero` where `f` is a `add_monoid_hom`. -/
@[simp] lemma add_monoid_hom_map_zero
  {β : Type w} [add_monoid β] (f : α →+ β) :
  (0 : matrix n n α).map f = 0 :=
map_zero f.map_zero

/-- A version of `map_zero` where `f` is a `add_equiv`. -/
@[simp] lemma add_equiv_map_zero
  {β : Type w} [add_monoid β] (f : α ≃+ β) :
  (0 : matrix n n α).map f = 0 :=
map_zero f.map_zero

/-- A version of `map_zero` where `f` is a `linear_map`. -/
@[simp] lemma linear_map_map_zero {R : Type*} [semiring R]
  {β : Type w} [add_comm_monoid β] [semimodule R α] [semimodule R β] (f : α →ₗ[R] β) :
  (0 : matrix n n α).map f = 0 :=
map_zero f.map_zero

/-- A version of `map_zero` where `f` is a `linear_equiv`. -/
@[simp] lemma linear_equiv_map_zero {R : Type*} [semiring R]
  {β : Type w} [add_comm_monoid β] [semimodule R α] [semimodule R β] (f : α ≃ₗ[R] β) :
  (0 : matrix n n α).map f = 0 :=
map_zero f.map_zero

/-- A version of `map_zero` where `f` is a `ring_hom`. -/
@[simp] lemma ring_hom_map_zero
  {β : Type w} [semiring β] (f : α →+* β) :
  (0 : matrix n n α).map f = 0 :=
map_zero f.map_zero

/-- A version of `map_zero` where `f` is a `ring_equiv`. -/
@[simp] lemma ring_equiv_map_zero
  {β : Type w} [semiring β] (f : α ≃+* β) :
  (0 : matrix n n α).map f = 0 :=
map_zero f.map_zero

lemma is_add_monoid_hom_mul_left (M : matrix l m α) :
  is_add_monoid_hom (λ x : matrix m n α, M ⬝ x) :=
{ to_is_add_hom := ⟨matrix.mul_add _⟩, map_zero := matrix.mul_zero _ }

lemma is_add_monoid_hom_mul_right (M : matrix m n α) :
  is_add_monoid_hom (λ x : matrix l m α, x ⬝ M) :=
{ to_is_add_hom := ⟨λ _ _, matrix.add_mul _ _ _⟩, map_zero := matrix.zero_mul _ }

protected lemma sum_mul {β : Type*} (s : finset β) (f : β → matrix l m α)
  (M : matrix m n α) : (∑ a in s, f a) ⬝ M = ∑ a in s, f a ⬝ M :=
(@finset.sum_hom _ _ _ _ _ s f (λ x, x ⬝ M)
/- This line does not type-check without `id` and `: _`. Lean did not recognize that two different
  `add_monoid` instances were def-eq -/
  (id (@is_add_monoid_hom_mul_right l _ _ _ _ _ _ _ M) : _)).symm

protected lemma mul_sum {β : Type*} (s : finset β) (f : β → matrix m n α)
  (M : matrix l m α) :  M ⬝ ∑ a in s, f a = ∑ a in s, M ⬝ f a :=
(@finset.sum_hom _ _ _ _ _ s f (λ x, M ⬝ x)
/- This line does not type-check without `id` and `: _`. Lean did not recognize that two different
  `add_monoid` instances were def-eq -/
  (id (@is_add_monoid_hom_mul_left _ _ n _ _ _ _ _ M) : _)).symm
=======
variables (α n)
>>>>>>> 65eef746

/-- `matrix.diagonal` as a `ring_hom`. -/
@[simps]
def diagonal_ring_hom [fintype n] [decidable_eq n] : (n → α) →+* matrix n n α :=
{ to_fun := diagonal,
  map_one' := diagonal_one,
  map_mul' := λ _ _, (diagonal_mul_diagonal' _ _).symm,
  .. diagonal_add_monoid_hom n α }

end non_assoc_semiring

section non_unital_semiring
variables [non_unital_semiring α] [fintype m] [fintype n]

protected theorem mul_assoc (L : matrix l m α) (M : matrix m n α) (N : matrix n o α) :
  (L ⬝ M) ⬝ N = L ⬝ (M ⬝ N) :=
by { ext, apply dot_product_assoc }

instance : non_unital_semiring (matrix n n α) :=
{ mul_assoc := matrix.mul_assoc, ..matrix.non_unital_non_assoc_semiring }

end non_unital_semiring

section semiring
variables [semiring α]

instance [fintype n] [decidable_eq n] : semiring (matrix n n α) :=
{ ..matrix.non_unital_semiring, ..matrix.non_assoc_semiring }

end semiring

section ring
variables [ring α] [fintype n]

@[simp] theorem neg_mul (M : matrix m n α) (N : matrix n o α) :
  (-M) ⬝ N = -(M ⬝ N) :=
by { ext, apply neg_dot_product }

@[simp] theorem mul_neg (M : matrix m n α) (N : matrix n o α) :
  M ⬝ (-N) = -(M ⬝ N) :=
by { ext, apply dot_product_neg }

protected theorem sub_mul (M M' : matrix m n α) (N : matrix n o α) :
  (M - M') ⬝ N = M ⬝ N - M' ⬝ N :=
by rw [sub_eq_add_neg, matrix.add_mul, neg_mul, sub_eq_add_neg]

protected theorem mul_sub (M : matrix m n α) (N N' : matrix n o α) :
  M ⬝ (N - N') = M ⬝ N - M ⬝ N' :=
by rw [sub_eq_add_neg, matrix.mul_add, mul_neg, sub_eq_add_neg]

end ring

instance [fintype n] [decidable_eq n] [ring α] : ring (matrix n n α) :=
{ ..matrix.semiring, ..matrix.add_comm_group }

section semiring
variables [semiring α]

lemma smul_eq_diagonal_mul [fintype m] [decidable_eq m] (M : matrix m n α) (a : α) :
  a • M = diagonal (λ _, a) ⬝ M :=
by { ext, simp }

@[simp] lemma smul_mul [fintype n] [monoid R] [distrib_mul_action R α] [is_scalar_tower R α α]
  (a : R) (M : matrix m n α) (N : matrix n l α) :
  (a • M) ⬝ N = a • M ⬝ N :=
by { ext, apply smul_dot_product }

/-- This instance enables use with `smul_mul_assoc`. -/
instance semiring.is_scalar_tower [fintype n] [monoid R] [distrib_mul_action R α]
  [is_scalar_tower R α α] : is_scalar_tower R (matrix n n α) (matrix n n α) :=
⟨λ r m n, matrix.smul_mul r m n⟩

@[simp] lemma mul_smul [fintype n] [monoid R] [distrib_mul_action R α] [smul_comm_class R α α]
  (M : matrix m n α) (a : R) (N : matrix n l α) : M ⬝ (a • N) = a • M ⬝ N :=
by { ext, apply dot_product_smul }

/-- This instance enables use with `mul_smul_comm`. -/
instance semiring.smul_comm_class [fintype n] [monoid R] [distrib_mul_action R α]
  [smul_comm_class R α α] : smul_comm_class R (matrix n n α) (matrix n n α) :=
⟨λ r m n, (matrix.mul_smul m r n).symm⟩

@[simp] lemma mul_mul_left [fintype n] (M : matrix m n α) (N : matrix n o α) (a : α) :
  (λ i j, a * M i j) ⬝ N = a • (M ⬝ N) :=
smul_mul a M N

/--
The ring homomorphism `α →+* matrix n n α`
sending `a` to the diagonal matrix with `a` on the diagonal.
-/
def scalar (n : Type u) [decidable_eq n] [fintype n] : α →+* matrix n n α :=
{ to_fun := λ a, a • 1,
  map_one' := by simp,
  map_mul' := by { intros, ext, simp [mul_assoc], },
  .. (smul_add_hom α _).flip (1 : matrix n n α) }

section scalar

variables [decidable_eq n] [fintype n]

@[simp] lemma coe_scalar : (scalar n : α → matrix n n α) = λ a, a • 1 := rfl

lemma scalar_apply_eq (a : α) (i : n) :
  scalar n a i i = a :=
by simp only [coe_scalar, smul_eq_mul, mul_one, one_apply_eq, pi.smul_apply]

lemma scalar_apply_ne (a : α) (i j : n) (h : i ≠ j) :
  scalar n a i j = 0 :=
by simp only [h, coe_scalar, one_apply_ne, ne.def, not_false_iff, pi.smul_apply, smul_zero]

lemma scalar_inj [nonempty n] {r s : α} : scalar n r = scalar n s ↔ r = s :=
begin
  split,
  { intro h,
    inhabit n,
    rw [← scalar_apply_eq r (arbitrary n), ← scalar_apply_eq s (arbitrary n), h] },
  { rintro rfl, refl }
end

end scalar

end semiring

section comm_semiring
variables [comm_semiring α] [fintype n]

lemma smul_eq_mul_diagonal [decidable_eq n] (M : matrix m n α) (a : α) :
  a • M = M ⬝ diagonal (λ _, a) :=
by { ext, simp [mul_comm] }

@[simp] lemma mul_mul_right (M : matrix m n α) (N : matrix n o α) (a : α) :
  M ⬝ (λ i j, a * N i j) = a • (M ⬝ N) :=
mul_smul M a N

lemma scalar.commute [decidable_eq n] (r : α) (M : matrix n n α) : commute (scalar n r) M :=
by simp [commute, semiconj_by]

end comm_semiring

section algebra
variables [fintype n] [decidable_eq n]
variables [comm_semiring R] [semiring α] [semiring β] [algebra R α] [algebra R β]

instance : algebra R (matrix n n α) :=
{ commutes' := λ r x, begin
    ext, simp [matrix.scalar, matrix.mul_apply, matrix.one_apply, algebra.commutes, smul_ite], end,
  smul_def' := λ r x, begin ext, simp [matrix.scalar, algebra.smul_def'' r], end,
  ..((matrix.scalar n).comp (algebra_map R α)) }

lemma algebra_map_matrix_apply {r : R} {i j : n} :
  algebra_map R (matrix n n α) r i j = if i = j then algebra_map R α r else 0 :=
begin
  dsimp [algebra_map, algebra.to_ring_hom, matrix.scalar],
  split_ifs with h; simp [h, matrix.one_apply_ne],
end

lemma algebra_map_eq_diagonal (r : R) :
  algebra_map R (matrix n n α) r = diagonal (algebra_map R (n → α) r) :=
matrix.ext $ λ i j, algebra_map_matrix_apply

@[simp] lemma algebra_map_eq_smul (r : R) :
  algebra_map R (matrix n n R) r = r • (1 : matrix n n R) := rfl

lemma algebra_map_eq_diagonal_ring_hom :
  algebra_map R (matrix n n α) = (diagonal_ring_hom n α).comp (algebra_map R _) :=
ring_hom.ext algebra_map_eq_diagonal

@[simp] lemma map_algebra_map (r : R) (f : α → β) (hf : f 0 = 0)
  (hf₂ : f (algebra_map R α r) = algebra_map R β r) :
  (algebra_map R (matrix n n α) r).map f = algebra_map R (matrix n n β) r :=
begin
  rw [algebra_map_eq_diagonal, algebra_map_eq_diagonal, diagonal_map hf],
  congr' 1 with x,
  simp only [hf₂, pi.algebra_map_apply]
end

variables (R)

/-- `matrix.diagonal` as an `alg_hom`. -/
@[simps]
def diagonal_alg_hom : (n → α) →ₐ[R] matrix n n α :=
{ to_fun := diagonal,
  commutes' := λ r, (algebra_map_eq_diagonal r).symm,
  .. diagonal_ring_hom n α }

end algebra

end matrix

/-!
### Bundled versions of `matrix.map`
-/

namespace equiv

/-- The `equiv` between spaces of matrices induced by an `equiv` between their
coefficients. This is `matrix.map` as an `equiv`. -/
@[simps apply]
def map_matrix (f : α ≃ β) : matrix m n α ≃ matrix m n β :=
{ to_fun := λ M, M.map f,
  inv_fun := λ M, M.map f.symm,
  left_inv := λ M, matrix.ext $ λ _ _, f.symm_apply_apply _,
  right_inv := λ M, matrix.ext $ λ _ _, f.apply_symm_apply _, }

@[simp] lemma map_matrix_refl : (equiv.refl α).map_matrix = equiv.refl (matrix m n α) :=
rfl

@[simp] lemma map_matrix_symm (f : α ≃ β) :
  f.map_matrix.symm = (f.symm.map_matrix : matrix m n β ≃ _) :=
rfl

@[simp] lemma map_matrix_trans (f : α ≃ β) (g : β ≃ γ) :
  f.map_matrix.trans g.map_matrix = ((f.trans g).map_matrix : matrix m n α ≃ _) :=
rfl

end equiv

namespace add_monoid_hom
variables [add_zero_class α] [add_zero_class β] [add_zero_class γ]

/-- The `add_monoid_hom` between spaces of matrices induced by an `add_monoid_hom` between their
coefficients. This is `matrix.map` as an `add_monoid_hom`. -/
@[simps]
def map_matrix (f : α →+ β) : matrix m n α →+ matrix m n β :=
{ to_fun := λ M, M.map f,
  map_zero' := matrix.map_zero f f.map_zero,
  map_add' := matrix.map_add f f.map_add }

@[simp] lemma map_matrix_id : (add_monoid_hom.id α).map_matrix = add_monoid_hom.id (matrix m n α) :=
rfl

@[simp] lemma map_matrix_comp (f : β →+ γ) (g : α →+ β) :
  f.map_matrix.comp g.map_matrix = ((f.comp g).map_matrix : matrix m n α →+ _) :=
rfl

end add_monoid_hom

namespace add_equiv
variables [has_add α] [has_add β] [has_add γ]

/-- The `add_equiv` between spaces of matrices induced by an `add_equiv` between their
coefficients. This is `matrix.map` as an `add_equiv`. -/
@[simps apply]
def map_matrix (f : α ≃+ β) : matrix m n α ≃+ matrix m n β :=
{ to_fun := λ M, M.map f,
  inv_fun := λ M, M.map f.symm,
  map_add' := matrix.map_add f f.map_add,
  .. f.to_equiv.map_matrix }

@[simp] lemma map_matrix_refl : (add_equiv.refl α).map_matrix = add_equiv.refl (matrix m n α) :=
rfl

@[simp] lemma map_matrix_symm (f : α ≃+ β) :
  f.map_matrix.symm = (f.symm.map_matrix : matrix m n β ≃+ _) :=
rfl

@[simp] lemma map_matrix_trans (f : α ≃+ β) (g : β ≃+ γ) :
  f.map_matrix.trans g.map_matrix = ((f.trans g).map_matrix : matrix m n α ≃+ _) :=
rfl

end add_equiv

namespace linear_map
variables [semiring R] [add_comm_monoid α] [add_comm_monoid β] [add_comm_monoid γ]
variables [module R α] [module R β] [module R γ]

/-- The `linear_map` between spaces of matrices induced by a `linear_map` between their
coefficients. This is `matrix.map` as a `linear_map`. -/
@[simps]
def map_matrix (f : α →ₗ[R] β) : matrix m n α →ₗ[R] matrix m n β :=
{ to_fun := λ M, M.map f,
  map_add' := matrix.map_add f f.map_add,
  map_smul' := λ r, matrix.map_smul f r (f.map_smul r), }

@[simp] lemma map_matrix_id : linear_map.id.map_matrix = (linear_map.id : matrix m n α →ₗ[R] _) :=
rfl

@[simp] lemma map_matrix_comp (f : β →ₗ[R] γ) (g : α →ₗ[R] β) :
  f.map_matrix.comp g.map_matrix = ((f.comp g).map_matrix : matrix m n α →ₗ[R] _) :=
rfl

end linear_map

namespace linear_equiv
variables [semiring R] [add_comm_monoid α] [add_comm_monoid β] [add_comm_monoid γ]
variables [module R α] [module R β] [module R γ]

/-- The `linear_equiv` between spaces of matrices induced by an `linear_equiv` between their
coefficients. This is `matrix.map` as an `linear_equiv`. -/
@[simps apply]
def map_matrix (f : α ≃ₗ[R] β) : matrix m n α ≃ₗ[R] matrix m n β :=
{ to_fun := λ M, M.map f,
  inv_fun := λ M, M.map f.symm,
  .. f.to_equiv.map_matrix,
  .. f.to_linear_map.map_matrix }

@[simp] lemma map_matrix_refl :
  (linear_equiv.refl R α).map_matrix = linear_equiv.refl R (matrix m n α) :=
rfl

@[simp] lemma map_matrix_symm (f : α ≃ₗ[R] β) :
  f.map_matrix.symm = (f.symm.map_matrix : matrix m n β ≃ₗ[R] _) :=
rfl

@[simp] lemma map_matrix_trans (f : α ≃ₗ[R] β) (g : β ≃ₗ[R] γ) :
  f.map_matrix.trans g.map_matrix = ((f.trans g).map_matrix : matrix m n α ≃ₗ[R] _) :=
rfl

end linear_equiv

namespace ring_hom
variables [fintype m] [decidable_eq m]
variables [non_assoc_semiring α] [non_assoc_semiring β] [non_assoc_semiring γ]

/-- The `ring_hom` between spaces of square matrices induced by a `ring_hom` between their
coefficients. This is `matrix.map` as a `ring_hom`. -/
@[simps]
def map_matrix (f : α →+* β) : matrix m m α →+* matrix m m β :=
{ to_fun := λ M, M.map f,
  map_one' := by simp,
  map_mul' := λ L M, matrix.map_mul,
  .. f.to_add_monoid_hom.map_matrix }

@[simp] lemma map_matrix_id : (ring_hom.id α).map_matrix = ring_hom.id (matrix m m α) :=
rfl

@[simp] lemma map_matrix_comp (f : β →+* γ) (g : α →+* β) :
  f.map_matrix.comp g.map_matrix = ((f.comp g).map_matrix : matrix m m α →+* _) :=
rfl

end ring_hom

namespace ring_equiv
variables [fintype m] [decidable_eq m]
variables [non_assoc_semiring α] [non_assoc_semiring β] [non_assoc_semiring γ]

/-- The `ring_equiv` between spaces of square matrices induced by a `ring_equiv` between their
coefficients. This is `matrix.map` as a `ring_equiv`. -/
@[simps apply]
def map_matrix (f : α ≃+* β) : matrix m m α ≃+* matrix m m β :=
{ to_fun := λ M, M.map f,
  inv_fun := λ M, M.map f.symm,
  .. f.to_ring_hom.map_matrix,
  .. f.to_add_equiv.map_matrix }

@[simp] lemma map_matrix_refl :
  (ring_equiv.refl α).map_matrix = ring_equiv.refl (matrix m m α) :=
rfl

@[simp] lemma map_matrix_symm (f : α ≃+* β) :
  f.map_matrix.symm = (f.symm.map_matrix : matrix m m β ≃+* _) :=
rfl

@[simp] lemma map_matrix_trans (f : α ≃+* β) (g : β ≃+* γ) :
  f.map_matrix.trans g.map_matrix = ((f.trans g).map_matrix : matrix m m α ≃+* _) :=
rfl

end ring_equiv

namespace alg_hom
variables [fintype m] [decidable_eq m]
variables [comm_semiring R] [semiring α] [semiring β] [semiring γ]
variables [algebra R α] [algebra R β] [algebra R γ]

/-- The `alg_hom` between spaces of square matrices induced by a `alg_hom` between their
coefficients. This is `matrix.map` as a `alg_hom`. -/
@[simps]
def map_matrix (f : α →ₐ[R] β) : matrix m m α →ₐ[R] matrix m m β :=
{ to_fun := λ M, M.map f,
  commutes' := λ r, matrix.map_algebra_map r f f.map_zero (f.commutes r),
  .. f.to_ring_hom.map_matrix }

@[simp] lemma map_matrix_id : (alg_hom.id R α).map_matrix = alg_hom.id R (matrix m m α) :=
rfl

@[simp] lemma map_matrix_comp (f : β →ₐ[R] γ) (g : α →ₐ[R] β) :
  f.map_matrix.comp g.map_matrix = ((f.comp g).map_matrix : matrix m m α →ₐ[R] _) :=
rfl

end alg_hom

namespace alg_equiv
variables [fintype m] [decidable_eq m]
variables [comm_semiring R] [semiring α] [semiring β] [semiring γ]
variables [algebra R α] [algebra R β] [algebra R γ]

/-- The `alg_equiv` between spaces of square matrices induced by a `alg_equiv` between their
coefficients. This is `matrix.map` as a `alg_equiv`. -/
@[simps apply]
def map_matrix (f : α ≃ₐ[R] β) : matrix m m α ≃ₐ[R] matrix m m β :=
{ to_fun := λ M, M.map f,
  inv_fun := λ M, M.map f.symm,
  .. f.to_alg_hom.map_matrix,
  .. f.to_ring_equiv.map_matrix }

@[simp] lemma map_matrix_refl :
  alg_equiv.refl.map_matrix = (alg_equiv.refl : matrix m m α ≃ₐ[R] _) :=
rfl

@[simp] lemma map_matrix_symm (f : α ≃ₐ[R] β) :
  f.map_matrix.symm = (f.symm.map_matrix : matrix m m β ≃ₐ[R] _) :=
rfl

@[simp] lemma map_matrix_trans (f : α ≃ₐ[R] β) (g : β ≃ₐ[R] γ) :
  f.map_matrix.trans g.map_matrix = ((f.trans g).map_matrix : matrix m m α ≃ₐ[R] _) :=
rfl

end alg_equiv

open_locale matrix

namespace matrix

/-- For two vectors `w` and `v`, `vec_mul_vec w v i j` is defined to be `w i * v j`.
    Put another way, `vec_mul_vec w v` is exactly `col w ⬝ row v`. -/
def vec_mul_vec [has_mul α] (w : m → α) (v : n → α) : matrix m n α
| x y := w x * v y

section non_unital_non_assoc_semiring
variables [non_unital_non_assoc_semiring α]

/-- `mul_vec M v` is the matrix-vector product of `M` and `v`, where `v` is seen as a column matrix.
    Put another way, `mul_vec M v` is the vector whose entries
    are those of `M ⬝ col v` (see `col_mul_vec`). -/
def mul_vec [fintype n] (M : matrix m n α) (v : n → α) : m → α
| i := dot_product (λ j, M i j) v

/-- `vec_mul v M` is the vector-matrix product of `v` and `M`, where `v` is seen as a row matrix.
    Put another way, `vec_mul v M` is the vector whose entries
    are those of `row v ⬝ M` (see `row_vec_mul`). -/
def vec_mul [fintype m] (v : m → α) (M : matrix m n α) : n → α
| j := dot_product v (λ i, M i j)

/-- Left multiplication by a matrix, as an `add_monoid_hom` from vectors to vectors. -/
@[simps] def mul_vec.add_monoid_hom_left [fintype n] (v : n → α) : matrix m n α →+ m → α :=
{ to_fun := λ M, mul_vec M v,
  map_zero' := by ext; simp [mul_vec]; refl,
  map_add' := λ x y, by { ext m, apply add_dot_product } }

lemma mul_vec_diagonal [fintype m] [decidable_eq m] (v w : m → α) (x : m) :
  mul_vec (diagonal v) w x = v x * w x :=
diagonal_dot_product v w x

lemma vec_mul_diagonal [fintype m] [decidable_eq m] (v w : m → α) (x : m) :
  vec_mul v (diagonal w) x = v x * w x :=
dot_product_diagonal' v w x

/-- Associate the dot product of `mul_vec` to the left. -/
lemma dot_product_mul_vec [fintype n] [fintype m] [non_unital_semiring R]
  (v : m → R) (A : matrix m n R) (w : n → R) :
  dot_product v (mul_vec A w) = dot_product (vec_mul v A) w :=
by simp only [dot_product, vec_mul, mul_vec, finset.mul_sum, finset.sum_mul, mul_assoc];
   exact finset.sum_comm

@[simp] lemma mul_vec_zero [fintype n] (A : matrix m n α) : mul_vec A 0 = 0 :=
by { ext, simp [mul_vec] }

@[simp] lemma zero_vec_mul [fintype m] (A : matrix m n α) : vec_mul 0 A = 0 :=
by { ext, simp [vec_mul] }

@[simp] lemma zero_mul_vec [fintype n] (v : n → α) : mul_vec (0 : matrix m n α) v = 0 :=
by { ext, simp [mul_vec] }

@[simp] lemma vec_mul_zero [fintype m] (v : m → α) : vec_mul v (0 : matrix m n α) = 0 :=
by { ext, simp [vec_mul] }

lemma vec_mul_vec_eq (w : m → α) (v : n → α) :
  vec_mul_vec w v = (col w) ⬝ (row v) :=
by { ext i j, simp [vec_mul_vec, mul_apply], refl }

lemma smul_mul_vec_assoc [fintype n] [monoid R] [distrib_mul_action R α] [is_scalar_tower R α α]
  (a : R) (A : matrix m n α) (b : n → α) :
  (a • A).mul_vec b = a • (A.mul_vec b) :=
by { ext, apply smul_dot_product, }

lemma mul_vec_add [fintype n] (A : matrix m n α) (x y : n → α) :
  A.mul_vec (x + y) = A.mul_vec x + A.mul_vec y :=
by { ext, apply dot_product_add }

lemma add_mul_vec [fintype n] (A B : matrix m n α) (x : n → α) :
  (A + B).mul_vec x = A.mul_vec x + B.mul_vec x :=
by { ext, apply add_dot_product }

lemma vec_mul_add [fintype m] (A B : matrix m n α) (x : m → α) :
  vec_mul x (A + B) = vec_mul x A + vec_mul x B :=
by { ext, apply dot_product_add }

lemma add_vec_mul [fintype m] (A : matrix m n α) (x y : m → α) :
  vec_mul (x + y) A = vec_mul x A + vec_mul y A :=
by { ext, apply add_dot_product }

lemma vec_mul_smul [fintype n] [comm_semiring R] [semiring S] [algebra R S]
  (M : matrix n m S) (b : R) (v : n → S)  :
  M.vec_mul (b • v) = b • M.vec_mul v :=
by { ext i, simp only [vec_mul, dot_product, finset.smul_sum, pi.smul_apply, smul_mul_assoc] }

lemma mul_vec_smul [fintype n] [comm_semiring R] [semiring S] [algebra R S]
  (M : matrix m n S) (b : R) (v : n → S)  :
  M.mul_vec (b • v) = b • M.mul_vec v :=
by { ext i, simp only [mul_vec, dot_product, finset.smul_sum, pi.smul_apply, mul_smul_comm] }

end non_unital_non_assoc_semiring

section non_unital_semiring
variables [non_unital_semiring α] [fintype n]

@[simp] lemma vec_mul_vec_mul [fintype m] (v : m → α) (M : matrix m n α) (N : matrix n o α) :
  vec_mul (vec_mul v M) N = vec_mul v (M ⬝ N) :=
by { ext, apply dot_product_assoc }

@[simp] lemma mul_vec_mul_vec [fintype o] (v : o → α) (M : matrix m n α) (N : matrix n o α) :
  mul_vec M (mul_vec N v) = mul_vec (M ⬝ N) v :=
by { ext, symmetry, apply dot_product_assoc }

end non_unital_semiring

section non_assoc_semiring
variables [fintype m] [decidable_eq m] [non_assoc_semiring α]

@[simp] lemma one_mul_vec (v : m → α) : mul_vec 1 v = v :=
by { ext, rw [←diagonal_one, mul_vec_diagonal, one_mul] }

@[simp] lemma vec_mul_one (v : m → α) : vec_mul v 1 = v :=
by { ext, rw [←diagonal_one, vec_mul_diagonal, mul_one] }

end non_assoc_semiring

section ring

variables [ring α]

lemma neg_vec_mul [fintype m] (v : m → α) (A : matrix m n α) : vec_mul (-v) A = - vec_mul v A :=
by { ext, apply neg_dot_product }

lemma vec_mul_neg [fintype m] (v : m → α) (A : matrix m n α) : vec_mul v (-A) = - vec_mul v A :=
by { ext, apply dot_product_neg }

lemma neg_mul_vec [fintype n] (v : n → α) (A : matrix m n α) : mul_vec (-A) v = - mul_vec A v :=
by { ext, apply neg_dot_product }

lemma mul_vec_neg [fintype n] (v : n → α) (A : matrix m n α) : mul_vec A (-v) = - mul_vec A v :=
by { ext, apply dot_product_neg }

end ring

section comm_semiring

variables [comm_semiring α]

lemma mul_vec_smul_assoc [fintype n] (A : matrix m n α) (b : n → α) (a : α) :
  A.mul_vec (a • b) = a • (A.mul_vec b) :=
by { ext, apply dot_product_smul }

lemma mul_vec_transpose [fintype m] (A : matrix m n α) (x : m → α) :
  mul_vec Aᵀ x = vec_mul x A :=
by { ext, apply dot_product_comm }

lemma vec_mul_transpose [fintype n] (A : matrix m n α) (x : n → α) :
  vec_mul x Aᵀ = mul_vec A x :=
by { ext, apply dot_product_comm }

end comm_semiring

section transpose

open_locale matrix

/--
  Tell `simp` what the entries are in a transposed matrix.

  Compare with `mul_apply`, `diagonal_apply_eq`, etc.
-/
@[simp] lemma transpose_apply (M : matrix m n α) (i j) : M.transpose j i = M i j := rfl

@[simp] lemma transpose_transpose (M : matrix m n α) :
  Mᵀᵀ = M :=
by ext; refl

@[simp] lemma transpose_zero [has_zero α] : (0 : matrix m n α)ᵀ = 0 :=
by ext i j; refl

@[simp] lemma transpose_one [decidable_eq n] [has_zero α] [has_one α] : (1 : matrix n n α)ᵀ = 1 :=
begin
  ext i j,
  unfold has_one.one transpose,
  by_cases i = j,
  { simp only [h, diagonal_apply_eq] },
  { simp only [diagonal_apply_ne h, diagonal_apply_ne (λ p, h (symm p))] }
end

@[simp] lemma transpose_add [has_add α] (M : matrix m n α) (N : matrix m n α) :
  (M + N)ᵀ = Mᵀ + Nᵀ  :=
by { ext i j, simp }

@[simp] lemma transpose_sub [has_sub α] (M : matrix m n α) (N : matrix m n α) :
  (M - N)ᵀ = Mᵀ - Nᵀ  :=
by { ext i j, simp }

@[simp] lemma transpose_mul [comm_semiring α] [fintype n] (M : matrix m n α) (N : matrix n l α) :
  (M ⬝ N)ᵀ = Nᵀ ⬝ Mᵀ  :=
begin
  ext i j,
  apply dot_product_comm
end

@[simp] lemma transpose_smul {R : Type*} [has_scalar R α] (c : R) (M : matrix m n α) :
  (c • M)ᵀ = c • Mᵀ :=
by { ext i j, refl }

@[simp] lemma transpose_neg [has_neg α] (M : matrix m n α) :
  (- M)ᵀ = - Mᵀ  :=
by ext i j; refl

lemma transpose_map {f : α → β} {M : matrix m n α} : Mᵀ.map f = (M.map f)ᵀ :=
by { ext, refl }

end transpose

section conj_transpose

open_locale matrix

/--
  Tell `simp` what the entries are in a conjugate transposed matrix.

  Compare with `mul_apply`, `diagonal_apply_eq`, etc.
-/
@[simp] lemma conj_transpose_apply [has_star α] (M : matrix m n α) (i j) :
  M.conj_transpose j i = star (M i j) := rfl

@[simp] lemma conj_transpose_conj_transpose [has_involutive_star α] (M : matrix m n α) :
  Mᴴᴴ = M :=
by ext; simp

@[simp] lemma conj_transpose_zero [semiring α] [star_ring α] : (0 : matrix m n α)ᴴ = 0 :=
by ext i j; simp

@[simp] lemma conj_transpose_one [decidable_eq n] [semiring α] [star_ring α]:
  (1 : matrix n n α)ᴴ = 1 :=
by simp [conj_transpose]

@[simp] lemma conj_transpose_add
[semiring α] [star_ring α] (M : matrix m n α) (N : matrix m n α) :
  (M + N)ᴴ = Mᴴ + Nᴴ  := by ext i j; simp

@[simp] lemma conj_transpose_sub [ring α] [star_ring α] (M : matrix m n α) (N : matrix m n α) :
  (M - N)ᴴ = Mᴴ - Nᴴ  := by ext i j; simp

@[simp] lemma conj_transpose_smul [comm_monoid α] [star_monoid α] (c : α) (M : matrix m n α) :
  (c • M)ᴴ = (star c) • Mᴴ :=
by ext i j; simp [mul_comm]

@[simp] lemma conj_transpose_mul [fintype n] [semiring α] [star_ring α]
  (M : matrix m n α) (N : matrix n l α) : (M ⬝ N)ᴴ = Nᴴ ⬝ Mᴴ  := by ext i j; simp [mul_apply]

@[simp] lemma conj_transpose_neg [ring α] [star_ring α] (M : matrix m n α) :
  (- M)ᴴ = - Mᴴ  := by ext i j; simp

end conj_transpose

section star

/-- When `α` has a star operation, square matrices `matrix n n α` have a star
operation equal to `matrix.conj_transpose`. -/
instance [has_star α] : has_star (matrix n n α) := {star := conj_transpose}

lemma star_eq_conj_transpose [has_star α] (M : matrix m m α) : star M = Mᴴ := rfl

@[simp] lemma star_apply [has_star α] (M : matrix n n α) (i j) :
  (star M) i j = star (M j i) := rfl

instance [has_involutive_star α] : has_involutive_star (matrix n n α) :=
{ star_involutive := conj_transpose_conj_transpose }

/-- When `α` is a `*`-(semi)ring, `matrix.has_star` is also a `*`-(semi)ring. -/
instance [fintype n] [decidable_eq n] [semiring α] [star_ring α] : star_ring (matrix n n α) :=
{ star_add := conj_transpose_add,
  star_mul := conj_transpose_mul, }

/-- A version of `star_mul` for `⬝` instead of `*`. -/
lemma star_mul [fintype n] [semiring α] [star_ring α] (M N : matrix n n α) :
  star (M ⬝ N) = star N ⬝ star M := conj_transpose_mul _ _

end star

/-- Given maps `(r_reindex : l → m)` and  `(c_reindex : o → n)` reindexing the rows and columns of
a matrix `M : matrix m n α`, the matrix `M.minor r_reindex c_reindex : matrix l o α` is defined
by `(M.minor r_reindex c_reindex) i j = M (r_reindex i) (c_reindex j)` for `(i,j) : l × o`.
Note that the total number of row and columns does not have to be preserved. -/
def minor (A : matrix m n α) (r_reindex : l → m) (c_reindex : o → n) : matrix l o α :=
λ i j, A (r_reindex i) (c_reindex j)

@[simp] lemma minor_apply (A : matrix m n α) (r_reindex : l → m) (c_reindex : o → n) (i j) :
  A.minor r_reindex c_reindex i j = A (r_reindex i) (c_reindex j) := rfl

@[simp] lemma minor_id_id (A : matrix m n α) :
  A.minor id id = A :=
ext $ λ _ _, rfl

@[simp] lemma minor_minor {l₂ o₂ : Type*} (A : matrix m n α)
  (r₁ : l → m) (c₁ : o → n) (r₂ : l₂ → l) (c₂ : o₂ → o) :
  (A.minor r₁ c₁).minor r₂ c₂ = A.minor (r₁ ∘ r₂) (c₁ ∘ c₂) :=
ext $ λ _ _, rfl

@[simp] lemma transpose_minor (A : matrix m n α) (r_reindex : l → m) (c_reindex : o → n) :
  (A.minor r_reindex c_reindex)ᵀ = Aᵀ.minor c_reindex r_reindex :=
ext $ λ _ _, rfl

@[simp] lemma conj_transpose_minor
  [has_star α] (A : matrix m n α) (r_reindex : l → m) (c_reindex : o → n) :
  (A.minor r_reindex c_reindex)ᴴ = Aᴴ.minor c_reindex r_reindex :=
ext $ λ _ _, rfl

lemma minor_add [has_add α] (A B : matrix m n α) :
  ((A + B).minor : (l → m) → (o → n) → matrix l o α) = A.minor + B.minor := rfl

lemma minor_neg [has_neg α] (A : matrix m n α) :
  ((-A).minor : (l → m) → (o → n) → matrix l o α) = -A.minor := rfl

lemma minor_sub [has_sub α] (A B : matrix m n α) :
  ((A - B).minor : (l → m) → (o → n) → matrix l o α) = A.minor - B.minor := rfl

@[simp]
lemma minor_zero [has_zero α] :
  ((0 : matrix m n α).minor : (l → m) → (o → n) → matrix l o α) = 0 := rfl

lemma minor_smul {R : Type*} [semiring R] [add_comm_monoid α] [module R α] (r : R)
  (A : matrix m n α) :
  ((r • A : matrix m n α).minor : (l → m) → (o → n) → matrix l o α) = r • A.minor := rfl

lemma minor_map (f : α → β) (e₁ : l → m) (e₂ : o → n) (A : matrix m n α) :
  (A.map f).minor e₁ e₂ = (A.minor e₁ e₂).map f := rfl

/-- Given a `(m × m)` diagonal matrix defined by a map `d : m → α`, if the reindexing map `e` is
  injective, then the resulting matrix is again diagonal. -/
lemma minor_diagonal [has_zero α] [decidable_eq m] [decidable_eq l] (d : m → α) (e : l → m)
  (he : function.injective e) :
  (diagonal d).minor e e = diagonal (d ∘ e) :=
ext $ λ i j, begin
  rw minor_apply,
  by_cases h : i = j,
  { rw [h, diagonal_apply_eq, diagonal_apply_eq], },
  { rw [diagonal_apply_ne h, diagonal_apply_ne (he.ne h)], },
end

lemma minor_one [has_zero α] [has_one α] [decidable_eq m] [decidable_eq l] (e : l → m)
  (he : function.injective e) :
  (1 : matrix m m α).minor e e = 1 :=
minor_diagonal _ e he

lemma minor_mul [fintype n] [fintype o] [semiring α] {p q : Type*}
  (M : matrix m n α) (N : matrix n p α)
  (e₁ : l → m) (e₂ : o → n) (e₃ : q → p) (he₂ : function.bijective e₂) :
  (M ⬝ N).minor e₁ e₃ = (M.minor e₁ e₂) ⬝ (N.minor e₂ e₃) :=
ext $ λ _ _, (he₂.sum_comp _).symm


/-! `simp` lemmas for `matrix.minor`s interaction with `matrix.diagonal`, `1`, and `matrix.mul` for
when the mappings are bundled. -/

@[simp]
lemma minor_diagonal_embedding [has_zero α] [decidable_eq m] [decidable_eq l] (d : m → α)
  (e : l ↪ m) :
  (diagonal d).minor e e = diagonal (d ∘ e) :=
minor_diagonal d e e.injective

@[simp]
lemma minor_diagonal_equiv [has_zero α] [decidable_eq m] [decidable_eq l] (d : m → α)
  (e : l ≃ m) :
  (diagonal d).minor e e = diagonal (d ∘ e) :=
minor_diagonal d e e.injective

@[simp]
lemma minor_one_embedding [has_zero α] [has_one α] [decidable_eq m] [decidable_eq l] (e : l ↪ m) :
  (1 : matrix m m α).minor e e = 1 :=
minor_one e e.injective

@[simp]
lemma minor_one_equiv [has_zero α] [has_one α] [decidable_eq m] [decidable_eq l] (e : l ≃ m) :
  (1 : matrix m m α).minor e e = 1 :=
minor_one e e.injective

lemma minor_mul_equiv [fintype n] [fintype o] [semiring α] {p q : Type*}
  (M : matrix m n α) (N : matrix n p α) (e₁ : l → m) (e₂ : o ≃ n) (e₃ : q → p)  :
  (M ⬝ N).minor e₁ e₃ = (M.minor e₁ e₂) ⬝ (N.minor e₂ e₃) :=
minor_mul M N e₁ e₂ e₃ e₂.bijective

lemma mul_minor_one [fintype n] [fintype o] [semiring α] [decidable_eq o] (e₁ : n ≃ o) (e₂ : l → o)
  (M : matrix m n α) : M ⬝ (1 : matrix o o α).minor e₁ e₂ = minor M id (e₁.symm ∘ e₂) :=
begin
  let A := M.minor id e₁.symm,
  have : M = A.minor id e₁,
  { simp only [minor_minor, function.comp.right_id, minor_id_id, equiv.symm_comp_self], },
  rw [this, ←minor_mul_equiv],
  simp only [matrix.mul_one, minor_minor, function.comp.right_id, minor_id_id,
    equiv.symm_comp_self],
end

lemma one_minor_mul [fintype m] [fintype o] [semiring α] [decidable_eq o] (e₁ : l → o) (e₂ : m ≃ o)
  (M : matrix m n α) : ((1 : matrix o o α).minor e₁ e₂).mul M = minor M (e₂.symm ∘ e₁) id :=
begin
  let A := M.minor e₂.symm id,
  have : M = A.minor e₂ id,
  { simp only [minor_minor, function.comp.right_id, minor_id_id, equiv.symm_comp_self], },
  rw [this, ←minor_mul_equiv],
  simp only [matrix.one_mul, minor_minor, function.comp.right_id, minor_id_id,
    equiv.symm_comp_self],
end

/-- The natural map that reindexes a matrix's rows and columns with equivalent types is an
equivalence. -/
def reindex (eₘ : m ≃ l) (eₙ : n ≃ o) : matrix m n α ≃ matrix l o α :=
{ to_fun    := λ M, M.minor eₘ.symm eₙ.symm,
  inv_fun   := λ M, M.minor eₘ eₙ,
  left_inv  := λ M, by simp,
  right_inv := λ M, by simp, }

@[simp] lemma reindex_apply (eₘ : m ≃ l) (eₙ : n ≃ o) (M : matrix m n α) :
  reindex eₘ eₙ M = M.minor eₘ.symm eₙ.symm :=
rfl

@[simp] lemma reindex_refl_refl (A : matrix m n α) :
  reindex (equiv.refl _) (equiv.refl _) A = A :=
A.minor_id_id

@[simp] lemma reindex_symm (eₘ : m ≃ l) (eₙ : n ≃ o) :
  (reindex eₘ eₙ).symm = (reindex eₘ.symm eₙ.symm : matrix l o α ≃ _) :=
rfl

@[simp] lemma reindex_trans {l₂ o₂ : Type*} (eₘ : m ≃ l) (eₙ : n ≃ o)
  (eₘ₂ : l ≃ l₂) (eₙ₂ : o ≃ o₂) : (reindex eₘ eₙ).trans (reindex eₘ₂ eₙ₂) =
    (reindex (eₘ.trans eₘ₂) (eₙ.trans eₙ₂) : matrix m n α ≃ _) :=
equiv.ext $ λ A, (A.minor_minor eₘ.symm eₙ.symm eₘ₂.symm eₙ₂.symm : _)

lemma transpose_reindex (eₘ : m ≃ l) (eₙ : n ≃ o) (M : matrix m n α) :
  (reindex eₘ eₙ M)ᵀ = (reindex eₙ eₘ Mᵀ) :=
rfl

lemma conj_transpose_reindex [has_star α] (eₘ : m ≃ l) (eₙ : n ≃ o) (M : matrix m n α) :
  (reindex eₘ eₙ M)ᴴ = (reindex eₙ eₘ Mᴴ) :=
rfl

/-- The left `n × l` part of a `n × (l+r)` matrix. -/
@[reducible]
def sub_left {m l r : nat} (A : matrix (fin m) (fin (l + r)) α) : matrix (fin m) (fin l) α :=
minor A id (fin.cast_add r)

/-- The right `n × r` part of a `n × (l+r)` matrix. -/
@[reducible]
def sub_right {m l r : nat} (A : matrix (fin m) (fin (l + r)) α) : matrix (fin m) (fin r) α :=
minor A id (fin.nat_add l)

/-- The top `u × n` part of a `(u+d) × n` matrix. -/
@[reducible]
def sub_up {d u n : nat} (A : matrix (fin (u + d)) (fin n) α) : matrix (fin u) (fin n) α :=
minor A (fin.cast_add d) id

/-- The bottom `d × n` part of a `(u+d) × n` matrix. -/
@[reducible]
def sub_down {d u n : nat} (A : matrix (fin (u + d)) (fin n) α) : matrix (fin d) (fin n) α :=
minor A (fin.nat_add u) id

/-- The top-right `u × r` part of a `(u+d) × (l+r)` matrix. -/
@[reducible]
def sub_up_right {d u l r : nat} (A: matrix (fin (u + d)) (fin (l + r)) α) :
  matrix (fin u) (fin r) α :=
sub_up (sub_right A)

/-- The bottom-right `d × r` part of a `(u+d) × (l+r)` matrix. -/
@[reducible]
def sub_down_right {d u l r : nat} (A : matrix (fin (u + d)) (fin (l + r)) α) :
  matrix (fin d) (fin r) α :=
sub_down (sub_right A)

/-- The top-left `u × l` part of a `(u+d) × (l+r)` matrix. -/
@[reducible]
def sub_up_left {d u l r : nat} (A : matrix (fin (u + d)) (fin (l + r)) α) :
  matrix (fin u) (fin (l)) α :=
sub_up (sub_left A)

/-- The bottom-left `d × l` part of a `(u+d) × (l+r)` matrix. -/
@[reducible]
def sub_down_left {d u l r : nat} (A: matrix (fin (u + d)) (fin (l + r)) α) :
  matrix (fin d) (fin (l)) α :=
sub_down (sub_left A)

section row_col
/-!
### `row_col` section

Simplification lemmas for `matrix.row` and `matrix.col`.
-/
open_locale matrix

@[simp] lemma col_add [has_add α] (v w : m → α) : col (v + w) = col v + col w := by { ext, refl }
<<<<<<< HEAD
@[simp] lemma col_smul [semiring α] (x : α) (v : m → α) : col (x • v) = x • col v := by { ext, refl }
@[simp] lemma row_add [has_add α] (v w : m → α) : row (v + w) = row v + row w := by { ext, refl }
@[simp] lemma row_smul [semiring α] (x : α) (v : m → α) : row (x • v) = x • row v := by { ext, refl }
=======
@[simp] lemma col_smul [has_scalar R α] (x : R) (v : m → α) : col (x • v) = x • col v :=
by { ext, refl }
@[simp] lemma row_add [has_add α] (v w : m → α) : row (v + w) = row v + row w := by { ext, refl }
@[simp] lemma row_smul [has_scalar R α] (x : R) (v : m → α) : row (x • v) = x • row v :=
by { ext, refl }
>>>>>>> 65eef746

@[simp] lemma col_apply (v : m → α) (i j) : matrix.col v i j = v i := rfl
@[simp] lemma row_apply (v : m → α) (i j) : matrix.row v i j = v j := rfl

@[simp]
lemma transpose_col (v : m → α) : (matrix.col v)ᵀ = matrix.row v := by { ext, refl }
@[simp]
lemma transpose_row (v : m → α) : (matrix.row v)ᵀ = matrix.col v := by { ext, refl }

@[simp]
lemma conj_transpose_col [has_star α] (v : m → α) : (col v)ᴴ = row (star v) := by { ext, refl }
@[simp]
lemma conj_transpose_row [has_star α] (v : m → α) : (row v)ᴴ = col (star v) := by { ext, refl }

lemma row_vec_mul [fintype m] [semiring α] (M : matrix m n α) (v : m → α) :
  matrix.row (matrix.vec_mul v M) = matrix.row v ⬝ M := by {ext, refl}
lemma col_vec_mul [fintype m] [semiring α] (M : matrix m n α) (v : m → α) :
  matrix.col (matrix.vec_mul v M) = (matrix.row v ⬝ M)ᵀ := by {ext, refl}
lemma col_mul_vec [fintype n] [semiring α] (M : matrix m n α) (v : n → α) :
  matrix.col (matrix.mul_vec M v) = M ⬝ matrix.col v := by {ext, refl}
lemma row_mul_vec [fintype n] [semiring α] (M : matrix m n α) (v : n → α) :
  matrix.row (matrix.mul_vec M v) = (M ⬝ matrix.col v)ᵀ := by {ext, refl}

@[simp]
lemma row_mul_col_apply [fintype m] [has_mul α] [add_comm_monoid α] (v w : m → α) (i j) :
  (row v ⬝ col w) i j = dot_product v w :=
rfl

end row_col

section update

/-- Update, i.e. replace the `i`th row of matrix `A` with the values in `b`. -/
def update_row [decidable_eq n] (M : matrix n m α) (i : n) (b : m → α) : matrix n m α :=
function.update M i b

/-- Update, i.e. replace the `j`th column of matrix `A` with the values in `b`. -/
def update_column [decidable_eq m] (M : matrix n m α) (j : m) (b : n → α) : matrix n m α :=
λ i, function.update (M i) j (b i)

variables {M : matrix n m α} {i : n} {j : m} {b : m → α} {c : n → α}

@[simp] lemma update_row_self [decidable_eq n] : update_row M i b i = b :=
function.update_same i b M

@[simp] lemma update_column_self [decidable_eq m] : update_column M j c i j = c i :=
function.update_same j (c i) (M i)

@[simp] lemma update_row_ne [decidable_eq n] {i' : n} (i_ne : i' ≠ i) :
  update_row M i b i' = M i' := function.update_noteq i_ne b M

@[simp] lemma update_column_ne [decidable_eq m] {j' : m} (j_ne : j' ≠ j) :
  update_column M j c i j' = M i j' := function.update_noteq j_ne (c i) (M i)

lemma update_row_apply [decidable_eq n] {i' : n} :
  update_row M i b i' j = if i' = i then b j else M i' j :=
begin
  by_cases i' = i,
  { rw [h, update_row_self, if_pos rfl] },
  { rwa [update_row_ne h, if_neg h] }
end

lemma update_column_apply [decidable_eq m] {j' : m} :
  update_column M j c i j' = if j' = j then c i else M i j' :=
begin
  by_cases j' = j,
  { rw [h, update_column_self, if_pos rfl] },
  { rwa [update_column_ne h, if_neg h] }
end

@[simp] lemma update_column_subsingleton [subsingleton m] (A : matrix n m R)
  (i : m) (b : n → R) :
  A.update_column i b = (col b).minor id (function.const m ()) :=
begin
  ext x y,
  simp [update_column_apply, subsingleton.elim i y]
end

@[simp] lemma update_row_subsingleton [subsingleton n] (A : matrix n m R)
  (i : n) (b : m → R)  :
  A.update_row i b = (row b).minor (function.const n ()) id :=
begin
  ext x y,
  simp [update_column_apply, subsingleton.elim i x]
end

lemma map_update_row [decidable_eq n] (f : α → β) :
  map (update_row M i b) f = update_row (M.map f) i (f ∘ b) :=
begin
  ext i' j',
  rw [update_row_apply, map_apply, map_apply, update_row_apply],
  exact apply_ite f _ _ _,
end

lemma map_update_column [decidable_eq m] (f : α → β) :
  map (update_column M j c) f = update_column (M.map f) j (f ∘ c) :=
begin
  ext i' j',
  rw [update_column_apply, map_apply, map_apply, update_column_apply],
  exact apply_ite f _ _ _,
end

lemma update_row_transpose [decidable_eq m] : update_row Mᵀ j c = (update_column M j c)ᵀ :=
begin
  ext i' j,
  rw [transpose_apply, update_row_apply, update_column_apply],
  refl
end

lemma update_column_transpose [decidable_eq n] : update_column Mᵀ i b = (update_row M i b)ᵀ :=
begin
  ext i' j,
  rw [transpose_apply, update_row_apply, update_column_apply],
  refl
end

lemma update_row_conj_transpose [decidable_eq m] [has_star α] :
  update_row Mᴴ j (star c) = (update_column M j c)ᴴ :=
begin
  rw [conj_transpose, conj_transpose, transpose_map, transpose_map, update_row_transpose,
    map_update_column],
  refl,
end

lemma update_column_conj_transpose [decidable_eq n] [has_star α] :
  update_column Mᴴ i (star b) = (update_row M i b)ᴴ :=
begin
  rw [conj_transpose, conj_transpose, transpose_map, transpose_map, update_column_transpose,
    map_update_row],
  refl,
end

@[simp] lemma update_row_eq_self [decidable_eq m]
  (A : matrix m n α) {i : m} :
  A.update_row i (A i) = A :=
function.update_eq_self i A

@[simp] lemma update_column_eq_self [decidable_eq n]
  (A : matrix m n α) {i : n} :
  A.update_column i (λ j, A j i) = A :=
funext $ λ j, function.update_eq_self i (A j)

end update

end matrix

namespace ring_hom
variables [fintype n] [semiring α] [semiring β]

lemma map_matrix_mul (M : matrix m n α) (N : matrix n o α) (i : m) (j : o) (f : α →+* β) :
  f (matrix.mul M N i j) = matrix.mul (λ i j, f (M i j)) (λ i j, f (N i j)) i j :=
by simp [matrix.mul_apply, ring_hom.map_sum]

lemma map_dot_product [semiring R] [semiring S] (f : R →+* S) (v w : n → R) :
  f (matrix.dot_product v w) = matrix.dot_product (f ∘ v) (f ∘ w) :=
by simp only [matrix.dot_product, f.map_sum, f.map_mul]

lemma map_vec_mul [semiring R] [semiring S]
  (f : R →+* S) (M : matrix n m R) (v : n → R) (i : m) :
  f (M.vec_mul v i) = ((M.map f).vec_mul (f ∘ v) i) :=
by simp only [matrix.vec_mul, matrix.map_apply, ring_hom.map_dot_product]

lemma map_mul_vec [semiring R] [semiring S]
  (f : R →+* S) (M : matrix m n R) (v : n → R) (i : m) :
  f (M.mul_vec v i) = ((M.map f).mul_vec (f ∘ v) i) :=
by simp only [matrix.mul_vec, matrix.map_apply, ring_hom.map_dot_product]

end ring_hom<|MERGE_RESOLUTION|>--- conflicted
+++ resolved
@@ -521,86 +521,7 @@
   {f : α →+* β} : (L ⬝ M).map f = L.map f ⬝ M.map f :=
 by { ext, simp [mul_apply, ring_hom.map_sum], }
 
-<<<<<<< HEAD
--- TODO: there should be a way to avoid restating these for each `foo_hom`.
-/-- A version of `one_map` where `f` is a ring hom. -/
-@[simp] lemma ring_hom_map_one [decidable_eq n]
-  {β : Type w} [semiring β] (f : α →+* β) :
-  (1 : matrix n n α).map f = 1 :=
-one_map f.map_zero f.map_one
-
-/-- A version of `one_map` where `f` is a `ring_equiv`. -/
-@[simp] lemma ring_equiv_map_one [decidable_eq n]
-  {β : Type w} [semiring β] (f : α ≃+* β) :
-  (1 : matrix n n α).map f = 1 :=
-one_map f.map_zero f.map_one
-
-/-- A version of `map_zero` where `f` is a `zero_hom`. -/
-@[simp] lemma zero_hom_map_zero
-  {β : Type w} [has_zero β] (f : zero_hom α β) :
-  (0 : matrix n n α).map f = 0 :=
-map_zero f.map_zero
-
-/-- A version of `map_zero` where `f` is a `add_monoid_hom`. -/
-@[simp] lemma add_monoid_hom_map_zero
-  {β : Type w} [add_monoid β] (f : α →+ β) :
-  (0 : matrix n n α).map f = 0 :=
-map_zero f.map_zero
-
-/-- A version of `map_zero` where `f` is a `add_equiv`. -/
-@[simp] lemma add_equiv_map_zero
-  {β : Type w} [add_monoid β] (f : α ≃+ β) :
-  (0 : matrix n n α).map f = 0 :=
-map_zero f.map_zero
-
-/-- A version of `map_zero` where `f` is a `linear_map`. -/
-@[simp] lemma linear_map_map_zero {R : Type*} [semiring R]
-  {β : Type w} [add_comm_monoid β] [semimodule R α] [semimodule R β] (f : α →ₗ[R] β) :
-  (0 : matrix n n α).map f = 0 :=
-map_zero f.map_zero
-
-/-- A version of `map_zero` where `f` is a `linear_equiv`. -/
-@[simp] lemma linear_equiv_map_zero {R : Type*} [semiring R]
-  {β : Type w} [add_comm_monoid β] [semimodule R α] [semimodule R β] (f : α ≃ₗ[R] β) :
-  (0 : matrix n n α).map f = 0 :=
-map_zero f.map_zero
-
-/-- A version of `map_zero` where `f` is a `ring_hom`. -/
-@[simp] lemma ring_hom_map_zero
-  {β : Type w} [semiring β] (f : α →+* β) :
-  (0 : matrix n n α).map f = 0 :=
-map_zero f.map_zero
-
-/-- A version of `map_zero` where `f` is a `ring_equiv`. -/
-@[simp] lemma ring_equiv_map_zero
-  {β : Type w} [semiring β] (f : α ≃+* β) :
-  (0 : matrix n n α).map f = 0 :=
-map_zero f.map_zero
-
-lemma is_add_monoid_hom_mul_left (M : matrix l m α) :
-  is_add_monoid_hom (λ x : matrix m n α, M ⬝ x) :=
-{ to_is_add_hom := ⟨matrix.mul_add _⟩, map_zero := matrix.mul_zero _ }
-
-lemma is_add_monoid_hom_mul_right (M : matrix m n α) :
-  is_add_monoid_hom (λ x : matrix l m α, x ⬝ M) :=
-{ to_is_add_hom := ⟨λ _ _, matrix.add_mul _ _ _⟩, map_zero := matrix.zero_mul _ }
-
-protected lemma sum_mul {β : Type*} (s : finset β) (f : β → matrix l m α)
-  (M : matrix m n α) : (∑ a in s, f a) ⬝ M = ∑ a in s, f a ⬝ M :=
-(@finset.sum_hom _ _ _ _ _ s f (λ x, x ⬝ M)
-/- This line does not type-check without `id` and `: _`. Lean did not recognize that two different
-  `add_monoid` instances were def-eq -/
-  (id (@is_add_monoid_hom_mul_right l _ _ _ _ _ _ _ M) : _)).symm
-
-protected lemma mul_sum {β : Type*} (s : finset β) (f : β → matrix m n α)
-  (M : matrix l m α) :  M ⬝ ∑ a in s, f a = ∑ a in s, M ⬝ f a :=
-(@finset.sum_hom _ _ _ _ _ s f (λ x, M ⬝ x)
-/- This line does not type-check without `id` and `: _`. Lean did not recognize that two different
-  `add_monoid` instances were def-eq -/
-  (id (@is_add_monoid_hom_mul_left _ _ n _ _ _ _ _ M) : _)).symm
-=======
 variables (α n)
->>>>>>> 65eef746
 
 /-- `matrix.diagonal` as a `ring_hom`. -/
 @[simps]
@@ -1495,17 +1416,11 @@
 open_locale matrix
 
 @[simp] lemma col_add [has_add α] (v w : m → α) : col (v + w) = col v + col w := by { ext, refl }
-<<<<<<< HEAD
-@[simp] lemma col_smul [semiring α] (x : α) (v : m → α) : col (x • v) = x • col v := by { ext, refl }
-@[simp] lemma row_add [has_add α] (v w : m → α) : row (v + w) = row v + row w := by { ext, refl }
-@[simp] lemma row_smul [semiring α] (x : α) (v : m → α) : row (x • v) = x • row v := by { ext, refl }
-=======
 @[simp] lemma col_smul [has_scalar R α] (x : R) (v : m → α) : col (x • v) = x • col v :=
 by { ext, refl }
 @[simp] lemma row_add [has_add α] (v w : m → α) : row (v + w) = row v + row w := by { ext, refl }
 @[simp] lemma row_smul [has_scalar R α] (x : R) (v : m → α) : row (x • v) = x • row v :=
 by { ext, refl }
->>>>>>> 65eef746
 
 @[simp] lemma col_apply (v : m → α) (i j) : matrix.col v i j = v i := rfl
 @[simp] lemma row_apply (v : m → α) (i j) : matrix.row v i j = v j := rfl
