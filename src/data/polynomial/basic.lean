--- conflicted
+++ resolved
@@ -232,11 +232,6 @@
 
 variable {R}
 
-<<<<<<< HEAD
-lemma sum_to_finsupp {ι : Type*} (s : finset ι) (f : ι → add_monoid_algebra R ℕ) :
-  ∑ i in s, (⟨f i⟩ : R[X]) = ⟨∑ i in s, f i⟩ :=
-(s.map_sum (to_finsupp_iso R).symm f).symm
-=======
 lemma of_finsupp_sum {ι : Type*} (s : finset ι) (f : ι → add_monoid_algebra R ℕ) :
   (⟨∑ i in s, f i⟩ : R[X]) = ∑ i in s, ⟨f i⟩ :=
 map_sum (to_finsupp_iso R).symm f s
@@ -244,7 +239,6 @@
 lemma to_finsupp_sum {ι : Type*} (s : finset ι) (f : ι → R[X]) :
   (∑ i in s, f i : R[X]).to_finsupp = ∑ i in s, (f i).to_finsupp :=
 map_sum (to_finsupp_iso R) f s
->>>>>>> d6a46b79
 
 /--
 The set of all `n` such that `X^n` has a non-zero coefficient.
