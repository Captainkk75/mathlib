/-
Copyright (c) 2018 Kenny Lau. All rights reserved.
Released under Apache 2.0 license as described in the file LICENSE.
Authors: Kenny Lau
-/

import algebra.group.pi
import group_theory.free_group
import group_theory.abelianization
import algebra.module.basic -- we use the ℤ-module structure on an add_comm_group in punit_equiv

/-!
# Free abelian groups

The free abelian group on a type `α`, defined as the abelianisation of
the free group on `α`.

The free abelian group on `α` can be abstractly defined as the left adjoint of the
forgetful functor from abelian groups to types. Alternatively, one could define
it as the functions `α → ℤ` which send all but finitely many `(a : α)` to `0`,
under pointwise addition. In this file, it is defined as the abelianisation
of the free group on `α`. All the constructions and theorems required to show
the adjointness of the construction and the forgetful functor are proved in this
file, but the category-theoretic adjunction statement is in
`algebra.category.Group.adjunctions` .

## Main definitions

Here we use the following variables: `(α β : Type*) (A : Type*) [add_comm_group A]`

* `free_abelian_group α` : the free abelian group on a type `α`. As an abelian
group it is `α →₀ ℤ`, the functions from `α` to `ℤ` such that all but finitely
many elements get mapped to zero, however this is not how it is implemented.

* `lift f : free_abelian_group α →+ A` : the group homomorphism induced
  by the map `f : α → A`.

* `map (f : α → β) : free_abelian_group α →+ free_abelian_group β` : functoriality
    of `free_abelian_group`

* `instance [monoid α] : semigroup (free_abelian_group α)`

* `instance [comm_monoid α] : comm_ring (free_abelian_group α)`

It has been suggested that we would be better off refactoring this file
and using `finsupp` instead.

## Implementation issues

The definition is `def free_abelian_group : Type u :=
additive $ abelianization $ free_group α`

Chris Hughes has suggested that this all be rewritten in terms of `finsupp`.
Johan Commelin has written all the API relating the definition to `finsupp`
in the lean-liquid repo.

The lemmas `map_pure`, `map_of`, `map_zero`, `map_add`, `map_neg` and `map_sub`
are proved about the `functor.map` `<$>` construction, and need `α` and `β` to
be in the same universe. But
`free_abelian_group.map (f : α → β)` is defined to be the `add_group`
homomorphism `free_abelian_group α →+ free_abelian_group β` (with `α` and `β` now
allowed to be in different universes), so `(map f).map_add`
etc can be used to prove that `free_abelian_group.map` preserves addition. The
functions `map_id`, `map_id_apply`, `map_comp`, `map_comp_apply` and `map_of_apply`
are about `free_abelian_group.map`.

-/


universes u v

variables (α : Type u)

/-- The free abelian group on a type. -/
def free_abelian_group : Type u :=
additive $ abelianization $ free_group α

instance : add_comm_group (free_abelian_group α) :=
@additive.add_comm_group _ $ abelianization.comm_group _

instance : inhabited (free_abelian_group α) := ⟨0⟩

variable {α}

namespace free_abelian_group

/-- The canonical map from α to `free_abelian_group α` -/
def of (x : α) : free_abelian_group α :=
abelianization.of $ free_group.of x

/-- The map `free_abelian_group α →+ A` induced by a map of types `α → A`. -/
def lift {β : Type v} [add_comm_group β] : (α → β) ≃ (free_abelian_group α →+ β) :=
(@free_group.lift _ (multiplicative β) _).trans $
  (@abelianization.lift _ _ (multiplicative β) _).trans monoid_hom.to_additive

namespace lift
variables {β : Type v} [add_comm_group β] (f : α → β)
open free_abelian_group

@[simp] protected lemma of (x : α) : lift f (of x) = f x :=
begin
  convert @abelianization.lift.of (free_group α) _ (multiplicative β) _ _ _,
  convert free_group.lift.of.symm
end

protected theorem unique (g : free_abelian_group α →+ β)
  (hg : ∀ x, g (of x) = f x) {x} :
  g x = lift f x :=
add_monoid_hom.congr_fun ((lift.symm_apply_eq).mp (funext hg : g ∘ of = f)) _

/-- See note [partially-applied ext lemmas]. -/
@[ext]
protected theorem ext (g h : free_abelian_group α →+ β)
  (H : ∀ x, g (of x) = h (of x)) :
  g = h :=
lift.symm.injective $ funext H

lemma map_hom {α β γ} [add_comm_group β] [add_comm_group γ]
  (a : free_abelian_group α) (f : α → β) (g : β →+ γ) :
  g (lift f a) = lift (g ∘ f) a :=
begin
  suffices : (g.comp (lift f)) a = lift (g ∘ f) a,
    exact this,
  apply @lift.unique,
  assume a,
  show g ((lift f) (of a)) = g (f a),
  simp only [(∘), lift.of],
end

end lift

section
open_locale classical

lemma of_injective : function.injective (of : α → free_abelian_group α) :=
λ x y hoxy, classical.by_contradiction $ assume hxy : x ≠ y,
  let f : free_abelian_group α →+ ℤ := lift (λ z, if x = z then (1 : ℤ) else 0) in
  have hfx1 : f (of x) = 1, from (lift.of _ _).trans $ if_pos rfl,
  have hfy1 : f (of y) = 1, from hoxy ▸ hfx1,
  have hfy0 : f (of y) = 0, from (lift.of _ _).trans $ if_neg hxy,
  one_ne_zero $ hfy1.symm.trans hfy0

end

local attribute [instance] quotient_group.left_rel

@[elab_as_eliminator]
protected theorem induction_on
  {C : free_abelian_group α → Prop}
  (z : free_abelian_group α)
  (C0 : C 0)
  (C1 : ∀ x, C $ of x)
  (Cn : ∀ x, C (of x) → C (-of x))
  (Cp : ∀ x y, C x → C y → C (x + y)) : C z :=
quotient.induction_on' z $ λ x, quot.induction_on x $ λ L,
list.rec_on L C0 $ λ ⟨x, b⟩ tl ih,
bool.rec_on b (Cp _ _ (Cn _ (C1 x)) ih) (Cp _ _ (C1 x) ih)

theorem lift.add' {α β} [add_comm_group β] (a : free_abelian_group α) (f g : α → β) :
  lift (f + g) a = lift f a + lift g a :=
begin
  refine free_abelian_group.induction_on a _ _ _ _,
  { simp only [(lift _).map_zero, zero_add] },
  { assume x,
    simp only [lift.of, pi.add_apply] },
  { assume x h,
    simp only [map_neg, lift.of, pi.add_apply, neg_add] },
  { assume x y hx hy,
    simp only [(lift _).map_add, hx, hy, add_add_add_comm] }
end

/-- If `g : free_abelian_group X` and `A` is an abelian group then `lift_add_group_hom g`
is the additive group homomorphism sending a function `X → A` to the term of type `A`
corresponding to the evaluation of the induced map `free_abelian_group X → A` at `g`. -/
@[simps]
def lift_add_group_hom {α} (β) [add_comm_group β] (a : free_abelian_group α) : (α → β) →+ β :=
add_monoid_hom.mk' (λ f, lift f a) (lift.add' a)

lemma lift_neg' {β} [add_comm_group β] (f : α → β) : lift (-f) = -lift f :=
add_monoid_hom.ext $ λ _, (lift_add_group_hom _ _ : (α → β) →+ β).map_neg _

section monad

variables {β : Type u}

instance : monad free_abelian_group.{u} :=
{ pure := λ α, of,
  bind := λ α β x f, lift f x }

@[elab_as_eliminator]
protected theorem induction_on'
  {C : free_abelian_group α → Prop}
  (z : free_abelian_group α)
  (C0 : C 0)
  (C1 : ∀ x, C $ pure x)
  (Cn : ∀ x, C (pure x) → C (-pure x))
  (Cp : ∀ x y, C x → C y → C (x + y)) : C z :=
free_abelian_group.induction_on z C0 C1 Cn Cp

@[simp] lemma map_pure (f : α → β) (x : α) : f <$> (pure x : free_abelian_group α) = pure (f x) :=
rfl

@[simp] protected lemma map_zero (f : α → β) : f <$> (0 : free_abelian_group α) = 0 :=
(lift (of ∘ f)).map_zero

@[simp] protected lemma map_add (f : α → β) (x y : free_abelian_group α) :
  f <$> (x + y) = f <$> x + f <$> y :=
(lift _).map_add _ _

@[simp] protected lemma map_neg (f : α → β) (x : free_abelian_group α) : f <$> (-x) = -(f <$> x) :=
map_neg (lift $ of ∘ f) _

@[simp] protected lemma map_sub (f : α → β) (x y : free_abelian_group α) :
  f <$> (x - y) = f <$> x - f <$> y :=
map_sub (lift $ of ∘ f) _ _

@[simp] lemma map_of (f : α → β) (y : α) : f <$> of y = of (f y) := rfl

@[simp] lemma pure_bind (f : α → free_abelian_group β) (x) : pure x >>= f = f x :=
lift.of _ _

@[simp] lemma zero_bind (f : α → free_abelian_group β) : 0 >>= f = 0 :=
(lift f).map_zero

@[simp] lemma add_bind (f : α → free_abelian_group β) (x y : free_abelian_group α) :
  x + y >>= f = (x >>= f) + (y >>= f) :=
(lift _).map_add _ _

@[simp] lemma neg_bind (f : α → free_abelian_group β) (x : free_abelian_group α) :
  -x >>= f = -(x >>= f) :=
map_neg (lift f) _

@[simp] lemma sub_bind (f : α → free_abelian_group β) (x y : free_abelian_group α) :
  x - y >>= f = (x >>= f) - (y >>= f) :=
map_sub (lift f) _ _

@[simp] lemma pure_seq (f : α → β) (x : free_abelian_group α) : pure f <*> x = f <$> x :=
pure_bind _ _

@[simp] lemma zero_seq (x : free_abelian_group α) : (0 : free_abelian_group (α → β)) <*> x = 0 :=
zero_bind _

@[simp] lemma add_seq (f g : free_abelian_group (α → β)) (x : free_abelian_group α) :
  f + g <*> x = (f <*> x) + (g <*> x) :=
add_bind _ _ _

@[simp] lemma neg_seq (f : free_abelian_group (α → β)) (x : free_abelian_group α) :
  -f <*> x = -(f <*> x) :=
neg_bind _ _

@[simp] lemma sub_seq (f g : free_abelian_group (α → β)) (x : free_abelian_group α) :
  f - g <*> x = (f <*> x) - (g <*> x) :=
sub_bind _ _ _

/-- If `f : free_abelian_group (α → β)`, then `f <*>` is an additive morphism
`free_abelian_group α →+ free_abelian_group β`. -/
def seq_add_group_hom (f : free_abelian_group (α → β)) :
  free_abelian_group α →+ free_abelian_group β :=
add_monoid_hom.mk' ((<*>) f)
  (λ x y, show lift (<$> (x+y)) _ = _,
    by { simp only [free_abelian_group.map_add], exact lift.add' f _ _, })

@[simp] lemma seq_zero (f : free_abelian_group (α → β)) : f <*> 0 = 0 :=
(seq_add_group_hom f).map_zero

@[simp] lemma seq_add (f : free_abelian_group (α → β)) (x y : free_abelian_group α) :
  f <*> (x + y) = (f <*> x) + (f <*> y) :=
(seq_add_group_hom f).map_add x y

@[simp] lemma seq_neg (f : free_abelian_group (α → β)) (x : free_abelian_group α) :
  f <*> (-x) = -(f <*> x) :=
(seq_add_group_hom f).map_neg x

@[simp] lemma seq_sub (f : free_abelian_group (α → β)) (x y : free_abelian_group α) :
  f <*> (x - y) = (f <*> x) - (f <*> y) :=
(seq_add_group_hom f).map_sub x y

instance : is_lawful_monad free_abelian_group.{u} :=
{ id_map := λ α x, free_abelian_group.induction_on' x (free_abelian_group.map_zero id)
    (map_pure id) (λ x ih, by rw [free_abelian_group.map_neg, ih])
      (λ x y ihx ihy, by rw [free_abelian_group.map_add, ihx, ihy]),
  pure_bind := λ α β x f, pure_bind f x,
  bind_assoc := λ α β γ x f g, free_abelian_group.induction_on' x
    (by iterate 3 { rw zero_bind }) (λ x, by iterate 2 { rw pure_bind })
    (λ x ih, by iterate 3 { rw neg_bind }; rw ih)
    (λ x y ihx ihy, by iterate 3 { rw add_bind }; rw [ihx, ihy]) }

instance : is_comm_applicative free_abelian_group.{u} :=
{ commutative_prod := λ α β x y, free_abelian_group.induction_on' x
    (by rw [free_abelian_group.map_zero, zero_seq, seq_zero])
    (λ p, by rw [map_pure, pure_seq]; exact free_abelian_group.induction_on' y
      (by rw [free_abelian_group.map_zero, free_abelian_group.map_zero, zero_seq])
      (λ q, by rw [map_pure, map_pure, pure_seq, map_pure])
      (λ q ih, by rw [free_abelian_group.map_neg, free_abelian_group.map_neg, neg_seq, ih])
      (λ y₁ y₂ ih1 ih2,
        by rw [free_abelian_group.map_add, free_abelian_group.map_add, add_seq, ih1, ih2]))
    (λ p ih, by rw [free_abelian_group.map_neg, neg_seq, seq_neg, ih])
    (λ x₁ x₂ ih1 ih2, by rw [free_abelian_group.map_add, add_seq, seq_add, ih1, ih2]) }


end monad

universe w

variables {β : Type v} {γ : Type w}

/-- The additive group homomorphism `free_abelian_group α →+ free_abelian_group β` induced from a
  map `α → β` -/
def map (f : α → β) : free_abelian_group α →+ free_abelian_group β :=
lift (of ∘ f)

lemma lift_comp {α} {β} {γ} [add_comm_group γ]
  (f : α → β) (g : β → γ) (x : free_abelian_group α) :
  lift (g ∘ f) x = lift g (map f x) :=
begin
  apply free_abelian_group.induction_on x,
  { exact add_monoid_hom.map_zero _ },
  { intro y, refl },
  { intros x h, simp only [h, add_monoid_hom.map_neg] },
  { intros x y h₁ h₂, simp only [h₁, h₂, add_monoid_hom.map_add] }
end

lemma map_id : map id = add_monoid_hom.id (free_abelian_group α) :=
eq.symm $ lift.ext _ _ $ λ x, lift.unique of (add_monoid_hom.id _) $
  λ y, add_monoid_hom.id_apply _ _

lemma map_id_apply (x : free_abelian_group α) : map id x = x := by {rw map_id, refl }

lemma map_comp {f : α → β} {g : β → γ} : map (g ∘ f) = (map g).comp (map f) :=
eq.symm $ lift.ext _ _ $ λ x, eq.symm $ lift_comp _ _ _

lemma map_comp_apply {f : α → β} {g : β → γ} (x : free_abelian_group α) :
  map (g ∘ f) x = (map g) ((map f) x) := by { rw map_comp, refl }

-- version of map_of which uses `map`
@[simp] lemma map_of_apply {f : α → β} (a : α) : map f (of a) = of (f a) := rfl

variable (α)

section has_mul
variables [has_mul α]

instance : has_mul (free_abelian_group α) := ⟨λ x, lift $ λ x₂, lift (λ x₁, of $ x₁ * x₂) x⟩

variable {α}

lemma mul_def (x y : free_abelian_group α) : x * y = lift (λ x₂, lift (λ x₁, of (x₁ * x₂)) x) y :=
rfl

@[simp] lemma of_mul_of (x y : α) : of x * of y = of (x * y) := rfl
lemma of_mul (x y : α) : of (x * y) = of x * of y := rfl

instance : distrib (free_abelian_group α) :=
{ add := (+),
  left_distrib := λ x y z, (lift _).map_add _ _,
  right_distrib := λ x y z, by simp only [(*), map_add, ←pi.add_def, lift.add'],
  ..free_abelian_group.has_mul _ }

instance : non_unital_non_assoc_ring (free_abelian_group α) :=
{ zero_mul := λ a, by { have h : 0 * a + 0 * a = 0 * a, by simp [←add_mul], simpa using h },
  mul_zero := λ a, rfl,
  ..free_abelian_group.distrib, ..free_abelian_group.add_comm_group _ }

end has_mul

instance [has_one α] : has_one (free_abelian_group α) := ⟨of 1⟩

instance [semigroup α] : non_unital_ring (free_abelian_group α) :=
{ mul := (*),
  mul_assoc := λ x y z, begin
    refine free_abelian_group.induction_on z (by simp) (λ L3, _) (λ L3 ih, _) (λ z₁ z₂ ih₁ ih₂, _),
    { refine free_abelian_group.induction_on y (by simp) (λ L2, _) (λ L2 ih, _)
        (λ y₁ y₂ ih₁ ih₂, _),
      { refine free_abelian_group.induction_on x (by simp) (λ L1, _) (λ L1 ih, _)
          (λ x₁ x₂ ih₁ ih₂, _),
        { rw [of_mul_of, of_mul_of, of_mul_of, of_mul_of, mul_assoc] },
        { rw [neg_mul, neg_mul, neg_mul, ih] },
        { rw [add_mul, add_mul, add_mul, ih₁, ih₂] } },
      { rw [neg_mul, mul_neg, mul_neg, neg_mul, ih] },
      { rw [add_mul, mul_add, mul_add, add_mul, ih₁, ih₂] } },
    { rw [mul_neg, mul_neg, mul_neg, ih] },
    { rw [mul_add, mul_add, mul_add, ih₁, ih₂] }
  end,
  .. free_abelian_group.non_unital_non_assoc_ring }

section monoid

variables {R : Type*} [monoid α] [ring R]

instance : ring (free_abelian_group α) :=
{ mul := (*),
  mul_one := λ x, begin
    unfold has_mul.mul semigroup.mul has_one.one,
    rw lift.of,
    refine free_abelian_group.induction_on x rfl (λ L, _) (λ L ih, _) (λ x1 x2 ih1 ih2, _),
    { erw [lift.of], congr' 1, exact mul_one L },
    { rw [map_neg, ih] },
    { rw [map_add, ih1, ih2] }
  end,
  one_mul := λ x, begin
    unfold has_mul.mul semigroup.mul has_one.one,
    refine free_abelian_group.induction_on x rfl _ _ _,
    { intros L, rw [lift.of, lift.of], congr' 1, exact one_mul L },
<<<<<<< HEAD
    { intros L ih, rw [(lift _).map_neg, ih] },
    { intros x1 x2 ih1 ih2, rw [(lift _).map_add, ih1, ih2] }
  end,
  left_distrib := λ x y z, (lift _).map_add _ _,
  right_distrib := λ x y z, begin
    unfold has_mul.mul semigroup.mul,
    refine free_abelian_group.induction_on z rfl _ _ _,
    { intros L, iterate 3 { rw lift.of }, rw (lift _).map_add, refl },
    { intros L ih, iterate 3 { rw (lift _).map_neg }, rw [ih, neg_add], refl },
    { intros z1 z2 ih1 ih2, iterate 3 { rw (lift _).map_add }, rw [ih1, ih2, add_add_add_comm],
      refl }
=======
    { intros L ih, rw [map_neg, ih] },
    { intros x1 x2 ih1 ih2, rw [map_add, ih1, ih2] }
>>>>>>> d08f7340
  end,
  .. free_abelian_group.non_unital_ring _, ..free_abelian_group.has_one _ }

variable {α}

/-- `free_abelian_group.of` is a `monoid_hom` when `α` is a `monoid`. -/
def of_mul_hom : α →* free_abelian_group α :=
{ to_fun := of,
  map_one' := rfl,
  map_mul' := of_mul }

@[simp] lemma of_mul_hom_coe : (of_mul_hom : α → free_abelian_group α) = of := rfl

/-- If `f` preserves multiplication, then so does `lift f`. -/
def lift_monoid : (α →* R) ≃ (free_abelian_group α →+* R) :=
{ to_fun := λ f,
  { to_fun := lift f,
    map_one' := (lift.of f _).trans f.map_one,
    map_mul' := λ x y,
    begin
      refine free_abelian_group.induction_on y (mul_zero _).symm (λ L2, _) (λ L2 ih, _) _,
      { refine free_abelian_group.induction_on x (zero_mul _).symm (λ L1, _) (λ L1 ih, _) _,
        { simp_rw [of_mul_of, lift.of],
          exact f.map_mul _ _ },
        { simp_rw [neg_mul, map_neg, neg_mul],
          exact congr_arg has_neg.neg ih },
        { intros x1 x2 ih1 ih2,
          simp only [add_mul, map_add, ih1, ih2] } },
      { rw [mul_neg, map_neg, map_neg, mul_neg, ih] },
      { intros y1 y2 ih1 ih2,
        rw [mul_add, map_add, map_add, mul_add, ih1, ih2] },
    end,
    .. lift f },
  inv_fun := λ F, monoid_hom.comp ↑F of_mul_hom,
  left_inv := λ f, monoid_hom.ext $ lift.of _,
  right_inv := λ F, ring_hom.coe_add_monoid_hom_injective $
    lift.apply_symm_apply (↑F : free_abelian_group α →+ R) }

@[simp] lemma lift_monoid_coe_add_monoid_hom (f : α →* R) : ↑(lift_monoid f) = lift f := rfl

@[simp] lemma lift_monoid_coe (f : α →* R) : ⇑(lift_monoid f) = lift f := rfl

@[simp] lemma lift_monoid_symm_coe (f : free_abelian_group α →+* R) :
  ⇑(lift_monoid.symm f) = lift.symm ↑f := rfl

lemma one_def : (1 : free_abelian_group α) = of 1 := rfl
lemma of_one : (of 1 : free_abelian_group α) = 1 := rfl

end monoid

instance [comm_monoid α] : comm_ring (free_abelian_group α) :=
{ mul_comm := λ x y, begin
    refine free_abelian_group.induction_on x (zero_mul y) _ _ _,
    { intros s, refine free_abelian_group.induction_on y (zero_mul _).symm _ _ _,
      { intros t, unfold has_mul.mul semigroup.mul ring.mul,
        iterate 4 { rw lift.of }, congr' 1, exact mul_comm _ _ },
      { intros t ih, rw [mul_neg, ih, neg_mul_eq_neg_mul] },
      { intros y1 y2 ih1 ih2, rw [mul_add, add_mul, ih1, ih2] } },
    { intros s ih, rw [neg_mul, ih, neg_mul_eq_mul_neg] },
    { intros x1 x2 ih1 ih2, rw [add_mul, mul_add, ih1, ih2] }
  end,
  .. free_abelian_group.ring α }

instance pempty_unique : unique (free_abelian_group pempty) :=
{ default := 0,
  uniq := λ x, free_abelian_group.induction_on x rfl
    (λ x, pempty.elim x)
    (λ x, pempty.elim x)
    (by { rintros - - rfl rfl, simp }) }

/-- The free abelian group on a type with one term is isomorphic to `ℤ`. -/
def punit_equiv (T : Type*) [unique T] : free_abelian_group T ≃+ ℤ :=
{ to_fun := free_abelian_group.lift (λ _, (1 : ℤ)),
  inv_fun := λ n, n • of (inhabited.default),
  left_inv := λ z, free_abelian_group.induction_on z
    (by simp only [zero_smul, add_monoid_hom.map_zero])
    (unique.forall_iff.2 $ by simp only [one_smul, lift.of])
    (unique.forall_iff.2 $ by simp)
    (λ x y hx hy, by { simp only [add_monoid_hom.map_add, add_smul] at *, rw [hx, hy]}),
  right_inv := λ n,
  begin
    rw [add_monoid_hom.map_zsmul, lift.of],
    exact zsmul_int_one n
  end,
  map_add' := add_monoid_hom.map_add _ }

/-- Isomorphic types have isomorphic free abelian groups. -/
def equiv_of_equiv {α β : Type*} (f : α ≃ β) : free_abelian_group α ≃+ free_abelian_group β :=
{ to_fun := map f,
  inv_fun := map f.symm,
  left_inv := begin
    intros x,
    rw [← map_comp_apply, equiv.symm_comp_self, map_id],
    refl,
  end,
  right_inv := begin
    intros x,
    rw [← map_comp_apply, equiv.self_comp_symm, map_id],
    refl,
  end,
  map_add' := add_monoid_hom.map_add _ }

end free_abelian_group<|MERGE_RESOLUTION|>--- conflicted
+++ resolved
@@ -401,22 +401,8 @@
     unfold has_mul.mul semigroup.mul has_one.one,
     refine free_abelian_group.induction_on x rfl _ _ _,
     { intros L, rw [lift.of, lift.of], congr' 1, exact one_mul L },
-<<<<<<< HEAD
-    { intros L ih, rw [(lift _).map_neg, ih] },
-    { intros x1 x2 ih1 ih2, rw [(lift _).map_add, ih1, ih2] }
-  end,
-  left_distrib := λ x y z, (lift _).map_add _ _,
-  right_distrib := λ x y z, begin
-    unfold has_mul.mul semigroup.mul,
-    refine free_abelian_group.induction_on z rfl _ _ _,
-    { intros L, iterate 3 { rw lift.of }, rw (lift _).map_add, refl },
-    { intros L ih, iterate 3 { rw (lift _).map_neg }, rw [ih, neg_add], refl },
-    { intros z1 z2 ih1 ih2, iterate 3 { rw (lift _).map_add }, rw [ih1, ih2, add_add_add_comm],
-      refl }
-=======
     { intros L ih, rw [map_neg, ih] },
     { intros x1 x2 ih1 ih2, rw [map_add, ih1, ih2] }
->>>>>>> d08f7340
   end,
   .. free_abelian_group.non_unital_ring _, ..free_abelian_group.has_one _ }
 
