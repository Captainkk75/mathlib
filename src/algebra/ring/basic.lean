/-
Copyright (c) 2014 Jeremy Avigad. All rights reserved.
Released under Apache 2.0 license as described in the file LICENSE.
Authors: Jeremy Avigad, Leonardo de Moura, Floris van Doorn, Amelia Livingston, Yury Kudryashov,
Neil Strickland
-/
import algebra.divisibility
import algebra.regular.basic
import data.pi.algebra

/-!
# Properties and homomorphisms of semirings and rings

This file proves simple properties of semirings, rings and domains and their unit groups. It also
defines bundled homomorphisms of semirings and rings. As with monoid and groups, we use the same
structure `ring_hom a β`, a.k.a. `α →+* β`, for both homomorphism types.

The unbundled homomorphisms are defined in `deprecated/ring`. They are deprecated and the plan is to
slowly remove them from mathlib.

## Main definitions

ring_hom, nonzero, domain, is_domain

## Notations

* `→+*` for bundled ring homs (also use for semiring homs)
* `→ₙ+*` for bundled non-unital ring homs (also use for non-unital semiring homs)

## Implementation notes

* There's a coercion from bundled homs to fun, and the canonical notation is to
  use the bundled hom as a function via this coercion.

* There is no `semiring_hom` -- the idea is that `ring_hom` is used.
  The constructor for a `ring_hom` between semirings needs a proof of `map_zero`,
  `map_one` and `map_add` as well as `map_mul`; a separate constructor
  `ring_hom.mk'` will construct ring homs between rings from monoid homs given
  only a proof that addition is preserved.

* To avoid repeating lemmas for `units`, this introduces a `has_distrib_neg` typeclass
  which both `R` and `units R` satisfy.

## Tags

`ring_hom`, `semiring_hom`, `semiring`, `comm_semiring`, `ring`, `comm_ring`, `domain`,
`is_domain`, `nonzero`, `units`
-/
universes u v w x
variables {α : Type u} {β : Type v} {γ : Type w} {R : Type x}

set_option old_structure_cmd true
open function

/-!
### `distrib` class
-/

/-- A typeclass stating that multiplication is left and right distributive
over addition. -/
@[protect_proj, ancestor has_mul has_add]
class distrib (R : Type*) extends has_mul R, has_add R :=
(left_distrib : ∀ a b c : R, a * (b + c) = (a * b) + (a * c))
(right_distrib : ∀ a b c : R, (a + b) * c = (a * c) + (b * c))

lemma left_distrib [distrib R] (a b c : R) : a * (b + c) = a * b + a * c :=
distrib.left_distrib a b c

alias left_distrib ← mul_add

lemma right_distrib [distrib R] (a b c : R) : (a + b) * c = a * c + b * c :=
distrib.right_distrib a b c

alias right_distrib ← add_mul

lemma distrib_three_right [distrib R] (a b c d : R) : (a + b + c) * d = a * d + b * d + c * d :=
by simp [right_distrib]

/-- Pullback a `distrib` instance along an injective function.
See note [reducible non-instances]. -/
@[reducible]
protected def function.injective.distrib {S} [has_mul R] [has_add R] [distrib S]
  (f : R → S) (hf : injective f) (add : ∀ x y, f (x + y) = f x + f y)
  (mul : ∀ x y, f (x * y) = f x * f y) :
  distrib R :=
{ mul := (*),
  add := (+),
  left_distrib := λ x y z, hf $ by simp only [*, left_distrib],
  right_distrib := λ x y z, hf $ by simp only [*, right_distrib] }

/-- Pushforward a `distrib` instance along a surjective function.
See note [reducible non-instances]. -/
@[reducible]
protected def function.surjective.distrib {S} [distrib R] [has_add S] [has_mul S]
  (f : R → S) (hf : surjective f) (add : ∀ x y, f (x + y) = f x + f y)
  (mul : ∀ x y, f (x * y) = f x * f y) :
  distrib S :=
{ mul := (*),
  add := (+),
  left_distrib := hf.forall₃.2 $ λ x y z, by simp only [← add, ← mul, left_distrib],
  right_distrib := hf.forall₃.2 $ λ x y z, by simp only [← add, ← mul, right_distrib] }

/-!
### Semirings
-/

/-- A not-necessarily-unital, not-necessarily-associative semiring. -/
@[protect_proj, ancestor add_comm_monoid distrib mul_zero_class]
class non_unital_non_assoc_semiring (α : Type u) extends
  add_comm_monoid α, distrib α, mul_zero_class α

/-- An associative but not-necessarily unital semiring. -/
@[protect_proj, ancestor non_unital_non_assoc_semiring semigroup_with_zero]
class non_unital_semiring (α : Type u) extends
  non_unital_non_assoc_semiring α, semigroup_with_zero α

/-- A unital but not-necessarily-associative semiring. -/
@[protect_proj, ancestor non_unital_non_assoc_semiring mul_zero_one_class]
class non_assoc_semiring (α : Type u) extends
  non_unital_non_assoc_semiring α, mul_zero_one_class α

/-- A semiring is a type with the following structures: additive commutative monoid
(`add_comm_monoid`), multiplicative monoid (`monoid`), distributive laws (`distrib`), and
multiplication by zero law (`mul_zero_class`). The actual definition extends `monoid_with_zero`
instead of `monoid` and `mul_zero_class`. -/
@[protect_proj, ancestor non_unital_semiring non_assoc_semiring monoid_with_zero]
class semiring (α : Type u) extends non_unital_semiring α, non_assoc_semiring α, monoid_with_zero α

section injective_surjective_maps

variables [has_zero β] [has_add β] [has_mul β] [has_scalar ℕ β]

/-- Pullback a `non_unital_non_assoc_semiring` instance along an injective function.
See note [reducible non-instances]. -/
@[reducible]
protected def function.injective.non_unital_non_assoc_semiring
  {α : Type u} [non_unital_non_assoc_semiring α]
  (f : β → α) (hf : injective f) (zero : f 0 = 0)
  (add : ∀ x y, f (x + y) = f x + f y) (mul : ∀ x y, f (x * y) = f x * f y)
  (nsmul : ∀ x (n : ℕ), f (n • x) = n • f x) :
  non_unital_non_assoc_semiring β :=
{ .. hf.mul_zero_class f zero mul, .. hf.add_comm_monoid f zero add nsmul, .. hf.distrib f add mul }

/-- Pullback a `non_unital_semiring` instance along an injective function.
See note [reducible non-instances]. -/
@[reducible]
protected def function.injective.non_unital_semiring
  {α : Type u} [non_unital_semiring α]
  (f : β → α) (hf : injective f) (zero : f 0 = 0)
  (add : ∀ x y, f (x + y) = f x + f y) (mul : ∀ x y, f (x * y) = f x * f y)
  (nsmul : ∀ x (n : ℕ), f (n • x) = n • f x) :
  non_unital_semiring β :=
{ .. hf.non_unital_non_assoc_semiring f zero add mul nsmul, .. hf.semigroup_with_zero f zero mul }

/-- Pullback a `non_assoc_semiring` instance along an injective function.
See note [reducible non-instances]. -/
@[reducible]
protected def function.injective.non_assoc_semiring
  {α : Type u} [non_assoc_semiring α] [has_one β]
  (f : β → α) (hf : injective f) (zero : f 0 = 0) (one : f 1 = 1)
  (add : ∀ x y, f (x + y) = f x + f y) (mul : ∀ x y, f (x * y) = f x * f y)
  (nsmul : ∀ x (n : ℕ), f (n • x) = n • f x) :
  non_assoc_semiring β :=
{ .. hf.non_unital_non_assoc_semiring f zero add mul nsmul, .. hf.mul_one_class f one mul }

/-- Pullback a `semiring` instance along an injective function.
See note [reducible non-instances]. -/
@[reducible]
protected def function.injective.semiring
  {α : Type u} [semiring α] [has_one β] [has_pow β ℕ]
  (f : β → α) (hf : injective f) (zero : f 0 = 0) (one : f 1 = 1)
  (add : ∀ x y, f (x + y) = f x + f y) (mul : ∀ x y, f (x * y) = f x * f y)
  (nsmul : ∀ x (n : ℕ), f (n • x) = n • f x) (npow : ∀ x (n : ℕ), f (x ^ n) = f x ^ n) :
  semiring β :=
{ .. hf.monoid_with_zero f zero one mul npow, .. hf.add_comm_monoid f zero add nsmul,
  .. hf.distrib f add mul }

/-- Pushforward a `non_unital_non_assoc_semiring` instance along a surjective function.
See note [reducible non-instances]. -/
@[reducible]
protected def function.surjective.non_unital_non_assoc_semiring
  {α : Type u} [non_unital_non_assoc_semiring α]
  (f : α → β) (hf : surjective f) (zero : f 0 = 0)
  (add : ∀ x y, f (x + y) = f x + f y) (mul : ∀ x y, f (x * y) = f x * f y)
  (nsmul : ∀ x (n : ℕ), f (n • x) = n • f x) :
  non_unital_non_assoc_semiring β :=
{ .. hf.mul_zero_class f zero mul, .. hf.add_comm_monoid f zero add nsmul, .. hf.distrib f add mul }

/-- Pushforward a `non_unital_semiring` instance along a surjective function.
See note [reducible non-instances]. -/
@[reducible]
protected def function.surjective.non_unital_semiring
  {α : Type u} [non_unital_semiring α]
  (f : α → β) (hf : surjective f) (zero : f 0 = 0)
  (add : ∀ x y, f (x + y) = f x + f y) (mul : ∀ x y, f (x * y) = f x * f y)
  (nsmul : ∀ x (n : ℕ), f (n • x) = n • f x) :
  non_unital_semiring β :=
{ .. hf.non_unital_non_assoc_semiring f zero add mul nsmul, .. hf.semigroup_with_zero f zero mul }

/-- Pushforward a `non_assoc_semiring` instance along a surjective function.
See note [reducible non-instances]. -/
@[reducible]
protected def function.surjective.non_assoc_semiring
  {α : Type u} [non_assoc_semiring α] [has_one β]
  (f : α → β) (hf : surjective f) (zero : f 0 = 0) (one : f 1 = 1)
  (add : ∀ x y, f (x + y) = f x + f y) (mul : ∀ x y, f (x * y) = f x * f y)
  (nsmul : ∀ x (n : ℕ), f (n • x) = n • f x) :
  non_assoc_semiring β :=
{ .. hf.non_unital_non_assoc_semiring f zero add mul nsmul, .. hf.mul_one_class f one mul }

/-- Pushforward a `semiring` instance along a surjective function.
See note [reducible non-instances]. -/
@[reducible]
protected def function.surjective.semiring
  {α : Type u} [semiring α] [has_one β] [has_pow β ℕ]
  (f : α → β) (hf : surjective f) (zero : f 0 = 0) (one : f 1 = 1)
  (add : ∀ x y, f (x + y) = f x + f y) (mul : ∀ x y, f (x * y) = f x * f y)
  (nsmul : ∀ x (n : ℕ), f (n • x) = n • f x) (npow : ∀ x (n : ℕ), f (x ^ n) = f x ^ n) :
  semiring β :=
{ .. hf.monoid_with_zero f zero one mul npow, .. hf.add_comm_monoid f zero add nsmul,
  .. hf.distrib f add mul }

end injective_surjective_maps

section has_one_has_add

variables [has_one α] [has_add α]

lemma one_add_one_eq_two : 1 + 1 = (2 : α) :=
by unfold bit0

end has_one_has_add

section non_unital_semiring
variables [non_unital_semiring α]

theorem dvd_add {a b c : α} (h₁ : a ∣ b) (h₂ : a ∣ c) : a ∣ b + c :=
dvd.elim h₁ (λ d hd, dvd.elim h₂ (λ e he, dvd.intro (d + e) (by simp [left_distrib, hd, he])))

end non_unital_semiring

section non_assoc_semiring
variables [non_assoc_semiring α]

lemma add_one_mul (a b : α) : (a + 1) * b = a * b + b :=
by rw [add_mul, one_mul]
lemma mul_add_one (a b : α) : a * (b + 1) = a * b + a :=
by rw [mul_add, mul_one]
lemma one_add_mul (a b : α) : (1 + a) * b = b + a * b :=
by rw [add_mul, one_mul]
lemma mul_one_add (a b : α) : a * (1 + b) = a + a * b :=
by rw [mul_add, mul_one]

theorem two_mul (n : α) : 2 * n = n + n :=
eq.trans (right_distrib 1 1 n) (by simp)

theorem bit0_eq_two_mul (n : α) : bit0 n = 2 * n :=
(two_mul _).symm

theorem mul_two (n : α) : n * 2 = n + n :=
(left_distrib n 1 1).trans (by simp)

end non_assoc_semiring

section semiring
variables [semiring α]

@[to_additive] lemma mul_ite {α} [has_mul α] (P : Prop) [decidable P] (a b c : α) :
  a * (if P then b else c) = if P then a * b else a * c :=
by split_ifs; refl

@[to_additive] lemma ite_mul {α} [has_mul α] (P : Prop) [decidable P] (a b c : α) :
  (if P then a else b) * c = if P then a * c else b * c :=
by split_ifs; refl

-- We make `mul_ite` and `ite_mul` simp lemmas,
-- but not `add_ite` or `ite_add`.
-- The problem we're trying to avoid is dealing with
-- summations of the form `∑ x in s, (f x + ite P 1 0)`,
-- in which `add_ite` followed by `sum_ite` would needlessly slice up
-- the `f x` terms according to whether `P` holds at `x`.
-- There doesn't appear to be a corresponding difficulty so far with
-- `mul_ite` and `ite_mul`.
attribute [simp] mul_ite ite_mul

@[simp] lemma mul_boole {α} [mul_zero_one_class α] (P : Prop) [decidable P] (a : α) :
  a * (if P then 1 else 0) = if P then a else 0 :=
by simp

@[simp] lemma boole_mul {α} [mul_zero_one_class α] (P : Prop) [decidable P] (a : α) :
  (if P then 1 else 0) * a = if P then a else 0 :=
by simp

lemma ite_mul_zero_left {α : Type*} [mul_zero_class α] (P : Prop) [decidable P] (a b : α) :
  ite P (a * b) 0 = ite P a 0 * b :=
by { by_cases h : P; simp [h], }

lemma ite_mul_zero_right {α : Type*} [mul_zero_class α] (P : Prop) [decidable P] (a b : α) :
  ite P (a * b) 0 = a * ite P b 0 :=
by { by_cases h : P; simp [h], }

lemma ite_and_mul_zero {α : Type*} [mul_zero_class α]
  (P Q : Prop) [decidable P] [decidable Q] (a b : α) :
  ite (P ∧ Q) (a * b) 0 = ite P a 0 * ite Q b 0 :=
by simp only [←ite_and, ite_mul, mul_ite, mul_zero, zero_mul, and_comm]

end semiring

namespace add_hom

/-- Left multiplication by an element of a type with distributive multiplication is an `add_hom`. -/
@[simps { fully_applied := ff}] def mul_left {R : Type*} [distrib R] (r : R) : add_hom R R :=
⟨(*) r, mul_add r⟩

/-- Left multiplication by an element of a type with distributive multiplication is an `add_hom`. -/
@[simps { fully_applied := ff}] def mul_right {R : Type*} [distrib R] (r : R) : add_hom R R :=
⟨λ a, a * r, λ _ _, add_mul _ _ r⟩

end add_hom

section add_hom_class

variables {F : Type*} [non_assoc_semiring α] [non_assoc_semiring β] [add_hom_class F α β]

/-- Additive homomorphisms preserve `bit0`. -/
@[simp] lemma map_bit0 (f : F) (a : α) : (f (bit0 a) : β) = bit0 (f a) :=
map_add _ _ _

end add_hom_class

namespace add_monoid_hom

/-- Left multiplication by an element of a (semi)ring is an `add_monoid_hom` -/
def mul_left {R : Type*} [non_unital_non_assoc_semiring R] (r : R) : R →+ R :=
{ to_fun := (*) r,
  map_zero' := mul_zero r,
  map_add' := mul_add r }

@[simp] lemma coe_mul_left {R : Type*} [non_unital_non_assoc_semiring R] (r : R) :
  ⇑(mul_left r) = (*) r := rfl

/-- Right multiplication by an element of a (semi)ring is an `add_monoid_hom` -/
def mul_right {R : Type*} [non_unital_non_assoc_semiring R] (r : R) : R →+ R :=
{ to_fun := λ a, a * r,
  map_zero' := zero_mul r,
  map_add' := λ _ _, add_mul _ _ r }

@[simp] lemma coe_mul_right {R : Type*} [non_unital_non_assoc_semiring R] (r : R) :
  ⇑(mul_right r) = (* r) := rfl

lemma mul_right_apply {R : Type*} [non_unital_non_assoc_semiring R] (a r : R) :
  mul_right r a = a * r := rfl

end add_monoid_hom

<<<<<<< HEAD
/-- Bundled non-unital semiring homomorphisms; use this for bundled non-unital ring
homomorphisms too.

When possible, instead of parametrizing results over `(f : α →ₙ+* β)`,
you should parametrize over `(F : Type*) [non_unital_ring_hom_class F α β] (f : F)`.

When you extend this structure, make sure to extend `non_unital_ring_hom_class`. -/
structure non_unital_ring_hom (α : Type*) (β : Type*) [non_unital_non_assoc_semiring α]
  [non_unital_non_assoc_semiring β] extends mul_hom α β, α →+ β
=======
/-- Bundled non-unital semiring homomorphisms `R →ₙ+* S`; use this for bundled non-unital ring
homomorphisms too.

When possible, instead of parametrizing results over `(f : R →ₙ+* S)`,
you should parametrize over `(F : Type*) [non_unital_ring_hom_class F R S] (f : F)`.

When you extend this structure, make sure to extend `non_unital_ring_hom_class`. -/
structure non_unital_ring_hom (R : Type*) (S : Type*) [non_unital_non_assoc_semiring R]
  [non_unital_non_assoc_semiring S] extends R →ₙ* S, R →+ S
>>>>>>> ceca8d74

infixr ` →ₙ+* `:25 := non_unital_ring_hom

/-- Reinterpret a non-unital ring homomorphism `f : R →ₙ+* S` as a semigroup
<<<<<<< HEAD
homomorphism `mul_hom R S`. The `simp`-normal form is `(f : mul_hom R S)`. -/
=======
homomorphism `R →ₙ* S`. The `simp`-normal form is `(f : R →ₙ* S)`. -/
>>>>>>> ceca8d74
add_decl_doc non_unital_ring_hom.to_mul_hom

/-- Reinterpret a non-unital ring homomorphism `f : R →ₙ+* S` as an additive
monoid homomorphism `R →+ S`. The `simp`-normal form is `(f : R →+ S)`. -/
add_decl_doc non_unital_ring_hom.to_add_monoid_hom

section non_unital_ring_hom_class

/-- `non_unital_ring_hom_class F R S` states that `F` is a type of non-unital (semi)ring
homomorphisms. You should extend this class when you extend `non_unital_ring_hom`. -/
class non_unital_ring_hom_class (F : Type*) (R S : out_param Type*)
  [non_unital_non_assoc_semiring R] [non_unital_non_assoc_semiring S]
  extends mul_hom_class F R S, add_monoid_hom_class F R S

variables {F : Type*} [non_unital_non_assoc_semiring α] [non_unital_non_assoc_semiring β]
  [non_unital_ring_hom_class F α β]

instance : has_coe_t F (α →ₙ+* β) :=
⟨λ f, { to_fun := f, map_zero' := map_zero f, map_mul' := map_mul f, map_add' := map_add f }⟩

end non_unital_ring_hom_class

namespace non_unital_ring_hom

section coe

/-!
Throughout this section, some `semiring` arguments are specified with `{}` instead of `[]`.
See note [implicit instance arguments].
-/
variables {rα : non_unital_non_assoc_semiring α} {rβ : non_unital_non_assoc_semiring β}

include rα rβ

instance : non_unital_ring_hom_class (α →ₙ+* β) α β :=
{ coe := non_unital_ring_hom.to_fun,
  coe_injective' := λ f g h, by cases f; cases g; congr',
  map_add := non_unital_ring_hom.map_add',
  map_zero := non_unital_ring_hom.map_zero',
  map_mul := non_unital_ring_hom.map_mul' }

/-- Helper instance for when there's too many metavariables to apply `fun_like.has_coe_to_fun`
directly.
-/
instance : has_coe_to_fun (α →ₙ+* β) (λ _, α → β) := ⟨non_unital_ring_hom.to_fun⟩

@[simp] lemma to_fun_eq_coe (f : α →ₙ+* β) : f.to_fun = f := rfl

@[simp] lemma coe_mk (f : α → β) (h₁ h₂ h₃) : ⇑(⟨f, h₁, h₂, h₃⟩ : α →ₙ+* β) = f := rfl

@[simp] lemma coe_coe {F : Type*} [non_unital_ring_hom_class F α β] (f : F) :
  ((f : α →ₙ+* β) : α → β) = f := rfl

@[simp] lemma coe_to_mul_hom (f : α →ₙ+* β) : ⇑f.to_mul_hom = f := rfl

@[simp] lemma coe_mul_hom_mk (f : α → β) (h₁ h₂ h₃) :
<<<<<<< HEAD
  ((⟨f, h₁, h₂, h₃⟩ : α →ₙ+* β) : mul_hom α β) = ⟨f, h₁⟩ :=
=======
  ((⟨f, h₁, h₂, h₃⟩ : α →ₙ+* β) : α →ₙ* β) = ⟨f, h₁⟩ :=
>>>>>>> ceca8d74
rfl

@[simp] lemma coe_to_add_monoid_hom (f : α →ₙ+* β) : ⇑f.to_add_monoid_hom = f := rfl

@[simp] lemma coe_add_monoid_hom_mk (f : α → β) (h₁ h₂ h₃) :
  ((⟨f, h₁, h₂, h₃⟩ : α →ₙ+* β) : α →+ β) = ⟨f, h₂, h₃⟩ :=
rfl

/-- Copy of a `ring_hom` with a new `to_fun` equal to the old one. Useful to fix definitional
equalities. -/
protected def copy (f : α →ₙ+* β) (f' : α → β) (h : f' = f) : α →ₙ+* β :=
{ ..f.to_mul_hom.copy f' h, ..f.to_add_monoid_hom.copy f' h }

end coe

variables [rα : non_unital_non_assoc_semiring α] [rβ : non_unital_non_assoc_semiring β]

section
include rα rβ

variables (f : α →ₙ+* β) {x y : α} {rα rβ}

@[ext] theorem ext ⦃f g : α →ₙ+* β⦄ (h : ∀ x, f x = g x) : f = g :=
fun_like.ext _ _ h

theorem ext_iff {f g : α →ₙ+* β} : f = g ↔ ∀ x, f x = g x :=
fun_like.ext_iff

@[simp] lemma mk_coe (f : α →ₙ+* β) (h₁ h₂ h₃) : non_unital_ring_hom.mk f h₁ h₂ h₃ = f :=
ext $ λ _, rfl

theorem coe_add_monoid_hom_injective : function.injective (coe : (α →ₙ+* β) → (α →+ β)) :=
λ f g h, ext (λ x, add_monoid_hom.congr_fun h x)

<<<<<<< HEAD
theorem coe_mul_hom_injective : function.injective (coe : (α →ₙ+* β) → (mul_hom α β)) :=
=======
theorem coe_mul_hom_injective : function.injective (coe : (α →ₙ+* β) → (α →ₙ* β)) :=
>>>>>>> ceca8d74
λ f g h, ext (λ x, mul_hom.congr_fun h x)

end

/-- The identity non-unital ring homomorphism from a non-unital semiring to itself. -/
protected def id (α : Type*) [non_unital_non_assoc_semiring α] : α →ₙ+* α :=
by refine {to_fun := id, ..}; intros; refl

<<<<<<< HEAD
/-- The zero non-unital ring homomorphism between non-unital semirings.  -/
protected def zero (α : Type*) (β : Type*) [non_unital_non_assoc_semiring α]
  [non_unital_non_assoc_semiring β] : α →ₙ+* β :=
{ to_fun := function.const α 0,
  map_mul' := λ x y, (mul_zero (0 : β)).symm,
  map_zero' := rfl,
  map_add' := λ x y, (add_zero (0 : β)).symm }

include rα rβ

instance : has_zero (α →ₙ+* β) := ⟨non_unital_ring_hom.zero α β⟩
instance : inhabited (α →ₙ+* β) := ⟨0⟩

@[simp] lemma coe_zero : ⇑(0 : α →ₙ+* β) = function.const α 0 := rfl
=======
include rα rβ

instance : has_zero (α →ₙ+* β) :=
has_zero.mk
  { to_fun := 0,
    map_mul' := λ x y, (mul_zero (0 : β)).symm,
    map_zero' := rfl,
    map_add' := λ x y, (add_zero (0 : β)).symm }

instance : inhabited (α →ₙ+* β) := ⟨0⟩

@[simp] lemma coe_zero : ⇑(0 : α →ₙ+* β) = 0 := rfl
>>>>>>> ceca8d74
@[simp] lemma zero_apply (x : α) : (0 : α →ₙ+* β) x = 0 := rfl

omit rβ

@[simp] lemma id_apply (x : α) : non_unital_ring_hom.id α x = x := rfl
@[simp] lemma coe_add_monoid_hom_id :
  (non_unital_ring_hom.id α : α →+ α) = add_monoid_hom.id α := rfl
<<<<<<< HEAD
@[simp] lemma coe_mul_hom_id : (non_unital_ring_hom.id α : mul_hom α α) = mul_hom.id α := rfl
=======
@[simp] lemma coe_mul_hom_id : (non_unital_ring_hom.id α : α →ₙ* α) = mul_hom.id α := rfl
>>>>>>> ceca8d74

variable {rγ : non_unital_non_assoc_semiring γ}
include rβ rγ

/-- Composition of non-unital ring homomorphisms is a non-unital ring homomorphism. -/
<<<<<<< HEAD
def comp (hnp : β →ₙ+* γ) (hmn : α →ₙ+* β) : α →ₙ+* γ :=
{ to_fun := hnp ∘ hmn,
  map_zero' := by simp,
  map_add' := λ x y, by simp,
  map_mul' := λ x y, by simp}
=======
def comp (g : β →ₙ+* γ) (f : α →ₙ+* β) : α →ₙ+* γ :=
{ ..g.to_mul_hom.comp f.to_mul_hom, ..g.to_add_monoid_hom.comp f.to_add_monoid_hom }
>>>>>>> ceca8d74

/-- Composition of non-unital ring homomorphisms is associative. -/
lemma comp_assoc {δ} {rδ : non_unital_non_assoc_semiring δ} (f : α →ₙ+* β) (g : β →ₙ+* γ)
  (h : γ →ₙ+* δ) : (h.comp g).comp f = h.comp (g.comp f) := rfl

<<<<<<< HEAD
@[simp] lemma coe_comp (g : β →ₙ+* γ) (f : α →ₙ+* β) : (g.comp f : α → γ) = g ∘ f := rfl
@[simp] lemma comp_apply (hnp : β →ₙ+* γ) (hmn : α →ₙ+* β) (x : α) : (hnp.comp hmn : α → γ) x =
  (hnp (hmn x)) := rfl
=======
@[simp] lemma coe_comp (g : β →ₙ+* γ) (f : α →ₙ+* β) : ⇑(g.comp f) = g ∘ f := rfl
@[simp] lemma comp_apply (g : β →ₙ+* γ) (f : α →ₙ+* β) (x : α) : g.comp f x = g (f x) := rfl
>>>>>>> ceca8d74

@[simp] lemma coe_comp_add_monoid_hom (g : β →ₙ+* γ) (f : α →ₙ+* β) :
  (g.comp f : α →+ γ) = (g : β →+ γ).comp f := rfl
@[simp] lemma coe_comp_mul_hom (g : β →ₙ+* γ) (f : α →ₙ+* β) :
<<<<<<< HEAD
  (g.comp f : mul_hom α γ) = (g : mul_hom β γ).comp f := rfl
=======
  (g.comp f : α →ₙ* γ) = (g : β →ₙ* γ).comp f := rfl
>>>>>>> ceca8d74

@[simp] lemma comp_zero (g : β →ₙ+* γ) : g.comp (0 : α →ₙ+* β) = 0 := by { ext, simp }
@[simp] lemma zero_comp (f : α →ₙ+* β) : (0 : β →ₙ+* γ).comp f = 0 := by { ext, refl }

omit rγ

@[simp] lemma comp_id (f : α →ₙ+* β) : f.comp (non_unital_ring_hom.id α) = f := ext $ λ x, rfl
@[simp] lemma id_comp (f : α →ₙ+* β) : (non_unital_ring_hom.id β).comp f = f := ext $ λ x, rfl

omit rβ

instance : monoid_with_zero (α →ₙ+* α) :=
{ one := non_unital_ring_hom.id α,
  mul := comp,
  mul_one := comp_id,
  one_mul := id_comp,
  mul_assoc := λ f g h, comp_assoc _ _ _,
  zero := 0,
  mul_zero := comp_zero,
  zero_mul := zero_comp }

lemma one_def : (1 : α →ₙ+* α) = non_unital_ring_hom.id α := rfl

@[simp] lemma coe_one : ⇑(1 : α →ₙ+* α) = id := rfl

lemma mul_def (f g : α →ₙ+* α) : f * g = f.comp g := rfl

@[simp] lemma coe_mul (f g : α →ₙ+* α) : ⇑(f * g) = f ∘ g := rfl

include rβ rγ

lemma cancel_right {g₁ g₂ : β →ₙ+* γ} {f : α →ₙ+* β} (hf : surjective f) :
  g₁.comp f = g₂.comp f ↔ g₁ = g₂ :=
<<<<<<< HEAD
⟨λ h, non_unital_ring_hom.ext $ hf.forall.2 (ext_iff.1 h), λ h, h ▸ rfl⟩

lemma cancel_left {g : β →ₙ+* γ} {f₁ f₂ : α →ₙ+* β} (hg : injective g) :
  g.comp f₁ = g.comp f₂ ↔ f₁ = f₂ :=
⟨λ h, non_unital_ring_hom.ext $ λ x, hg $ by rw [← comp_apply, h, comp_apply], λ h, h ▸ rfl⟩
=======
⟨λ h, ext $ hf.forall.2 (ext_iff.1 h), λ h, h ▸ rfl⟩

lemma cancel_left {g : β →ₙ+* γ} {f₁ f₂ : α →ₙ+* β} (hg : injective g) :
  g.comp f₁ = g.comp f₂ ↔ f₁ = f₂ :=
⟨λ h, ext $ λ x, hg $ by rw [← comp_apply, h, comp_apply], λ h, h ▸ rfl⟩
>>>>>>> ceca8d74

omit rα rβ rγ

end non_unital_ring_hom

/-- Bundled semiring homomorphisms; use this for bundled ring homomorphisms too.

This extends from both `monoid_hom` and `monoid_with_zero_hom` in order to put the fields in a
sensible order, even though `monoid_with_zero_hom` already extends `monoid_hom`. -/
structure ring_hom (α : Type*) (β : Type*) [non_assoc_semiring α] [non_assoc_semiring β]
  extends α →* β, α →+ β, α →*₀ β

infixr ` →+* `:25 := ring_hom

/-- Reinterpret a ring homomorphism `f : R →+* S` as a monoid with zero homomorphism `R →*₀ S`.
The `simp`-normal form is `(f : R →*₀ S)`. -/
add_decl_doc ring_hom.to_monoid_with_zero_hom

/-- Reinterpret a ring homomorphism `f : R →+* S` as a monoid homomorphism `R →* S`.
The `simp`-normal form is `(f : R →* S)`. -/
add_decl_doc ring_hom.to_monoid_hom

/-- Reinterpret a ring homomorphism `f : R →+* S` as an additive monoid homomorphism `R →+ S`.
The `simp`-normal form is `(f : R →+ S)`. -/
add_decl_doc ring_hom.to_add_monoid_hom

section ring_hom_class

/-- `ring_hom_class F R S` states that `F` is a type of (semi)ring homomorphisms.
You should extend this class when you extend `ring_hom`.

This extends from both `monoid_hom_class` and `monoid_with_zero_hom_class` in
order to put the fields in a sensible order, even though
`monoid_with_zero_hom_class` already extends `monoid_hom_class`. -/
class ring_hom_class (F : Type*) (R S : out_param Type*)
  [non_assoc_semiring R] [non_assoc_semiring S]
  extends monoid_hom_class F R S, add_monoid_hom_class F R S, monoid_with_zero_hom_class F R S

variables {F : Type*} [non_assoc_semiring α] [non_assoc_semiring β] [ring_hom_class F α β]

/-- Ring homomorphisms preserve `bit1`. -/
@[simp] lemma map_bit1 (f : F) (a : α) : (f (bit1 a) : β) = bit1 (f a) :=
by simp [bit1]

instance : has_coe_t F (α →+* β) :=
⟨λ f, { to_fun := f, map_zero' := map_zero f, map_one' := map_one f, map_mul' := map_mul f,
  map_add' := map_add f }⟩

@[priority 100]
instance ring_hom_class.to_non_unital_ring_hom_class : non_unital_ring_hom_class F α β :=
{ .. ‹ring_hom_class F α β› }

end ring_hom_class

namespace ring_hom

section coe

/-!
Throughout this section, some `semiring` arguments are specified with `{}` instead of `[]`.
See note [implicit instance arguments].
-/
variables {rα : non_assoc_semiring α} {rβ : non_assoc_semiring β}

include rα rβ

instance : ring_hom_class (α →+* β) α β :=
{ coe := ring_hom.to_fun,
  coe_injective' := λ f g h, by cases f; cases g; congr',
  map_add := ring_hom.map_add',
  map_zero := ring_hom.map_zero',
  map_mul := ring_hom.map_mul',
  map_one := ring_hom.map_one' }

/-- Helper instance for when there's too many metavariables to apply `fun_like.has_coe_to_fun`
directly.
-/
instance : has_coe_to_fun (α →+* β) (λ _, α → β) := ⟨ring_hom.to_fun⟩

initialize_simps_projections ring_hom (to_fun → apply)

@[simp] lemma to_fun_eq_coe (f : α →+* β) : f.to_fun = f := rfl

@[simp] lemma coe_mk (f : α → β) (h₁ h₂ h₃ h₄) : ⇑(⟨f, h₁, h₂, h₃, h₄⟩ : α →+* β) = f := rfl

@[simp] lemma coe_coe {F : Type*} [ring_hom_class F α β] (f : F) : ((f : α →+* β) : α → β) = f :=
rfl

instance has_coe_monoid_hom : has_coe (α →+* β) (α →* β) := ⟨ring_hom.to_monoid_hom⟩

@[simp, norm_cast] lemma coe_monoid_hom (f : α →+* β) : ⇑(f : α →* β) = f := rfl

@[simp] lemma to_monoid_hom_eq_coe (f : α →+* β) : f.to_monoid_hom = f := rfl
@[simp] lemma to_monoid_with_zero_hom_eq_coe (f : α →+* β) :
  (f.to_monoid_with_zero_hom : α → β) = f := rfl

@[simp] lemma coe_monoid_hom_mk (f : α → β) (h₁ h₂ h₃ h₄) :
  ((⟨f, h₁, h₂, h₃, h₄⟩ : α →+* β) : α →* β) = ⟨f, h₁, h₂⟩ :=
rfl

@[simp, norm_cast] lemma coe_add_monoid_hom (f : α →+* β) : ⇑(f : α →+ β) = f := rfl

@[simp] lemma to_add_monoid_hom_eq_coe (f : α →+* β) : f.to_add_monoid_hom = f := rfl

@[simp] lemma coe_add_monoid_hom_mk (f : α → β) (h₁ h₂ h₃ h₄) :
  ((⟨f, h₁, h₂, h₃, h₄⟩ : α →+* β) : α →+ β) = ⟨f, h₃, h₄⟩ :=
rfl

/-- Copy of a `ring_hom` with a new `to_fun` equal to the old one. Useful to fix definitional
equalities. -/
def copy (f : α →+* β) (f' : α → β) (h : f' = f) : α →+* β :=
{ ..f.to_monoid_with_zero_hom.copy f' h, ..f.to_add_monoid_hom.copy f' h }

end coe

variables [rα : non_assoc_semiring α] [rβ : non_assoc_semiring β]

section
include rα rβ

variables (f : α →+* β) {x y : α} {rα rβ}

theorem congr_fun {f g : α →+* β} (h : f = g) (x : α) : f x = g x :=
fun_like.congr_fun h x

theorem congr_arg (f : α →+* β) {x y : α} (h : x = y) : f x = f y :=
fun_like.congr_arg f h

theorem coe_inj ⦃f g : α →+* β⦄ (h : (f : α → β) = g) : f = g :=
fun_like.coe_injective h

@[ext] theorem ext ⦃f g : α →+* β⦄ (h : ∀ x, f x = g x) : f = g :=
fun_like.ext _ _ h

theorem ext_iff {f g : α →+* β} : f = g ↔ ∀ x, f x = g x :=
fun_like.ext_iff

@[simp] lemma mk_coe (f : α →+* β) (h₁ h₂ h₃ h₄) : ring_hom.mk f h₁ h₂ h₃ h₄ = f :=
ext $ λ _, rfl

theorem coe_add_monoid_hom_injective : function.injective (coe : (α →+* β) → (α →+ β)) :=
λ f g h, ext (λ x, add_monoid_hom.congr_fun h x)

theorem coe_monoid_hom_injective : function.injective (coe : (α →+* β) → (α →* β)) :=
λ f g h, ext (λ x, monoid_hom.congr_fun h x)

/-- Ring homomorphisms map zero to zero. -/
protected lemma map_zero (f : α →+* β) : f 0 = 0 := map_zero f

/-- Ring homomorphisms map one to one. -/
protected lemma map_one (f : α →+* β) : f 1 = 1 := map_one f

/-- Ring homomorphisms preserve addition. -/
protected lemma map_add (f : α →+* β) (a b : α) : f (a + b) = f a + f b := map_add f a b

/-- Ring homomorphisms preserve multiplication. -/
protected lemma map_mul (f : α →+* β) (a b : α) : f (a * b) = f a * f b := map_mul f a b

/-- Ring homomorphisms preserve `bit0`. -/
protected lemma map_bit0 (f : α →+* β) (a : α) : f (bit0 a) = bit0 (f a) := map_add _ _ _

/-- Ring homomorphisms preserve `bit1`. -/
protected lemma map_bit1 (f : α →+* β) (a : α) : f (bit1 a) = bit1 (f a) :=
by simp [bit1]

/-- `f : R →+* S` has a trivial codomain iff `f 1 = 0`. -/
lemma codomain_trivial_iff_map_one_eq_zero : (0 : β) = 1 ↔ f 1 = 0 :=
by rw [map_one, eq_comm]

/-- `f : R →+* S` has a trivial codomain iff it has a trivial range. -/
lemma codomain_trivial_iff_range_trivial : (0 : β) = 1 ↔ (∀ x, f x = 0) :=
f.codomain_trivial_iff_map_one_eq_zero.trans
  ⟨λ h x, by rw [←mul_one x, map_mul, h, mul_zero], λ h, h 1⟩

/-- `f : R →+* S` has a trivial codomain iff its range is `{0}`. -/
lemma codomain_trivial_iff_range_eq_singleton_zero : (0 : β) = 1 ↔ set.range f = {0} :=
f.codomain_trivial_iff_range_trivial.trans
  ⟨ λ h, set.ext (λ y, ⟨λ ⟨x, hx⟩, by simp [←hx, h x], λ hy, ⟨0, by simpa using hy.symm⟩⟩),
    λ h x, set.mem_singleton_iff.mp (h ▸ set.mem_range_self x)⟩

/-- `f : R →+* S` doesn't map `1` to `0` if `S` is nontrivial -/
lemma map_one_ne_zero [nontrivial β] : f 1 ≠ 0 :=
mt f.codomain_trivial_iff_map_one_eq_zero.mpr zero_ne_one

/-- If there is a homomorphism `f : R →+* S` and `S` is nontrivial, then `R` is nontrivial. -/
lemma domain_nontrivial [nontrivial β] : nontrivial α :=
⟨⟨1, 0, mt (λ h, show f 1 = 0, by rw [h, map_zero]) f.map_one_ne_zero⟩⟩


end

lemma is_unit_map [semiring α] [semiring β] (f : α →+* β) {a : α} (h : is_unit a) : is_unit (f a) :=
h.map f

/-- The identity ring homomorphism from a semiring to itself. -/
def id (α : Type*) [non_assoc_semiring α] : α →+* α :=
by refine {to_fun := id, ..}; intros; refl

include rα

instance : inhabited (α →+* α) := ⟨id α⟩

@[simp] lemma id_apply (x : α) : ring_hom.id α x = x := rfl
@[simp] lemma coe_add_monoid_hom_id : (id α : α →+ α) = add_monoid_hom.id α := rfl
@[simp] lemma coe_monoid_hom_id : (id α : α →* α) = monoid_hom.id α := rfl

variable {rγ : non_assoc_semiring γ}
include rβ rγ

/-- Composition of ring homomorphisms is a ring homomorphism. -/
def comp (hnp : β →+* γ) (hmn : α →+* β) : α →+* γ :=
{ to_fun := hnp ∘ hmn,
  map_zero' := by simp,
  map_one' := by simp,
  map_add' := λ x y, by simp,
  map_mul' := λ x y, by simp}

/-- Composition of semiring homomorphisms is associative. -/
lemma comp_assoc {δ} {rδ: non_assoc_semiring δ} (f : α →+* β) (g : β →+* γ) (h : γ →+* δ) :
  (h.comp g).comp f = h.comp (g.comp f) := rfl

@[simp] lemma coe_comp (hnp : β →+* γ) (hmn : α →+* β) : (hnp.comp hmn : α → γ) = hnp ∘ hmn := rfl

lemma comp_apply (hnp : β →+* γ) (hmn : α →+* β) (x : α) : (hnp.comp hmn : α → γ) x =
  (hnp (hmn x)) := rfl

omit rγ

@[simp] lemma comp_id (f : α →+* β) : f.comp (id α) = f := ext $ λ x, rfl

@[simp] lemma id_comp (f : α →+* β) : (id β).comp f = f := ext $ λ x, rfl

omit rβ

instance : monoid (α →+* α) :=
{ one := id α,
  mul := comp,
  mul_one := comp_id,
  one_mul := id_comp,
  mul_assoc := λ f g h, comp_assoc _ _ _ }

lemma one_def : (1 : α →+* α) = id α := rfl

@[simp] lemma coe_one : ⇑(1 : α →+* α) = _root_.id := rfl

lemma mul_def (f g : α →+* α) : f * g = f.comp g := rfl

@[simp] lemma coe_mul (f g : α →+* α) : ⇑(f * g) = f ∘ g := rfl

include rβ rγ

lemma cancel_right {g₁ g₂ : β →+* γ} {f : α →+* β} (hf : surjective f) :
  g₁.comp f = g₂.comp f ↔ g₁ = g₂ :=
⟨λ h, ring_hom.ext $ hf.forall.2 (ext_iff.1 h), λ h, h ▸ rfl⟩

lemma cancel_left {g : β →+* γ} {f₁ f₂ : α →+* β} (hg : injective g) :
  g.comp f₁ = g.comp f₂ ↔ f₁ = f₂ :=
⟨λ h, ring_hom.ext $ λ x, hg $ by rw [← comp_apply, h, comp_apply], λ h, h ▸ rfl⟩

omit rα rβ rγ

end ring_hom

section semiring

variables [semiring α] {a : α}

@[simp] theorem two_dvd_bit0 : 2 ∣ bit0 a := ⟨a, bit0_eq_two_mul _⟩

lemma ring_hom.map_dvd [semiring β] (f : α →+* β) {a b : α} : a ∣ b → f a ∣ f b := map_dvd f

end semiring

/-- A non-unital commutative semiring is a `non_unital_semiring` with commutative multiplication.
In other words, it is a type with the following structures: additive commutative monoid
(`add_comm_monoid`), commutative semigroup (`comm_semigroup`), distributive laws (`distrib`), and
multiplication by zero law (`mul_zero_class`). -/
@[protect_proj, ancestor non_unital_semiring comm_semigroup]
class non_unital_comm_semiring (α : Type u) extends non_unital_semiring α, comm_semigroup α

section non_unital_comm_semiring
variables [non_unital_comm_semiring α] [non_unital_comm_semiring β] {a b c : α}

/-- Pullback a `non_unital_semiring` instance along an injective function.
See note [reducible non-instances]. -/
@[reducible]
protected def function.injective.non_unital_comm_semiring [has_zero γ] [has_add γ] [has_mul γ]
  [has_scalar ℕ γ] (f : γ → α) (hf : injective f) (zero : f 0 = 0)
  (add : ∀ x y, f (x + y) = f x + f y) (mul : ∀ x y, f (x * y) = f x * f y)
  (nsmul : ∀ x (n : ℕ), f (n • x) = n • f x) :
  non_unital_comm_semiring γ :=
{ .. hf.non_unital_semiring f zero add mul nsmul, .. hf.comm_semigroup f mul }

/-- Pushforward a `non_unital_semiring` instance along a surjective function.
See note [reducible non-instances]. -/
@[reducible]
protected def function.surjective.non_unital_comm_semiring [has_zero γ] [has_add γ] [has_mul γ]
  [has_scalar ℕ γ] (f : α → γ) (hf : surjective f) (zero : f 0 = 0)
  (add : ∀ x y, f (x + y) = f x + f y) (mul : ∀ x y, f (x * y) = f x * f y)
  (nsmul : ∀ x (n : ℕ), f (n • x) = n • f x) :
  non_unital_comm_semiring γ :=
{ .. hf.non_unital_semiring f zero add mul nsmul, .. hf.comm_semigroup f mul }

lemma has_dvd.dvd.linear_comb {d x y : α} (hdx : d ∣ x) (hdy : d ∣ y) (a b : α) :
  d ∣ (a * x + b * y) :=
dvd_add (hdx.mul_left a) (hdy.mul_left b)

end non_unital_comm_semiring

/-- A commutative semiring is a `semiring` with commutative multiplication. In other words, it is a
type with the following structures: additive commutative monoid (`add_comm_monoid`), multiplicative
commutative monoid (`comm_monoid`), distributive laws (`distrib`), and multiplication by zero law
(`mul_zero_class`). -/
@[protect_proj, ancestor semiring comm_monoid]
class comm_semiring (α : Type u) extends semiring α, comm_monoid α

@[priority 100] -- see Note [lower instance priority]
instance comm_semiring.to_non_unital_comm_semiring [comm_semiring α] : non_unital_comm_semiring α :=
{ .. comm_semiring.to_comm_monoid α, .. comm_semiring.to_semiring α }

@[priority 100] -- see Note [lower instance priority]
instance comm_semiring.to_comm_monoid_with_zero [comm_semiring α] : comm_monoid_with_zero α :=
{ .. comm_semiring.to_comm_monoid α, .. comm_semiring.to_semiring α }

section comm_semiring
variables [comm_semiring α] [comm_semiring β] {a b c : α}

/-- Pullback a `semiring` instance along an injective function.
See note [reducible non-instances]. -/
@[reducible]
protected def function.injective.comm_semiring [has_zero γ] [has_one γ] [has_add γ] [has_mul γ]
  [has_scalar ℕ γ] [has_pow γ ℕ] (f : γ → α) (hf : injective f) (zero : f 0 = 0) (one : f 1 = 1)
  (add : ∀ x y, f (x + y) = f x + f y) (mul : ∀ x y, f (x * y) = f x * f y)
  (nsmul : ∀ x (n : ℕ), f (n • x) = n • f x) (npow : ∀ x (n : ℕ), f (x ^ n) = f x ^ n) :
  comm_semiring γ :=
{ .. hf.semiring f zero one add mul nsmul npow, .. hf.comm_semigroup f mul }

/-- Pushforward a `semiring` instance along a surjective function.
See note [reducible non-instances]. -/
@[reducible]
protected def function.surjective.comm_semiring [has_zero γ] [has_one γ] [has_add γ] [has_mul γ]
  [has_scalar ℕ γ] [has_pow γ ℕ] (f : α → γ) (hf : surjective f) (zero : f 0 = 0) (one : f 1 = 1)
  (add : ∀ x y, f (x + y) = f x + f y) (mul : ∀ x y, f (x * y) = f x * f y)
  (nsmul : ∀ x (n : ℕ), f (n • x) = n • f x) (npow : ∀ x (n : ℕ), f (x ^ n) = f x ^ n) :
  comm_semiring γ :=
{ .. hf.semiring f zero one add mul nsmul npow, .. hf.comm_semigroup f mul }

lemma add_mul_self_eq (a b : α) : (a + b) * (a + b) = a*a + 2*a*b + b*b :=
by simp only [two_mul, add_mul, mul_add, add_assoc, mul_comm b]

end comm_semiring

section has_distrib_neg

/-- Typeclass for a negation operator that distributes across multiplication.

This is useful for dealing with submonoids of a ring that contain `-1` without having to duplicate
lemmas. -/
class has_distrib_neg (α : Type*) [has_mul α] extends has_involutive_neg α :=
(neg_mul : ∀ x y : α, -x * y = -(x * y))
(mul_neg : ∀ x y : α, x * -y = -(x * y))

section has_mul
variables [has_mul α] [has_distrib_neg α]

@[simp] lemma neg_mul (a b : α) : - a * b = - (a * b) :=
has_distrib_neg.neg_mul _ _

@[simp] lemma mul_neg (a b : α) : a * - b = - (a * b) :=
has_distrib_neg.mul_neg _ _

lemma neg_mul_neg (a b : α) : -a * -b = a * b :=
by simp

lemma neg_mul_eq_neg_mul (a b : α) : -(a * b) = -a * b :=
(neg_mul _ _).symm

lemma neg_mul_eq_mul_neg (a b : α) : -(a * b) = a * -b :=
(mul_neg _ _).symm

lemma neg_mul_comm (a b : α) : -a * b = a * -b :=
by simp

end has_mul

section mul_one_class
variables [mul_one_class α] [has_distrib_neg α]

theorem neg_eq_neg_one_mul (a : α) : -a = -1 * a :=
by simp

/-- An element of a ring multiplied by the additive inverse of one is the element's additive
  inverse. -/
lemma mul_neg_one (a : α) : a * -1 = -a := by simp

/-- The additive inverse of one multiplied by an element of a ring is the element's additive
  inverse. -/
lemma neg_one_mul (a : α) : -1 * a = -a := by simp

end mul_one_class

section mul_zero_class
variables [mul_zero_class α] [has_distrib_neg α]

/-- Prefer `neg_zero` if `add_comm_group` is available. -/
@[simp] lemma neg_zero' : (-0 : α) = 0 :=
by rw [←zero_mul (0 : α), ←neg_mul, mul_zero, mul_zero]

end mul_zero_class

section semigroup

variables [semigroup α] [has_distrib_neg α] {a b c : α}

theorem dvd_neg_of_dvd (h : a ∣ b) : (a ∣ -b) :=
let ⟨c, hc⟩ := h in ⟨-c, by simp [hc]⟩

theorem dvd_of_dvd_neg (h : a ∣ -b) : (a ∣ b) :=
let t := dvd_neg_of_dvd h in by rwa neg_neg at t

/-- An element a of a semigroup with a distributive negation divides the negation of an element b
iff a divides b. -/
@[simp] lemma dvd_neg (a b : α) : (a ∣ -b) ↔ (a ∣ b) :=
⟨dvd_of_dvd_neg, dvd_neg_of_dvd⟩

theorem neg_dvd_of_dvd (h : a ∣ b) : -a ∣ b :=
let ⟨c, hc⟩ := h in ⟨-c, by simp [hc]⟩

theorem dvd_of_neg_dvd (h : -a ∣ b) : a ∣ b :=
let t := neg_dvd_of_dvd h in by rwa neg_neg at t

/-- The negation of an element a of a semigroup with a distributive negation divides
another element b iff a divides b. -/
@[simp] lemma neg_dvd (a b : α) : (-a ∣ b) ↔ (a ∣ b) :=
⟨dvd_of_neg_dvd, neg_dvd_of_dvd⟩

end semigroup

section group
variables [group α] [has_distrib_neg α]

@[simp] lemma inv_neg' (a : α) : (- a)⁻¹ = - a⁻¹ :=
by rw [eq_comm, eq_inv_iff_mul_eq_one, neg_mul, mul_neg,neg_neg, mul_left_inv]

end group

end has_distrib_neg

/-!
### Rings
-/

/-- A not-necessarily-unital, not-necessarily-associative ring. -/
@[protect_proj, ancestor add_comm_group non_unital_non_assoc_semiring]
class non_unital_non_assoc_ring (α : Type u) extends
  add_comm_group α, non_unital_non_assoc_semiring α

section non_unital_non_assoc_ring
variables [non_unital_non_assoc_ring α]


/-- Pullback a `non_unital_non_assoc_ring` instance along an injective function.
See note [reducible non-instances]. -/
@[reducible]
protected def function.injective.non_unital_non_assoc_ring
  [has_zero β] [has_add β] [has_mul β] [has_neg β] [has_sub β] [has_scalar ℕ β] [has_scalar ℤ β]
  (f : β → α) (hf : injective f) (zero : f 0 = 0)
  (add : ∀ x y, f (x + y) = f x + f y) (mul : ∀ x y, f (x * y) = f x * f y)
  (neg : ∀ x, f (-x) = -f x) (sub : ∀ x y, f (x - y) = f x - f y)
  (nsmul : ∀ x (n : ℕ), f (n • x) = n • f x) (zsmul : ∀ x (n : ℤ), f (n • x) = n • f x) :
  non_unital_non_assoc_ring β :=
{ .. hf.add_comm_group f zero add neg sub nsmul zsmul, ..hf.mul_zero_class f zero mul,
  .. hf.distrib f add mul }

/-- Pushforward a `non_unital_non_assoc_ring` instance along a surjective function.
See note [reducible non-instances]. -/
@[reducible]
protected def function.surjective.non_unital_non_assoc_ring
  [has_zero β] [has_add β] [has_mul β] [has_neg β] [has_sub β] [has_scalar ℕ β] [has_scalar ℤ β]
  (f : α → β) (hf : surjective f) (zero : f 0 = 0)
  (add : ∀ x y, f (x + y) = f x + f y) (mul : ∀ x y, f (x * y) = f x * f y)
  (neg : ∀ x, f (-x) = -f x) (sub : ∀ x y, f (x - y) = f x - f y)
  (nsmul : ∀ x (n : ℕ), f (n • x) = n • f x) (zsmul : ∀ x (n : ℤ), f (n • x) = n • f x) :
  non_unital_non_assoc_ring β :=
{ .. hf.add_comm_group f zero add neg sub nsmul zsmul, .. hf.mul_zero_class f zero mul,
  .. hf.distrib f add mul }

@[priority 100]
instance non_unital_non_assoc_ring.to_has_distrib_neg : has_distrib_neg α :=
{ neg := has_neg.neg,
  neg_neg := neg_neg,
  neg_mul := λ a b, (neg_eq_of_add_eq_zero $ by rw [← right_distrib, add_right_neg, zero_mul]).symm,
  mul_neg := λ a b, (neg_eq_of_add_eq_zero $ by rw [← left_distrib, add_right_neg, mul_zero]).symm }

lemma mul_sub_left_distrib (a b c : α) : a * (b - c) = a * b - a * c :=
by simpa only [sub_eq_add_neg, neg_mul_eq_mul_neg] using mul_add a b (-c)

alias mul_sub_left_distrib ← mul_sub

lemma mul_sub_right_distrib (a b c : α) : (a - b) * c = a * c - b * c :=
by simpa only [sub_eq_add_neg, neg_mul_eq_neg_mul] using add_mul a (-b) c

alias mul_sub_right_distrib ← sub_mul

variables {a b c d e : α}

/-- An iff statement following from right distributivity in rings and the definition
  of subtraction. -/
theorem mul_add_eq_mul_add_iff_sub_mul_add_eq : a * e + c = b * e + d ↔ (a - b) * e + c = d :=
calc
  a * e + c = b * e + d ↔ a * e + c = d + b * e : by simp [add_comm]
    ... ↔ a * e + c - b * e = d : iff.intro (λ h, begin rw h, simp end) (λ h,
                                                  begin rw ← h, simp end)
    ... ↔ (a - b) * e + c = d   : begin simp [sub_mul, sub_add_eq_add_sub] end

/-- A simplification of one side of an equation exploiting right distributivity in rings
  and the definition of subtraction. -/
theorem sub_mul_add_eq_of_mul_add_eq_mul_add : a * e + c = b * e + d → (a - b) * e + c = d :=
assume h,
calc
  (a - b) * e + c = (a * e + c) - b * e : begin simp [sub_mul, sub_add_eq_add_sub] end
              ... = d                   : begin rw h, simp [@add_sub_cancel α] end

end non_unital_non_assoc_ring

/-- An associative but not-necessarily unital ring. -/
@[protect_proj, ancestor non_unital_non_assoc_ring non_unital_semiring]
class non_unital_ring (α : Type*) extends
  non_unital_non_assoc_ring α, non_unital_semiring α

section non_unital_ring
variables [non_unital_ring α]

/-- Pullback a `non_unital_ring` instance along an injective function.
See note [reducible non-instances]. -/
@[reducible]
protected def function.injective.non_unital_ring
  [has_zero β] [has_add β] [has_mul β] [has_neg β] [has_sub β] [has_scalar ℕ β] [has_scalar ℤ β]
  (f : β → α) (hf : injective f) (zero : f 0 = 0)
  (add : ∀ x y, f (x + y) = f x + f y) (mul : ∀ x y, f (x * y) = f x * f y)
  (neg : ∀ x, f (-x) = -f x) (sub : ∀ x y, f (x - y) = f x - f y)
  (nsmul : ∀ x (n : ℕ), f (n • x) = n • f x) (gsmul : ∀ x (n : ℤ), f (n • x) = n • f x) :
  non_unital_ring β :=
{ .. hf.add_comm_group f zero add neg sub nsmul gsmul, ..hf.mul_zero_class f zero mul,
  .. hf.distrib f add mul, .. hf.semigroup f mul }

/-- Pushforward a `non_unital_ring` instance along a surjective function.
See note [reducible non-instances]. -/
@[reducible]
protected def function.surjective.non_unital_ring
  [has_zero β] [has_add β] [has_mul β] [has_neg β] [has_sub β] [has_scalar ℕ β] [has_scalar ℤ β]
  (f : α → β) (hf : surjective f) (zero : f 0 = 0)
  (add : ∀ x y, f (x + y) = f x + f y) (mul : ∀ x y, f (x * y) = f x * f y)
  (neg : ∀ x, f (-x) = -f x) (sub : ∀ x y, f (x - y) = f x - f y)
  (nsmul : ∀ x (n : ℕ), f (n • x) = n • f x) (gsmul : ∀ x (n : ℤ), f (n • x) = n • f x) :
  non_unital_ring β :=
{ .. hf.add_comm_group f zero add neg sub nsmul gsmul, .. hf.mul_zero_class f zero mul,
  .. hf.distrib f add mul, .. hf.semigroup f mul }

end non_unital_ring

/-- A unital but not-necessarily-associative ring. -/
@[protect_proj, ancestor non_unital_non_assoc_ring non_assoc_semiring]
class non_assoc_ring (α : Type*) extends
  non_unital_non_assoc_ring α, non_assoc_semiring α

section non_assoc_ring
variables [non_assoc_ring α]

/-- Pullback a `non_assoc_ring` instance along an injective function.
See note [reducible non-instances]. -/
@[reducible]
protected def function.injective.non_assoc_ring
  [has_zero β] [has_one β] [has_add β] [has_mul β] [has_neg β] [has_sub β]
  [has_scalar ℕ β] [has_scalar ℤ β]
  (f : β → α) (hf : injective f) (zero : f 0 = 0) (one : f 1 = 1)
  (add : ∀ x y, f (x + y) = f x + f y) (mul : ∀ x y, f (x * y) = f x * f y)
  (neg : ∀ x, f (-x) = -f x) (sub : ∀ x y, f (x - y) = f x - f y)
  (nsmul : ∀ x (n : ℕ), f (n • x) = n • f x) (gsmul : ∀ x (n : ℤ), f (n • x) = n • f x) :
  non_assoc_ring β :=
{ .. hf.add_comm_group f zero add neg sub nsmul gsmul,
  .. hf.mul_zero_class f zero mul, .. hf.distrib f add mul,
  .. hf.mul_one_class f one mul }

/-- Pushforward a `non_unital_ring` instance along a surjective function.
See note [reducible non-instances]. -/
@[reducible]
protected def function.surjective.non_assoc_ring
  [has_zero β] [has_one β] [has_add β] [has_mul β] [has_neg β] [has_sub β]
  [has_scalar ℕ β] [has_scalar ℤ β]
  (f : α → β) (hf : surjective f) (zero : f 0 = 0) (one : f 1 = 1)
  (add : ∀ x y, f (x + y) = f x + f y) (mul : ∀ x y, f (x * y) = f x * f y)
  (neg : ∀ x, f (-x) = -f x) (sub : ∀ x y, f (x - y) = f x - f y)
  (nsmul : ∀ x (n : ℕ), f (n • x) = n • f x) (gsmul : ∀ x (n : ℤ), f (n • x) = n • f x) :
  non_assoc_ring β :=
{ .. hf.add_comm_group f zero add neg sub nsmul gsmul, .. hf.mul_zero_class f zero mul,
  .. hf.distrib f add mul, .. hf.mul_one_class f one mul }

lemma sub_one_mul (a b : α) : (a - 1) * b = a * b - b :=
by rw [sub_mul, one_mul]
lemma mul_sub_one (a b : α) : a * (b - 1) = a * b - a :=
by rw [mul_sub, mul_one]
lemma one_sub_mul (a b : α) : (1 - a) * b = b - a * b :=
by rw [sub_mul, one_mul]
lemma mul_one_sub (a b : α) : a * (1 - b) = a - a * b :=
by rw [mul_sub, mul_one]

end non_assoc_ring

/-- A ring is a type with the following structures: additive commutative group (`add_comm_group`),
multiplicative monoid (`monoid`), and distributive laws (`distrib`).  Equivalently, a ring is a
`semiring` with a negation operation making it an additive group.  -/
@[protect_proj, ancestor add_comm_group monoid distrib]
class ring (α : Type u) extends add_comm_group α, monoid α, distrib α

section ring
variables [ring α] {a b c d e : α}

/- A (unital, associative) ring is a not-necessarily-unital ring -/
@[priority 100] -- see Note [lower instance priority]
instance ring.to_non_unital_ring :
  non_unital_ring α :=
{ zero_mul := λ a, add_left_cancel $ show 0 * a + 0 * a = 0 * a + 0,
    by rw [← add_mul, zero_add, add_zero],
  mul_zero := λ a, add_left_cancel $ show a * 0 + a * 0 = a * 0 + 0,
    by rw [← mul_add, add_zero, add_zero],
  ..‹ring α› }

/- A (unital, associative) ring is a not-necessarily-associative ring -/
@[priority 100] -- see Note [lower instance priority]
instance ring.to_non_assoc_ring :
  non_assoc_ring α :=
{ zero_mul := λ a, add_left_cancel $ show 0 * a + 0 * a = 0 * a + 0,
    by rw [← add_mul, zero_add, add_zero],
  mul_zero := λ a, add_left_cancel $ show a * 0 + a * 0 = a * 0 + 0,
    by rw [← mul_add, add_zero, add_zero],
  ..‹ring α› }

/- The instance from `ring` to `semiring` happens often in linear algebra, for which all the basic
definitions are given in terms of semirings, but many applications use rings or fields. We increase
a little bit its priority above 100 to try it quickly, but remaining below the default 1000 so that
more specific instances are tried first. -/
@[priority 200]
instance ring.to_semiring : semiring α :=
{ ..‹ring α›, .. ring.to_non_unital_ring }

/-- Pullback a `ring` instance along an injective function.
See note [reducible non-instances]. -/
@[reducible]
protected def function.injective.ring
  [has_zero β] [has_one β] [has_add β] [has_mul β] [has_neg β] [has_sub β]
  [has_scalar ℕ β] [has_scalar ℤ β] [has_pow β ℕ]
  (f : β → α) (hf : injective f) (zero : f 0 = 0) (one : f 1 = 1)
  (add : ∀ x y, f (x + y) = f x + f y) (mul : ∀ x y, f (x * y) = f x * f y)
  (neg : ∀ x, f (-x) = -f x) (sub : ∀ x y, f (x - y) = f x - f y)
  (nsmul : ∀ x (n : ℕ), f (n • x) = n • f x) (zsmul : ∀ x (n : ℤ), f (n • x) = n • f x)
  (npow : ∀ x (n : ℕ), f (x ^ n) = f x ^ n) :
  ring β :=
{ .. hf.add_comm_group f zero add neg sub nsmul zsmul,
  .. hf.monoid f one mul npow, .. hf.distrib f add mul }

/-- Pushforward a `ring` instance along a surjective function.
See note [reducible non-instances]. -/
@[reducible]
protected def function.surjective.ring
  [has_zero β] [has_one β] [has_add β] [has_mul β] [has_neg β] [has_sub β]
  [has_scalar ℕ β] [has_scalar ℤ β] [has_pow β ℕ]
  (f : α → β) (hf : surjective f) (zero : f 0 = 0) (one : f 1 = 1)
  (add : ∀ x y, f (x + y) = f x + f y) (mul : ∀ x y, f (x * y) = f x * f y)
  (neg : ∀ x, f (-x) = -f x) (sub : ∀ x y, f (x - y) = f x - f y)
  (nsmul : ∀ x (n : ℕ), f (n • x) = n • f x) (zsmul : ∀ x (n : ℤ), f (n • x) = n • f x)
  (npow : ∀ x (n : ℕ), f (x ^ n) = f x ^ n) :
  ring β :=
{ .. hf.add_comm_group f zero add neg sub nsmul zsmul,
  .. hf.monoid f one mul npow, .. hf.distrib f add mul }

end ring

namespace units
variables [ring α] {a b : α}

/-- Each element of the group of units of a ring has an additive inverse. -/
instance : has_neg αˣ := ⟨λu, ⟨-↑u, -↑u⁻¹, by simp, by simp⟩ ⟩

/-- Representing an element of a ring's unit group as an element of the ring commutes with
    mapping this element to its additive inverse. -/
@[simp, norm_cast] protected theorem coe_neg (u : αˣ) : (↑-u : α) = -u := rfl

@[simp, norm_cast] protected theorem coe_neg_one : ((-1 : αˣ) : α) = -1 := rfl

instance : has_distrib_neg αˣ :=
{ neg := has_neg.neg,
  neg_neg := λ u, units.ext $ neg_neg _,
  neg_mul := λ u₁ u₂, units.ext $ neg_mul _ _,
  mul_neg := λ u₁ u₂, units.ext $ mul_neg _ _, }

end units

lemma is_unit.neg [ring α] {a : α} : is_unit a → is_unit (-a)
| ⟨x, hx⟩ := hx ▸ (-x).is_unit

lemma is_unit.neg_iff [ring α] (a : α) : is_unit (-a) ↔ is_unit a :=
⟨λ h, neg_neg a ▸ h.neg, is_unit.neg⟩

lemma is_unit.sub_iff [ring α] {x y : α} :
  is_unit (x - y) ↔ is_unit (y - x) :=
(is_unit.neg_iff _).symm.trans $ neg_sub x y ▸ iff.rfl

namespace ring_hom

/-- Ring homomorphisms preserve additive inverse. -/
protected theorem map_neg {α β} [non_assoc_ring α] [non_assoc_ring β] (f : α →+* β) (x : α) :
  f (-x) = -(f x) :=
map_neg f x

/-- Ring homomorphisms preserve subtraction. -/
protected theorem map_sub {α β} [non_assoc_ring α] [non_assoc_ring β] (f : α →+* β) (x y : α) :
  f (x - y) = (f x) - (f y) := map_sub f x y

/-- Makes a ring homomorphism from a monoid homomorphism of rings which preserves addition. -/
def mk' {γ} [non_assoc_semiring α] [non_assoc_ring γ] (f : α →* γ)
  (map_add : ∀ a b : α, f (a + b) = f a + f b) :
  α →+* γ :=
{ to_fun := f,
  .. add_monoid_hom.mk' f map_add, .. f }

end ring_hom

/-- A non-unital commutative ring is a `non_unital_ring` with commutative multiplication. -/
@[protect_proj, ancestor non_unital_ring comm_semigroup]
class non_unital_comm_ring (α : Type u) extends non_unital_ring α, comm_semigroup α

@[priority 100] -- see Note [lower instance priority]
instance non_unital_comm_ring.to_non_unital_comm_semiring [s : non_unital_comm_ring α] :
  non_unital_comm_semiring α :=
{ ..s }

/-- A commutative ring is a `ring` with commutative multiplication. -/
@[protect_proj, ancestor ring comm_semigroup]
class comm_ring (α : Type u) extends ring α, comm_monoid α

@[priority 100] -- see Note [lower instance priority]
instance comm_ring.to_comm_semiring [s : comm_ring α] : comm_semiring α :=
{ mul_zero := mul_zero, zero_mul := zero_mul, ..s }

@[priority 100] -- see Note [lower instance priority]
instance comm_ring.to_non_unital_comm_ring [s : comm_ring α] : non_unital_comm_ring α :=
{ mul_zero := mul_zero, zero_mul := zero_mul, ..s }

section non_unital_ring
variables [non_unital_ring α] {a b c : α}

theorem dvd_sub (h₁ : a ∣ b) (h₂ : a ∣ c) : a ∣ b - c :=
by { rw sub_eq_add_neg, exact dvd_add h₁ (dvd_neg_of_dvd h₂) }

theorem dvd_add_iff_left (h : a ∣ c) : a ∣ b ↔ a ∣ b + c :=
⟨λh₂, dvd_add h₂ h, λH, by have t := dvd_sub H h; rwa add_sub_cancel at t⟩

theorem dvd_add_iff_right (h : a ∣ b) : a ∣ c ↔ a ∣ b + c :=
by rw add_comm; exact dvd_add_iff_left h

/-- If an element a divides another element c in a commutative ring, a divides the sum of another
  element b with c iff a divides b. -/
theorem dvd_add_left (h : a ∣ c) : a ∣ b + c ↔ a ∣ b :=
(dvd_add_iff_left h).symm

/-- If an element a divides another element b in a commutative ring, a divides the sum of b and
  another element c iff a divides c. -/
theorem dvd_add_right (h : a ∣ b) : a ∣ b + c ↔ a ∣ c :=
(dvd_add_iff_right h).symm

lemma dvd_iff_dvd_of_dvd_sub {a b c : α} (h : a ∣ (b - c)) : (a ∣ b ↔ a ∣ c) :=
begin
  split,
  { intro h',
    convert dvd_sub h' h,
    exact eq.symm (sub_sub_self b c) },
  { intro h',
    convert dvd_add h h',
    exact eq_add_of_sub_eq rfl }
end

end non_unital_ring

section ring
variables [ring α] {a b c : α}

theorem two_dvd_bit1 : 2 ∣ bit1 a ↔ (2 : α) ∣ 1 := (dvd_add_iff_right (@two_dvd_bit0 _ _ a)).symm

/-- An element a divides the sum a + b if and only if a divides b.-/
@[simp] lemma dvd_add_self_left {a b : α} : a ∣ a + b ↔ a ∣ b :=
dvd_add_right (dvd_refl a)

/-- An element a divides the sum b + a if and only if a divides b.-/
@[simp] lemma dvd_add_self_right {a b : α} : a ∣ b + a ↔ a ∣ b :=
dvd_add_left (dvd_refl a)

end ring

section non_unital_comm_ring
variables [non_unital_comm_ring α] {a b c : α}

/-- Pullback a `comm_ring` instance along an injective function.
See note [reducible non-instances]. -/
@[reducible]
protected def function.injective.non_unital_comm_ring
  [has_zero β] [has_add β] [has_mul β] [has_neg β] [has_sub β]
  [has_scalar ℕ β] [has_scalar ℤ β]
  (f : β → α) (hf : injective f) (zero : f 0 = 0)
  (add : ∀ x y, f (x + y) = f x + f y) (mul : ∀ x y, f (x * y) = f x * f y)
  (neg : ∀ x, f (-x) = -f x) (sub : ∀ x y, f (x - y) = f x - f y)
  (nsmul : ∀ x (n : ℕ), f (n • x) = n • f x) (zsmul : ∀ x (n : ℤ), f (n • x) = n • f x) :
  non_unital_comm_ring β :=
{ .. hf.non_unital_ring f zero add mul neg sub nsmul zsmul, .. hf.comm_semigroup f mul }

/-- Pushforward a `non_unital_comm_ring` instance along a surjective function.
See note [reducible non-instances]. -/
@[reducible]
protected def function.surjective.non_unital_comm_ring
  [has_zero β] [has_add β] [has_mul β] [has_neg β] [has_sub β]
  [has_scalar ℕ β] [has_scalar ℤ β]
  (f : α → β) (hf : surjective f) (zero : f 0 = 0)
  (add : ∀ x y, f (x + y) = f x + f y) (mul : ∀ x y, f (x * y) = f x * f y)
  (neg : ∀ x, f (-x) = -f x) (sub : ∀ x y, f (x - y) = f x - f y)
  (nsmul : ∀ x (n : ℕ), f (n • x) = n • f x) (zsmul : ∀ x (n : ℤ), f (n • x) = n • f x) :
  non_unital_comm_ring β :=
{ .. hf.non_unital_ring f zero add mul neg sub nsmul zsmul, .. hf.comm_semigroup f mul }

local attribute [simp] add_assoc add_comm add_left_comm mul_comm

/-- Vieta's formula for a quadratic equation, relating the coefficients of the polynomial with
  its roots. This particular version states that if we have a root `x` of a monic quadratic
  polynomial, then there is another root `y` such that `x + y` is negative the `a_1` coefficient
  and `x * y` is the `a_0` coefficient. -/
lemma Vieta_formula_quadratic {b c x : α} (h : x * x - b * x + c = 0) :
  ∃ y : α, y * y - b * y + c = 0 ∧ x + y = b ∧ x * y = c :=
begin
  have : c = -(x * x - b * x) := (neg_eq_of_add_eq_zero h).symm,
  have : c = x * (b - x), by subst this; simp [mul_sub, mul_comm],
  refine ⟨b - x, _, by simp, by rw this⟩,
  rw [this, sub_add, ← sub_mul, sub_self]
end

lemma dvd_mul_sub_mul {k a b x y : α} (hab : k ∣ a - b) (hxy : k ∣ x - y) :
  k ∣ a * x - b * y :=
begin
  convert dvd_add (hxy.mul_left a) (hab.mul_right y),
  rw [mul_sub_left_distrib, mul_sub_right_distrib],
  simp only [sub_eq_add_neg, add_assoc, neg_add_cancel_left],
end

end non_unital_comm_ring

section comm_ring
variables [comm_ring α] {a b c : α}

/-- Pullback a `comm_ring` instance along an injective function.
See note [reducible non-instances]. -/
@[reducible]
protected def function.injective.comm_ring
  [has_zero β] [has_one β] [has_add β] [has_mul β] [has_neg β] [has_sub β]
  [has_scalar ℕ β] [has_scalar ℤ β] [has_pow β ℕ]
  (f : β → α) (hf : injective f) (zero : f 0 = 0) (one : f 1 = 1)
  (add : ∀ x y, f (x + y) = f x + f y) (mul : ∀ x y, f (x * y) = f x * f y)
  (neg : ∀ x, f (-x) = -f x) (sub : ∀ x y, f (x - y) = f x - f y)
  (nsmul : ∀ x (n : ℕ), f (n • x) = n • f x) (zsmul : ∀ x (n : ℤ), f (n • x) = n • f x)
  (npow : ∀ x (n : ℕ), f (x ^ n) = f x ^ n) :
  comm_ring β :=
{ .. hf.ring f zero one add mul neg sub nsmul zsmul npow, .. hf.comm_semigroup f mul }

/-- Pushforward a `comm_ring` instance along a surjective function.
See note [reducible non-instances]. -/
@[reducible]
protected def function.surjective.comm_ring
  [has_zero β] [has_one β] [has_add β] [has_mul β] [has_neg β] [has_sub β]
  [has_scalar ℕ β] [has_scalar ℤ β] [has_pow β ℕ]
  (f : α → β) (hf : surjective f) (zero : f 0 = 0) (one : f 1 = 1)
  (add : ∀ x y, f (x + y) = f x + f y) (mul : ∀ x y, f (x * y) = f x * f y)
  (neg : ∀ x, f (-x) = -f x) (sub : ∀ x y, f (x - y) = f x - f y)
  (nsmul : ∀ x (n : ℕ), f (n • x) = n • f x) (zsmul : ∀ x (n : ℤ), f (n • x) = n • f x)
  (npow : ∀ x (n : ℕ), f (x ^ n) = f x ^ n) :
  comm_ring β :=
{ .. hf.ring f zero one add mul neg sub nsmul zsmul npow, .. hf.comm_semigroup f mul }

end comm_ring

lemma succ_ne_self [non_assoc_ring α] [nontrivial α] (a : α) : a + 1 ≠ a :=
λ h, one_ne_zero ((add_right_inj a).mp (by simp [h]))

lemma pred_ne_self [non_assoc_ring α] [nontrivial α] (a : α) : a - 1 ≠ a :=
λ h, one_ne_zero (neg_injective ((add_right_inj a).mp (by simpa [sub_eq_add_neg] using h)))

/-- Left `mul` by a `k : α` over `[ring α]` is injective, if `k` is not a zero divisor.
The typeclass that restricts all terms of `α` to have this property is `no_zero_divisors`. -/
lemma is_left_regular_of_non_zero_divisor [non_unital_non_assoc_ring α] (k : α)
  (h : ∀ (x : α), k * x = 0 → x = 0) : is_left_regular k :=
begin
  refine λ x y (h' : k * x = k * y), sub_eq_zero.mp (h _ _),
  rw [mul_sub, sub_eq_zero, h']
end

/-- Right `mul` by a `k : α` over `[ring α]` is injective, if `k` is not a zero divisor.
The typeclass that restricts all terms of `α` to have this property is `no_zero_divisors`. -/
lemma is_right_regular_of_non_zero_divisor [non_unital_non_assoc_ring α] (k : α)
  (h : ∀ (x : α), x * k = 0 → x = 0) : is_right_regular k :=
begin
  refine λ x y (h' : x * k = y * k), sub_eq_zero.mp (h _ _),
  rw [sub_mul, sub_eq_zero, h']
end

lemma is_regular_of_ne_zero' [non_unital_non_assoc_ring α] [no_zero_divisors α] {k : α}
  (hk : k ≠ 0) : is_regular k :=
⟨is_left_regular_of_non_zero_divisor k
  (λ x h, (no_zero_divisors.eq_zero_or_eq_zero_of_mul_eq_zero h).resolve_left hk),
 is_right_regular_of_non_zero_divisor k
  (λ x h, (no_zero_divisors.eq_zero_or_eq_zero_of_mul_eq_zero h).resolve_right hk)⟩

lemma is_regular_iff_ne_zero' [nontrivial α] [non_unital_non_assoc_ring α] [no_zero_divisors α]
  {k : α} : is_regular k ↔ k ≠ 0 :=
⟨λ h, by { rintro rfl, exact not_not.mpr h.left not_is_left_regular_zero }, is_regular_of_ne_zero'⟩

/-- A ring with no zero divisors is a cancel_monoid_with_zero.

Note this is not an instance as it forms a typeclass loop. -/
@[reducible]
def no_zero_divisors.to_cancel_monoid_with_zero [ring α] [no_zero_divisors α] :
  cancel_monoid_with_zero α :=
{ mul_left_cancel_of_ne_zero := λ a b c ha,
    @is_regular.left _ _ _ (is_regular_of_ne_zero' ha) _ _,
  mul_right_cancel_of_ne_zero := λ a b c hb,
    @is_regular.right _ _ _ (is_regular_of_ne_zero' hb) _ _,
  .. (infer_instance : semiring α) }

/-- A domain is a nontrivial ring with no zero divisors, i.e. satisfying
  the condition `a * b = 0 ↔ a = 0 ∨ b = 0`.

  This is implemented as a mixin for `ring α`.
  To obtain an integral domain use `[comm_ring α] [is_domain α]`. -/
@[protect_proj] class is_domain (α : Type u) [ring α]
  extends no_zero_divisors α, nontrivial α : Prop

section is_domain
section ring

variables [ring α] [is_domain α]

@[priority 100] -- see Note [lower instance priority]
instance is_domain.to_cancel_monoid_with_zero : cancel_monoid_with_zero α :=
no_zero_divisors.to_cancel_monoid_with_zero

/-- Pullback an `is_domain` instance along an injective function. -/
protected theorem function.injective.is_domain [ring β] (f : β →+* α) (hf : injective f) :
  is_domain β :=
{ .. pullback_nonzero f f.map_zero f.map_one,
  .. hf.no_zero_divisors f f.map_zero f.map_mul }

end ring

section comm_ring

variables [comm_ring α] [is_domain α]

@[priority 100] -- see Note [lower instance priority]
instance is_domain.to_cancel_comm_monoid_with_zero : cancel_comm_monoid_with_zero α :=
{ ..comm_semiring.to_comm_monoid_with_zero, ..is_domain.to_cancel_monoid_with_zero }

/--
Makes a ring homomorphism from an additive group homomorphism from a commutative ring to an integral
domain that commutes with self multiplication, assumes that two is nonzero and one is sent to one.
-/
def add_monoid_hom.mk_ring_hom_of_mul_self_of_two_ne_zero [comm_ring β] (f : β →+ α)
  (h : ∀ x, f (x * x) = f x * f x) (h_two : (2 : α) ≠ 0) (h_one : f 1 = 1) : β →+* α :=
{ map_one' := h_one,
  map_mul' := begin
    intros x y,
    have hxy := h (x + y),
    rw [mul_add, add_mul, add_mul, f.map_add, f.map_add, f.map_add, f.map_add, h x, h y, add_mul,
      mul_add, mul_add, ← sub_eq_zero, add_comm, ← sub_sub, ← sub_sub, ← sub_sub,
      mul_comm y x, mul_comm (f y) (f x)] at hxy,
    simp only [add_assoc, add_sub_assoc, add_sub_cancel'_right] at hxy,
    rw [sub_sub, ← two_mul, ← add_sub_assoc, ← two_mul, ← mul_sub, mul_eq_zero, sub_eq_zero,
      or_iff_not_imp_left] at hxy,
    exact hxy h_two,
  end,
  ..f }

@[simp]
lemma add_monoid_hom.coe_fn_mk_ring_hom_of_mul_self_of_two_ne_zero [comm_ring β] (f : β →+ α)
  (h h_two h_one) :
  (f.mk_ring_hom_of_mul_self_of_two_ne_zero h h_two h_one : β → α) = f := rfl

@[simp]
lemma add_monoid_hom.coe_add_monoid_hom_mk_ring_hom_of_mul_self_of_two_ne_zero [comm_ring β]
  (f : β →+ α) (h h_two h_one) :
  (f.mk_ring_hom_of_mul_self_of_two_ne_zero h h_two h_one : β →+ α) = f := by {ext, simp}

end comm_ring

end is_domain

namespace semiconj_by

@[simp] lemma add_right [distrib R] {a x y x' y' : R}
  (h : semiconj_by a x y) (h' : semiconj_by a x' y') :
  semiconj_by a (x + x') (y + y') :=
by simp only [semiconj_by, left_distrib, right_distrib, h.eq, h'.eq]

@[simp] lemma add_left [distrib R] {a b x y : R}
  (ha : semiconj_by a x y) (hb : semiconj_by b x y) :
  semiconj_by (a + b) x y :=
by simp only [semiconj_by, left_distrib, right_distrib, ha.eq, hb.eq]

section
variables [has_mul R] [has_distrib_neg R] {a x y : R}

lemma neg_right (h : semiconj_by a x y) : semiconj_by a (-x) (-y) :=
by simp only [semiconj_by, h.eq, neg_mul, mul_neg]

@[simp] lemma neg_right_iff : semiconj_by a (-x) (-y) ↔ semiconj_by a x y :=
⟨λ h, neg_neg x ▸ neg_neg y ▸ h.neg_right, semiconj_by.neg_right⟩

lemma neg_left (h : semiconj_by a x y) : semiconj_by (-a) x y :=
by simp only [semiconj_by, h.eq, neg_mul, mul_neg]

@[simp] lemma neg_left_iff : semiconj_by (-a) x y ↔ semiconj_by a x y :=
⟨λ h, neg_neg a ▸ h.neg_left, semiconj_by.neg_left⟩

end

section
variables [mul_one_class R] [has_distrib_neg R] {a x y : R}

@[simp] lemma neg_one_right (a : R) : semiconj_by a (-1) (-1) :=
(one_right a).neg_right

@[simp] lemma neg_one_left (x : R) : semiconj_by (-1) x x :=
(semiconj_by.one_left x).neg_left

end

section
variables [non_unital_non_assoc_ring R] {a b x y x' y' : R}

@[simp] lemma sub_right (h : semiconj_by a x y) (h' : semiconj_by a x' y') :
  semiconj_by a (x - x') (y - y') :=
by simpa only [sub_eq_add_neg] using h.add_right h'.neg_right

@[simp] lemma sub_left (ha : semiconj_by a x y) (hb : semiconj_by b x y) :
  semiconj_by (a - b) x y :=
by simpa only [sub_eq_add_neg] using ha.add_left hb.neg_left

end

end semiconj_by

namespace commute

@[simp] theorem add_right [distrib R] {a b c : R} :
  commute a b → commute a c → commute a (b + c) :=
semiconj_by.add_right

@[simp] theorem add_left [distrib R] {a b c : R} :
  commute a c → commute b c → commute (a + b) c :=
semiconj_by.add_left

lemma bit0_right [distrib R] {x y : R} (h : commute x y) : commute x (bit0 y) :=
h.add_right h

lemma bit0_left [distrib R] {x y : R} (h : commute x y) : commute (bit0 x) y :=
h.add_left h

lemma bit1_right [non_assoc_semiring R] {x y : R} (h : commute x y) : commute x (bit1 y) :=
h.bit0_right.add_right (commute.one_right x)

lemma bit1_left [non_assoc_semiring R] {x y : R} (h : commute x y) : commute (bit1 x) y :=
h.bit0_left.add_left (commute.one_left y)

/-- Representation of a difference of two squares of commuting elements as a product. -/
lemma mul_self_sub_mul_self_eq [non_unital_non_assoc_ring R] {a b : R} (h : commute a b) :
  a * a - b * b = (a + b) * (a - b) :=
by rw [add_mul, mul_sub, mul_sub, h.eq, sub_add_sub_cancel]

lemma mul_self_sub_mul_self_eq' [non_unital_non_assoc_ring R] {a b : R} (h : commute a b) :
  a * a - b * b = (a - b) * (a + b) :=
by rw [mul_add, sub_mul, sub_mul, h.eq, sub_add_sub_cancel]

lemma mul_self_eq_mul_self_iff [non_unital_non_assoc_ring R] [no_zero_divisors R] {a b : R}
  (h : commute a b) : a * a = b * b ↔ a = b ∨ a = -b :=
by rw [← sub_eq_zero, h.mul_self_sub_mul_self_eq, mul_eq_zero, or_comm, sub_eq_zero,
  add_eq_zero_iff_eq_neg]

section
variables [has_mul R] [has_distrib_neg R] {a b : R}

theorem neg_right : commute a b → commute a (- b) := semiconj_by.neg_right
@[simp] theorem neg_right_iff : commute a (-b) ↔ commute a b := semiconj_by.neg_right_iff

theorem neg_left : commute a b → commute (- a) b := semiconj_by.neg_left
@[simp] theorem neg_left_iff : commute (-a) b ↔ commute a b := semiconj_by.neg_left_iff

end

section
variables [mul_one_class R] [has_distrib_neg R] {a : R}

@[simp] theorem neg_one_right (a : R) : commute a (-1) := semiconj_by.neg_one_right a
@[simp] theorem neg_one_left (a : R): commute (-1) a := semiconj_by.neg_one_left a

end

section
variables [non_unital_non_assoc_ring R] {a b c : R}

@[simp] theorem sub_right : commute a b → commute a c → commute a (b - c) := semiconj_by.sub_right
@[simp] theorem sub_left : commute a c → commute b c → commute (a - b) c := semiconj_by.sub_left

end

end commute

/-- Representation of a difference of two squares in a commutative ring as a product. -/
theorem mul_self_sub_mul_self [comm_ring R] (a b : R) : a * a - b * b = (a + b) * (a - b) :=
(commute.all a b).mul_self_sub_mul_self_eq

lemma mul_self_sub_one [non_assoc_ring R] (a : R) : a * a - 1 = (a + 1) * (a - 1) :=
by rw [←(commute.one_right a).mul_self_sub_mul_self_eq, mul_one]

lemma mul_self_eq_mul_self_iff [comm_ring R] [no_zero_divisors R] {a b : R} :
  a * a = b * b ↔ a = b ∨ a = -b :=
(commute.all a b).mul_self_eq_mul_self_iff

lemma mul_self_eq_one_iff [non_assoc_ring R] [no_zero_divisors R] {a : R} :
  a * a = 1 ↔ a = 1 ∨ a = -1 :=
by rw [←(commute.one_right a).mul_self_eq_mul_self_iff, mul_one]

/-- In the unit group of an integral domain, a unit is its own inverse iff the unit is one or
  one's additive inverse. -/
lemma units.inv_eq_self_iff [ring R] [no_zero_divisors R] (u : Rˣ) : u⁻¹ = u ↔ u = 1 ∨ u = -1 :=
begin
  rw inv_eq_iff_mul_eq_one,
  simp only [units.ext_iff],
  push_cast,
  exact mul_self_eq_one_iff
end<|MERGE_RESOLUTION|>--- conflicted
+++ resolved
@@ -353,17 +353,6 @@
 
 end add_monoid_hom
 
-<<<<<<< HEAD
-/-- Bundled non-unital semiring homomorphisms; use this for bundled non-unital ring
-homomorphisms too.
-
-When possible, instead of parametrizing results over `(f : α →ₙ+* β)`,
-you should parametrize over `(F : Type*) [non_unital_ring_hom_class F α β] (f : F)`.
-
-When you extend this structure, make sure to extend `non_unital_ring_hom_class`. -/
-structure non_unital_ring_hom (α : Type*) (β : Type*) [non_unital_non_assoc_semiring α]
-  [non_unital_non_assoc_semiring β] extends mul_hom α β, α →+ β
-=======
 /-- Bundled non-unital semiring homomorphisms `R →ₙ+* S`; use this for bundled non-unital ring
 homomorphisms too.
 
@@ -373,16 +362,11 @@
 When you extend this structure, make sure to extend `non_unital_ring_hom_class`. -/
 structure non_unital_ring_hom (R : Type*) (S : Type*) [non_unital_non_assoc_semiring R]
   [non_unital_non_assoc_semiring S] extends R →ₙ* S, R →+ S
->>>>>>> ceca8d74
 
 infixr ` →ₙ+* `:25 := non_unital_ring_hom
 
 /-- Reinterpret a non-unital ring homomorphism `f : R →ₙ+* S` as a semigroup
-<<<<<<< HEAD
-homomorphism `mul_hom R S`. The `simp`-normal form is `(f : mul_hom R S)`. -/
-=======
 homomorphism `R →ₙ* S`. The `simp`-normal form is `(f : R →ₙ* S)`. -/
->>>>>>> ceca8d74
 add_decl_doc non_unital_ring_hom.to_mul_hom
 
 /-- Reinterpret a non-unital ring homomorphism `f : R →ₙ+* S` as an additive
@@ -439,11 +423,7 @@
 @[simp] lemma coe_to_mul_hom (f : α →ₙ+* β) : ⇑f.to_mul_hom = f := rfl
 
 @[simp] lemma coe_mul_hom_mk (f : α → β) (h₁ h₂ h₃) :
-<<<<<<< HEAD
-  ((⟨f, h₁, h₂, h₃⟩ : α →ₙ+* β) : mul_hom α β) = ⟨f, h₁⟩ :=
-=======
   ((⟨f, h₁, h₂, h₃⟩ : α →ₙ+* β) : α →ₙ* β) = ⟨f, h₁⟩ :=
->>>>>>> ceca8d74
 rfl
 
 @[simp] lemma coe_to_add_monoid_hom (f : α →ₙ+* β) : ⇑f.to_add_monoid_hom = f := rfl
@@ -478,11 +458,7 @@
 theorem coe_add_monoid_hom_injective : function.injective (coe : (α →ₙ+* β) → (α →+ β)) :=
 λ f g h, ext (λ x, add_monoid_hom.congr_fun h x)
 
-<<<<<<< HEAD
-theorem coe_mul_hom_injective : function.injective (coe : (α →ₙ+* β) → (mul_hom α β)) :=
-=======
 theorem coe_mul_hom_injective : function.injective (coe : (α →ₙ+* β) → (α →ₙ* β)) :=
->>>>>>> ceca8d74
 λ f g h, ext (λ x, mul_hom.congr_fun h x)
 
 end
@@ -491,22 +467,6 @@
 protected def id (α : Type*) [non_unital_non_assoc_semiring α] : α →ₙ+* α :=
 by refine {to_fun := id, ..}; intros; refl
 
-<<<<<<< HEAD
-/-- The zero non-unital ring homomorphism between non-unital semirings.  -/
-protected def zero (α : Type*) (β : Type*) [non_unital_non_assoc_semiring α]
-  [non_unital_non_assoc_semiring β] : α →ₙ+* β :=
-{ to_fun := function.const α 0,
-  map_mul' := λ x y, (mul_zero (0 : β)).symm,
-  map_zero' := rfl,
-  map_add' := λ x y, (add_zero (0 : β)).symm }
-
-include rα rβ
-
-instance : has_zero (α →ₙ+* β) := ⟨non_unital_ring_hom.zero α β⟩
-instance : inhabited (α →ₙ+* β) := ⟨0⟩
-
-@[simp] lemma coe_zero : ⇑(0 : α →ₙ+* β) = function.const α 0 := rfl
-=======
 include rα rβ
 
 instance : has_zero (α →ₙ+* β) :=
@@ -519,7 +479,6 @@
 instance : inhabited (α →ₙ+* β) := ⟨0⟩
 
 @[simp] lemma coe_zero : ⇑(0 : α →ₙ+* β) = 0 := rfl
->>>>>>> ceca8d74
 @[simp] lemma zero_apply (x : α) : (0 : α →ₙ+* β) x = 0 := rfl
 
 omit rβ
@@ -527,48 +486,26 @@
 @[simp] lemma id_apply (x : α) : non_unital_ring_hom.id α x = x := rfl
 @[simp] lemma coe_add_monoid_hom_id :
   (non_unital_ring_hom.id α : α →+ α) = add_monoid_hom.id α := rfl
-<<<<<<< HEAD
-@[simp] lemma coe_mul_hom_id : (non_unital_ring_hom.id α : mul_hom α α) = mul_hom.id α := rfl
-=======
 @[simp] lemma coe_mul_hom_id : (non_unital_ring_hom.id α : α →ₙ* α) = mul_hom.id α := rfl
->>>>>>> ceca8d74
 
 variable {rγ : non_unital_non_assoc_semiring γ}
 include rβ rγ
 
 /-- Composition of non-unital ring homomorphisms is a non-unital ring homomorphism. -/
-<<<<<<< HEAD
-def comp (hnp : β →ₙ+* γ) (hmn : α →ₙ+* β) : α →ₙ+* γ :=
-{ to_fun := hnp ∘ hmn,
-  map_zero' := by simp,
-  map_add' := λ x y, by simp,
-  map_mul' := λ x y, by simp}
-=======
 def comp (g : β →ₙ+* γ) (f : α →ₙ+* β) : α →ₙ+* γ :=
 { ..g.to_mul_hom.comp f.to_mul_hom, ..g.to_add_monoid_hom.comp f.to_add_monoid_hom }
->>>>>>> ceca8d74
 
 /-- Composition of non-unital ring homomorphisms is associative. -/
 lemma comp_assoc {δ} {rδ : non_unital_non_assoc_semiring δ} (f : α →ₙ+* β) (g : β →ₙ+* γ)
   (h : γ →ₙ+* δ) : (h.comp g).comp f = h.comp (g.comp f) := rfl
 
-<<<<<<< HEAD
-@[simp] lemma coe_comp (g : β →ₙ+* γ) (f : α →ₙ+* β) : (g.comp f : α → γ) = g ∘ f := rfl
-@[simp] lemma comp_apply (hnp : β →ₙ+* γ) (hmn : α →ₙ+* β) (x : α) : (hnp.comp hmn : α → γ) x =
-  (hnp (hmn x)) := rfl
-=======
 @[simp] lemma coe_comp (g : β →ₙ+* γ) (f : α →ₙ+* β) : ⇑(g.comp f) = g ∘ f := rfl
 @[simp] lemma comp_apply (g : β →ₙ+* γ) (f : α →ₙ+* β) (x : α) : g.comp f x = g (f x) := rfl
->>>>>>> ceca8d74
 
 @[simp] lemma coe_comp_add_monoid_hom (g : β →ₙ+* γ) (f : α →ₙ+* β) :
   (g.comp f : α →+ γ) = (g : β →+ γ).comp f := rfl
 @[simp] lemma coe_comp_mul_hom (g : β →ₙ+* γ) (f : α →ₙ+* β) :
-<<<<<<< HEAD
-  (g.comp f : mul_hom α γ) = (g : mul_hom β γ).comp f := rfl
-=======
   (g.comp f : α →ₙ* γ) = (g : β →ₙ* γ).comp f := rfl
->>>>>>> ceca8d74
 
 @[simp] lemma comp_zero (g : β →ₙ+* γ) : g.comp (0 : α →ₙ+* β) = 0 := by { ext, simp }
 @[simp] lemma zero_comp (f : α →ₙ+* β) : (0 : β →ₙ+* γ).comp f = 0 := by { ext, refl }
@@ -602,19 +539,11 @@
 
 lemma cancel_right {g₁ g₂ : β →ₙ+* γ} {f : α →ₙ+* β} (hf : surjective f) :
   g₁.comp f = g₂.comp f ↔ g₁ = g₂ :=
-<<<<<<< HEAD
-⟨λ h, non_unital_ring_hom.ext $ hf.forall.2 (ext_iff.1 h), λ h, h ▸ rfl⟩
-
-lemma cancel_left {g : β →ₙ+* γ} {f₁ f₂ : α →ₙ+* β} (hg : injective g) :
-  g.comp f₁ = g.comp f₂ ↔ f₁ = f₂ :=
-⟨λ h, non_unital_ring_hom.ext $ λ x, hg $ by rw [← comp_apply, h, comp_apply], λ h, h ▸ rfl⟩
-=======
 ⟨λ h, ext $ hf.forall.2 (ext_iff.1 h), λ h, h ▸ rfl⟩
 
 lemma cancel_left {g : β →ₙ+* γ} {f₁ f₂ : α →ₙ+* β} (hg : injective g) :
   g.comp f₁ = g.comp f₂ ↔ f₁ = f₂ :=
 ⟨λ h, ext $ λ x, hg $ by rw [← comp_apply, h, comp_apply], λ h, h ▸ rfl⟩
->>>>>>> ceca8d74
 
 omit rα rβ rγ
 
