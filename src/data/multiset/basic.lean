/-
Copyright (c) 2015 Microsoft Corporation. All rights reserved.
Released under Apache 2.0 license as described in the file LICENSE.
Authors: Mario Carneiro
-/
import data.bool.all_any
import data.list.perm

/-!
# Multisets
These are implemented as the quotient of a list by permutations.
## Notation
We define the global infix notation `::ₘ` for `multiset.cons`.
-/

open list subtype nat

variables {α : Type*} {β : Type*} {γ : Type*}

/-- `multiset α` is the quotient of `list α` by list permutation. The result
  is a type of finite sets with duplicates allowed.  -/
def {u} multiset (α : Type u) : Type u :=
quotient (list.is_setoid α)

namespace multiset

instance : has_coe (list α) (multiset α) := ⟨quot.mk _⟩

@[simp] theorem quot_mk_to_coe (l : list α) : @eq (multiset α) ⟦l⟧ l := rfl

@[simp] theorem quot_mk_to_coe' (l : list α) : @eq (multiset α) (quot.mk (≈) l) l := rfl

@[simp] theorem quot_mk_to_coe'' (l : list α) : @eq (multiset α) (quot.mk setoid.r l) l := rfl

@[simp] theorem coe_eq_coe {l₁ l₂ : list α} : (l₁ : multiset α) = l₂ ↔ l₁ ~ l₂ := quotient.eq

instance has_decidable_eq [decidable_eq α] : decidable_eq (multiset α)
| s₁ s₂ := quotient.rec_on_subsingleton₂ s₁ s₂ $ λ l₁ l₂,
  decidable_of_iff' _ quotient.eq

/-- defines a size for a multiset by referring to the size of the underlying list -/
protected def sizeof [has_sizeof α] (s : multiset α) : ℕ :=
quot.lift_on s sizeof $ λ l₁ l₂, perm.sizeof_eq_sizeof

instance has_sizeof [has_sizeof α] : has_sizeof (multiset α) := ⟨multiset.sizeof⟩

/-! ### Empty multiset -/

/-- `0 : multiset α` is the empty set -/
protected def zero : multiset α := @nil α

instance : has_zero (multiset α)   := ⟨multiset.zero⟩
instance : has_emptyc (multiset α) := ⟨0⟩
instance inhabited_multiset : inhabited (multiset α)  := ⟨0⟩

@[simp] theorem coe_nil_eq_zero : (@nil α : multiset α) = 0 := rfl
@[simp] theorem empty_eq_zero : (∅ : multiset α) = 0 := rfl

@[simp] theorem coe_eq_zero (l : list α) : (l : multiset α) = 0 ↔ l = [] :=
iff.trans coe_eq_coe perm_nil

/-! ### `multiset.cons` -/

/-- `cons a s` is the multiset which contains `s` plus one more
  instance of `a`. -/
def cons (a : α) (s : multiset α) : multiset α :=
quot.lift_on s (λ l, (a :: l : multiset α))
  (λ l₁ l₂ p, quot.sound (p.cons a))

infixr ` ::ₘ `:67  := multiset.cons

instance : has_insert α (multiset α) := ⟨cons⟩

@[simp] theorem insert_eq_cons (a : α) (s : multiset α) :
  insert a s = a ::ₘ s := rfl

@[simp] theorem cons_coe (a : α) (l : list α) :
  (a ::ₘ l : multiset α) = (a::l : list α) := rfl

theorem singleton_coe (a : α) : (a ::ₘ 0 : multiset α) = ([a] : list α) := rfl

@[simp] theorem cons_inj_left {a b : α} (s : multiset α) :
  a ::ₘ s = b ::ₘ s ↔ a = b :=
⟨quot.induction_on s $ λ l e,
  have [a] ++ l ~ [b] ++ l, from quotient.exact e,
  singleton_perm_singleton.1 $ (perm_append_right_iff _).1 this, congr_arg _⟩

@[simp] theorem cons_inj_right (a : α) : ∀{s t : multiset α}, a ::ₘ s = a ::ₘ t ↔ s = t :=
by rintros ⟨l₁⟩ ⟨l₂⟩; simp

@[recursor 5] protected theorem induction {p : multiset α → Prop}
  (h₁ : p 0) (h₂ : ∀ ⦃a : α⦄ {s : multiset α}, p s → p (a ::ₘ s)) : ∀s, p s :=
by rintros ⟨l⟩; induction l with _ _ ih; [exact h₁, exact h₂ ih]

@[elab_as_eliminator] protected theorem induction_on {p : multiset α → Prop}
  (s : multiset α) (h₁ : p 0) (h₂ : ∀ ⦃a : α⦄ {s : multiset α}, p s → p (a ::ₘ s)) : p s :=
multiset.induction h₁ h₂ s

theorem cons_swap (a b : α) (s : multiset α) : a ::ₘ b ::ₘ s = b ::ₘ a ::ₘ s :=
quot.induction_on s $ λ l, quotient.sound $ perm.swap _ _ _

section rec
variables {C : multiset α → Sort*}

/-- Dependent recursor on multisets.
TODO: should be @[recursor 6], but then the definition of `multiset.pi` fails with a stack
overflow in `whnf`.
-/
protected def rec
  (C_0 : C 0)
  (C_cons : Πa m, C m → C (a ::ₘ m))
  (C_cons_heq : ∀ a a' m b, C_cons a (a' ::ₘ m) (C_cons a' m b) ==
    C_cons a' (a ::ₘ m) (C_cons a m b))
  (m : multiset α) : C m :=
quotient.hrec_on m (@list.rec α (λl, C ⟦l⟧) C_0 (λa l b, C_cons a ⟦l⟧ b)) $
  assume l l' h,
  h.rec_heq
    (assume a l l' b b' hl, have ⟦l⟧ = ⟦l'⟧, from quot.sound hl, by cc)
    (assume a a' l, C_cons_heq a a' ⟦l⟧)

/-- Companion to `multiset.rec` with more convenient argument order. -/
@[elab_as_eliminator]
protected def rec_on (m : multiset α)
  (C_0 : C 0)
  (C_cons : Πa m, C m → C (a ::ₘ m))
  (C_cons_heq : ∀a a' m b, C_cons a (a' ::ₘ m) (C_cons a' m b) ==
      C_cons a' (a ::ₘ m) (C_cons a m b)) :
  C m :=
multiset.rec C_0 C_cons C_cons_heq m

variables {C_0 : C 0} {C_cons : Πa m, C m → C (a ::ₘ m)}
  {C_cons_heq : ∀a a' m b, C_cons a (a' ::ₘ m) (C_cons a' m b) ==
    C_cons a' (a ::ₘ m) (C_cons a m b)}

@[simp] lemma rec_on_0 : @multiset.rec_on α C (0:multiset α) C_0 C_cons C_cons_heq = C_0 :=
rfl

@[simp] lemma rec_on_cons (a : α) (m : multiset α) :
  (a ::ₘ m).rec_on C_0 C_cons C_cons_heq = C_cons a m (m.rec_on C_0 C_cons C_cons_heq) :=
quotient.induction_on m $ assume l, rfl

end rec

section mem

/-- `a ∈ s` means that `a` has nonzero multiplicity in `s`. -/
def mem (a : α) (s : multiset α) : Prop :=
quot.lift_on s (λ l, a ∈ l) (λ l₁ l₂ (e : l₁ ~ l₂), propext $ e.mem_iff)

instance : has_mem α (multiset α) := ⟨mem⟩

@[simp] lemma mem_coe {a : α} {l : list α} : a ∈ (l : multiset α) ↔ a ∈ l := iff.rfl

instance decidable_mem [decidable_eq α] (a : α) (s : multiset α) : decidable (a ∈ s) :=
quot.rec_on_subsingleton s $ list.decidable_mem a

@[simp] theorem mem_cons {a b : α} {s : multiset α} : a ∈ b ::ₘ s ↔ a = b ∨ a ∈ s :=
quot.induction_on s $ λ l, iff.rfl

lemma mem_cons_of_mem {a b : α} {s : multiset α} (h : a ∈ s) : a ∈ b ::ₘ s :=
mem_cons.2 $ or.inr h

@[simp] theorem mem_cons_self (a : α) (s : multiset α) : a ∈ a ::ₘ s :=
mem_cons.2 (or.inl rfl)

theorem forall_mem_cons {p : α → Prop} {a : α} {s : multiset α} :
  (∀ x ∈ (a ::ₘ s), p x) ↔ p a ∧ ∀ x ∈ s, p x :=
quotient.induction_on' s $ λ L, list.forall_mem_cons

theorem exists_cons_of_mem {s : multiset α} {a : α} : a ∈ s → ∃ t, s = a ::ₘ t :=
quot.induction_on s $ λ l (h : a ∈ l),
let ⟨l₁, l₂, e⟩ := mem_split h in
e.symm ▸ ⟨(l₁++l₂ : list α), quot.sound perm_middle⟩

@[simp] theorem not_mem_zero (a : α) : a ∉ (0 : multiset α) := id

theorem eq_zero_of_forall_not_mem {s : multiset α} : (∀x, x ∉ s) → s = 0 :=
quot.induction_on s $ λ l H, by rw eq_nil_iff_forall_not_mem.mpr H; refl

theorem eq_zero_iff_forall_not_mem {s : multiset α} : s = 0 ↔ ∀ a, a ∉ s :=
⟨λ h, h.symm ▸ λ _, not_false, eq_zero_of_forall_not_mem⟩

theorem exists_mem_of_ne_zero {s : multiset α} : s ≠ 0 → ∃ a : α, a ∈ s :=
quot.induction_on s $ assume l hl,
  match l, hl with
  | [] := assume h, false.elim $ h rfl
  | (a :: l) := assume _, ⟨a, by simp⟩
  end

lemma empty_or_exists_mem (s : multiset α) : s = 0 ∨ ∃ a, a ∈ s :=
or_iff_not_imp_left.mpr multiset.exists_mem_of_ne_zero

@[simp] lemma zero_ne_cons {a : α} {m : multiset α} : 0 ≠ a ::ₘ m :=
assume h, have a ∈ (0:multiset α), from h.symm ▸ mem_cons_self _ _, not_mem_zero _ this

@[simp] lemma cons_ne_zero {a : α} {m : multiset α} : a ::ₘ m ≠ 0 := zero_ne_cons.symm

lemma cons_eq_cons {a b : α} {as bs : multiset α} :
  a ::ₘ as = b ::ₘ bs ↔ ((a = b ∧ as = bs) ∨ (a ≠ b ∧ ∃cs, as = b ::ₘ cs ∧ bs = a ::ₘ cs)) :=
begin
  haveI : decidable_eq α := classical.dec_eq α,
  split,
  { assume eq,
    by_cases a = b,
    { subst h, simp * at * },
    { have : a ∈ b ::ₘ bs, from eq ▸ mem_cons_self _ _,
      have : a ∈ bs, by simpa [h],
      rcases exists_cons_of_mem this with ⟨cs, hcs⟩,
      simp [h, hcs],
      have : a ::ₘ as = b ::ₘ a ::ₘ cs, by simp [eq, hcs],
      have : a ::ₘ as = a ::ₘ b ::ₘ cs, by rwa [cons_swap],
      simpa using this } },
  { assume h,
    rcases h with ⟨eq₁, eq₂⟩ | ⟨h, cs, eq₁, eq₂⟩,
    { simp * },
    { simp [*, cons_swap a b] } }
end

end mem

/-! ### `multiset.subset` -/
section subset

/-- `s ⊆ t` is the lift of the list subset relation. It means that any
  element with nonzero multiplicity in `s` has nonzero multiplicity in `t`,
  but it does not imply that the multiplicity of `a` in `s` is less or equal than in `t`;
  see `s ≤ t` for this relation. -/
protected def subset (s t : multiset α) : Prop := ∀ ⦃a : α⦄, a ∈ s → a ∈ t

instance : has_subset (multiset α) := ⟨multiset.subset⟩
instance : has_ssubset (multiset α) := ⟨λ s t, s ⊆ t ∧ ¬ t ⊆ s⟩

@[simp] theorem coe_subset {l₁ l₂ : list α} : (l₁ : multiset α) ⊆ l₂ ↔ l₁ ⊆ l₂ := iff.rfl

@[simp] theorem subset.refl (s : multiset α) : s ⊆ s := λ a h, h

theorem subset.trans {s t u : multiset α} : s ⊆ t → t ⊆ u → s ⊆ u :=
λ h₁ h₂ a m, h₂ (h₁ m)

theorem subset_iff {s t : multiset α} : s ⊆ t ↔ (∀⦃x⦄, x ∈ s → x ∈ t) := iff.rfl

theorem mem_of_subset {s t : multiset α} {a : α} (h : s ⊆ t) : a ∈ s → a ∈ t := @h _

@[simp] theorem zero_subset (s : multiset α) : 0 ⊆ s :=
λ a, (not_mem_nil a).elim

lemma subset_cons (s : multiset α) (a : α) : s ⊆ a ::ₘ s := λ _, mem_cons_of_mem

lemma ssubset_cons {s : multiset α} {a : α} (ha : a ∉ s) : s ⊂ a ::ₘ s :=
⟨subset_cons _ _, λ h, ha $ h $ mem_cons_self _ _⟩

@[simp] theorem cons_subset {a : α} {s t : multiset α} : (a ::ₘ s) ⊆ t ↔ a ∈ t ∧ s ⊆ t :=
by simp [subset_iff, or_imp_distrib, forall_and_distrib]

lemma cons_subset_cons {a : α} {s t : multiset α} : s ⊆ t → a ::ₘ s ⊆ a ::ₘ t :=
quotient.induction_on₂ s t $ λ _ _, cons_subset_cons _

theorem eq_zero_of_subset_zero {s : multiset α} (h : s ⊆ 0) : s = 0 :=
eq_zero_of_forall_not_mem h

theorem subset_zero {s : multiset α} : s ⊆ 0 ↔ s = 0 :=
⟨eq_zero_of_subset_zero, λ xeq, xeq.symm ▸ subset.refl 0⟩

lemma induction_on' {p : multiset α → Prop} (S : multiset α)
  (h₁ : p 0) (h₂ : ∀ {a s}, a ∈ S → s ⊆ S → p s → p (insert a s)) : p S :=
@multiset.induction_on α (λ T, T ⊆ S → p T) S (λ _, h₁) (λ a s hps hs,
  let ⟨hS, sS⟩ := cons_subset.1 hs in h₂ hS sS (hps sS)) (subset.refl S)

end subset

section to_list

/-- Produces a list of the elements in the multiset using choice. -/
@[reducible] noncomputable def to_list {α : Type*} (s : multiset α) :=
classical.some (quotient.exists_rep s)

@[simp] lemma to_list_zero {α : Type*} : (multiset.to_list 0 : list α) = [] :=
(multiset.coe_eq_zero _).1 (classical.some_spec (quotient.exists_rep multiset.zero))

@[simp, norm_cast]
lemma coe_to_list {α : Type*} (s : multiset α) : (s.to_list : multiset α) = s :=
classical.some_spec (quotient.exists_rep _)

@[simp]
lemma mem_to_list {α : Type*} (a : α) (s : multiset α) : a ∈ s.to_list ↔ a ∈ s :=
by rw [←multiset.mem_coe, multiset.coe_to_list]

end to_list

/-! ### Partial order on `multiset`s -/

/-- `s ≤ t` means that `s` is a sublist of `t` (up to permutation).
  Equivalently, `s ≤ t` means that `count a s ≤ count a t` for all `a`. -/
protected def le (s t : multiset α) : Prop :=
quotient.lift_on₂ s t (<+~) $ λ v₁ v₂ w₁ w₂ p₁ p₂,
  propext (p₂.subperm_left.trans p₁.subperm_right)

instance : partial_order (multiset α) :=
{ le          := multiset.le,
  le_refl     := by rintros ⟨l⟩; exact subperm.refl _,
  le_trans    := by rintros ⟨l₁⟩ ⟨l₂⟩ ⟨l₃⟩; exact @subperm.trans _ _ _ _,
  le_antisymm := by rintros ⟨l₁⟩ ⟨l₂⟩ h₁ h₂; exact quot.sound (subperm.antisymm h₁ h₂) }

section
variables {s t : multiset α} {a : α}

lemma subset_of_le : s ≤ t → s ⊆ t := quotient.induction_on₂ s t $ λ l₁ l₂, subperm.subset

alias subset_of_le ← multiset.le.subset

lemma mem_of_le (h : s ≤ t) : a ∈ s → a ∈ t := mem_of_subset (subset_of_le h)

lemma not_mem_mono (h : s ⊆ t) : a ∉ t → a ∉ s := mt $ @h _

@[simp] theorem coe_le {l₁ l₂ : list α} : (l₁ : multiset α) ≤ l₂ ↔ l₁ <+~ l₂ := iff.rfl

@[elab_as_eliminator] theorem le_induction_on {C : multiset α → multiset α → Prop}
  {s t : multiset α} (h : s ≤ t)
  (H : ∀ {l₁ l₂ : list α}, l₁ <+ l₂ → C l₁ l₂) : C s t :=
quotient.induction_on₂ s t (λ l₁ l₂ ⟨l, p, s⟩,
  (show ⟦l⟧ = ⟦l₁⟧, from quot.sound p) ▸ H s) h

theorem zero_le (s : multiset α) : 0 ≤ s :=
quot.induction_on s $ λ l, (nil_sublist l).subperm

lemma le_zero : s ≤ 0 ↔ s = 0 := ⟨λ h, le_antisymm h (zero_le _), le_of_eq⟩

theorem lt_cons_self (s : multiset α) (a : α) : s < a ::ₘ s :=
quot.induction_on s $ λ l,
suffices l <+~ a :: l ∧ (¬l ~ a :: l),
  by simpa [lt_iff_le_and_ne],
⟨(sublist_cons _ _).subperm,
 λ p, ne_of_lt (lt_succ_self (length l)) p.length_eq⟩

theorem le_cons_self (s : multiset α) (a : α) : s ≤ a ::ₘ s :=
le_of_lt $ lt_cons_self _ _

lemma cons_le_cons_iff (a : α) : a ::ₘ s ≤ a ::ₘ t ↔ s ≤ t :=
quotient.induction_on₂ s t $ λ l₁ l₂, subperm_cons a

lemma cons_le_cons (a : α) : s ≤ t → a ::ₘ s ≤ a ::ₘ t := (cons_le_cons_iff a).2

lemma le_cons_of_not_mem (m : a ∉ s) : s ≤ a ::ₘ t ↔ s ≤ t :=
begin
  refine ⟨_, λ h, le_trans h $ le_cons_self _ _⟩,
  suffices : ∀ {t'} (_ : s ≤ t') (_ : a ∈ t'), a ::ₘ s ≤ t',
  { exact λ h, (cons_le_cons_iff a).1 (this h (mem_cons_self _ _)) },
  introv h, revert m, refine le_induction_on h _,
  introv s m₁ m₂,
  rcases mem_split m₂ with ⟨r₁, r₂, rfl⟩,
  exact perm_middle.subperm_left.2 ((subperm_cons _).2 $
    ((sublist_or_mem_of_sublist s).resolve_right m₁).subperm)
end

end

/-! ### Singleton -/
instance : has_singleton α (multiset α) := ⟨λ a, a ::ₘ 0⟩

instance : is_lawful_singleton α (multiset α) := ⟨λ a, rfl⟩

theorem singleton_eq_cons (a : α) : singleton a = a ::ₘ 0 := rfl

@[simp] theorem mem_singleton {a b : α} : b ∈ ({a} : multiset α) ↔ b = a :=
by simp only [singleton_eq_cons, mem_cons, iff_self, or_false, not_mem_zero]

theorem mem_singleton_self (a : α) : a ∈ ({a} : multiset α) :=
by { rw singleton_eq_cons, exact mem_cons_self _ _ }

theorem singleton_inj {a b : α} : ({a} : multiset α) = {b} ↔ a = b :=
by { simp_rw [singleton_eq_cons], exact cons_inj_left _ }

@[simp] theorem singleton_ne_zero (a : α) : ({a} : multiset α) ≠ 0 :=
ne_of_gt (lt_cons_self _ _)

@[simp] theorem singleton_le {a : α} {s : multiset α} : {a} ≤ s ↔ a ∈ s :=
⟨λ h, mem_of_le h (mem_singleton_self _),
 λ h, let ⟨t, e⟩ := exists_cons_of_mem h in e.symm ▸ cons_le_cons _ (zero_le _)⟩

<<<<<<< HEAD
theorem pair_comm (x y : α) : ({x, y} : multiset α) = {y, x} :=
multiset.cons_swap x y ∅
=======
theorem pair_comm (x y : α) : ({x, y} : multiset α) = {y, x} := cons_swap x y 0
>>>>>>> 8dd4619b

/-! ### Additive monoid -/

/-- The sum of two multisets is the lift of the list append operation.
  This adds the multiplicities of each element,
  i.e. `count a (s + t) = count a s + count a t`. -/
protected def add (s₁ s₂ : multiset α) : multiset α :=
quotient.lift_on₂ s₁ s₂ (λ l₁ l₂, ((l₁ ++ l₂ : list α) : multiset α)) $
  λ v₁ v₂ w₁ w₂ p₁ p₂, quot.sound $ p₁.append p₂

instance : has_add (multiset α) := ⟨multiset.add⟩

@[simp] theorem coe_add (s t : list α) : (s + t : multiset α) = (s ++ t : list α) := rfl

theorem singleton_add (a : α) (s : multiset α) : {a} + s = a ::ₘ s := rfl

private theorem add_le_add_iff_left' {s t u : multiset α} : s + t ≤ s + u ↔ t ≤ u :=
quotient.induction_on₃ s t u $ λ l₁ l₂ l₃, subperm_append_left _

instance : covariant_class (multiset α) (multiset α) (+) (≤) :=
⟨λ s t u, add_le_add_iff_left'.2⟩

instance : contravariant_class (multiset α) (multiset α) (+) (≤) :=
⟨λ s t u, add_le_add_iff_left'.1⟩

instance : ordered_cancel_add_comm_monoid (multiset α) :=
{ zero                  := 0,
  add                   := (+),
  add_comm              := λ s t, quotient.induction_on₂ s t $ λ l₁ l₂, quot.sound perm_append_comm,
  add_assoc             := λ s₁ s₂ s₃, quotient.induction_on₃ s₁ s₂ s₃ $ λ l₁ l₂ l₃,
    congr_arg coe $ append_assoc l₁ l₂ l₃,
  zero_add              := λ s, quot.induction_on s $ λ l, rfl,
  add_zero              := λ s, quotient.induction_on s $ λ l, congr_arg coe $ append_nil l,
  add_left_cancel       := λ a b c, add_left_cancel'',
  add_le_add_left       := λ s₁ s₂, add_le_add_left,
  le_of_add_le_add_left := λ s₁ s₂ s₃, le_of_add_le_add_left,
  ..@multiset.partial_order α }

theorem le_add_right (s t : multiset α) : s ≤ s + t :=
by simpa using add_le_add_left (zero_le t) s

theorem le_add_left (s t : multiset α) : s ≤ t + s :=
by simpa using add_le_add_right (zero_le t) s
theorem le_iff_exists_add {s t : multiset α} : s ≤ t ↔ ∃ u, t = s + u :=
⟨λ h, le_induction_on h $ λ l₁ l₂ s,
  let ⟨l, p⟩ := s.exists_perm_append in ⟨l, quot.sound p⟩,
 λ ⟨u, e⟩, e.symm ▸ le_add_right _ _⟩

instance : order_bot (multiset α) :=
{ bot                   := 0,
  bot_le                := multiset.zero_le }

instance : canonically_ordered_add_monoid (multiset α) :=
{ le_iff_exists_add     := @le_iff_exists_add _,
  ..multiset.order_bot,
  ..multiset.ordered_cancel_add_comm_monoid }

@[simp] theorem cons_add (a : α) (s t : multiset α) : a ::ₘ s + t = a ::ₘ (s + t) :=
by rw [← singleton_add, ← singleton_add, add_assoc]

@[simp] theorem add_cons (a : α) (s t : multiset α) : s + a ::ₘ t = a ::ₘ (s + t) :=
by rw [add_comm, cons_add, add_comm]

@[simp] theorem mem_add {a : α} {s t : multiset α} : a ∈ s + t ↔ a ∈ s ∨ a ∈ t :=
quotient.induction_on₂ s t $ λ l₁ l₂, mem_append

lemma mem_of_mem_nsmul {a : α} {s : multiset α} {n : ℕ} (h : a ∈ n • s) : a ∈ s :=
begin
  induction n with n ih,
  { rw zero_nsmul at h,
    exact absurd h (not_mem_zero _) },
  { rw [succ_nsmul, mem_add] at h,
    exact h.elim id ih },
end

@[simp]
lemma mem_nsmul {a : α} {s : multiset α} {n : ℕ} (h0 : n ≠ 0) : a ∈ n • s ↔ a ∈ s :=
begin
  refine ⟨mem_of_mem_nsmul, λ h, _⟩,
  obtain ⟨n, rfl⟩ := exists_eq_succ_of_ne_zero h0,
  rw [succ_nsmul, mem_add],
  exact or.inl h
end

lemma nsmul_cons {s : multiset α} (n : ℕ) (a : α) : n • (a ::ₘ s) = n • {a} + n • s :=
by rw [←singleton_add, nsmul_add]

/-! ### Cardinality -/

/-- The cardinality of a multiset is the sum of the multiplicities
  of all its elements, or simply the length of the underlying list. -/
def card : multiset α →+ ℕ :=
{ to_fun := λ s, quot.lift_on s length $ λ l₁ l₂, perm.length_eq,
  map_zero' := rfl,
  map_add' := λ s t, quotient.induction_on₂ s t length_append }

@[simp] theorem coe_card (l : list α) : card (l : multiset α) = length l := rfl

@[simp] theorem card_zero : @card α 0 = 0 := rfl

theorem card_add (s t : multiset α) : card (s + t) = card s + card t :=
card.map_add s t

lemma card_nsmul (s : multiset α) (n : ℕ) :
  (n • s).card = n * s.card :=
by rw [card.map_nsmul s n, nat.nsmul_eq_mul]

@[simp] theorem card_cons (a : α) (s : multiset α) : card (a ::ₘ s) = card s + 1 :=
quot.induction_on s $ λ l, rfl

@[simp] theorem card_singleton (a : α) : card ({a} : multiset α) = 1 :=
by simp only [singleton_eq_cons, card_zero, eq_self_iff_true, zero_add, card_cons]

lemma card_pair (a b : α) : ({a, b} : multiset α).card = 2 :=
by rw [insert_eq_cons, card_cons, card_singleton]

theorem card_eq_one {s : multiset α} : card s = 1 ↔ ∃ a, s = {a} :=
⟨quot.induction_on s $ λ l h,
  (list.length_eq_one.1 h).imp $ λ a, congr_arg coe,
 λ ⟨a, e⟩, e.symm ▸ rfl⟩

theorem card_le_of_le {s t : multiset α} (h : s ≤ t) : card s ≤ card t :=
le_induction_on h $ λ l₁ l₂, length_le_of_sublist

@[mono] theorem card_mono : monotone (@card α) := λ a b, card_le_of_le

theorem eq_of_le_of_card_le {s t : multiset α} (h : s ≤ t) : card t ≤ card s → s = t :=
le_induction_on h $ λ l₁ l₂ s h₂, congr_arg coe $ eq_of_sublist_of_length_le s h₂

theorem card_lt_of_lt {s t : multiset α} (h : s < t) : card s < card t :=
lt_of_not_ge $ λ h₂, ne_of_lt h $ eq_of_le_of_card_le (le_of_lt h) h₂

theorem lt_iff_cons_le {s t : multiset α} : s < t ↔ ∃ a, a ::ₘ s ≤ t :=
⟨quotient.induction_on₂ s t $ λ l₁ l₂ h,
  subperm.exists_of_length_lt (le_of_lt h) (card_lt_of_lt h),
λ ⟨a, h⟩, lt_of_lt_of_le (lt_cons_self _ _) h⟩

@[simp] theorem card_eq_zero {s : multiset α} : card s = 0 ↔ s = 0 :=
⟨λ h, (eq_of_le_of_card_le (zero_le _) (le_of_eq h)).symm, λ e, by simp [e]⟩

theorem card_pos {s : multiset α} : 0 < card s ↔ s ≠ 0 :=
pos_iff_ne_zero.trans $ not_congr card_eq_zero

theorem card_pos_iff_exists_mem {s : multiset α} : 0 < card s ↔ ∃ a, a ∈ s :=
quot.induction_on s $ λ l, length_pos_iff_exists_mem

lemma card_eq_two {s : multiset α} : s.card = 2 ↔ ∃ x y, s = {x, y} :=
⟨quot.induction_on s (λ l h, (list.length_eq_two.mp h).imp
  (λ a, Exists.imp (λ b, congr_arg coe))), λ ⟨a, b, e⟩, e.symm ▸ rfl⟩

lemma card_eq_three {s : multiset α} : s.card = 3 ↔ ∃ x y z, s = {x, y, z} :=
⟨quot.induction_on s (λ l h, (list.length_eq_three.mp h).imp
  (λ a, Exists.imp (λ b, Exists.imp (λ c, congr_arg coe)))), λ ⟨a, b, c, e⟩, e.symm ▸ rfl⟩

/-! ### Induction principles -/

/-- A strong induction principle for multisets:
If you construct a value for a particular multiset given values for all strictly smaller multisets,
you can construct a value for any multiset.
-/
@[elab_as_eliminator] def strong_induction_on {p : multiset α → Sort*} :
  ∀ (s : multiset α), (∀ s, (∀t < s, p t) → p s) → p s
| s := λ ih, ih s $ λ t h,
  have card t < card s, from card_lt_of_lt h,
  strong_induction_on t ih
using_well_founded {rel_tac := λ _ _, `[exact ⟨_, measure_wf card⟩]}

theorem strong_induction_eq {p : multiset α → Sort*}
  (s : multiset α) (H) : @strong_induction_on _ p s H =
    H s (λ t h, @strong_induction_on _ p t H) :=
by rw [strong_induction_on]
@[elab_as_eliminator] lemma case_strong_induction_on {p : multiset α → Prop}
  (s : multiset α) (h₀ : p 0) (h₁ : ∀ a s, (∀t ≤ s, p t) → p (a ::ₘ s)) : p s :=
multiset.strong_induction_on s $ assume s,
multiset.induction_on s (λ _, h₀) $ λ a s _ ih, h₁ _ _ $
λ t h, ih _ $ lt_of_le_of_lt h $ lt_cons_self _ _

/-- Suppose that, given that `p t` can be defined on all supersets of `s` of cardinality less than
`n`, one knows how to define `p s`. Then one can inductively define `p s` for all multisets `s` of
cardinality less than `n`, starting from multisets of card `n` and iterating. This
can be used either to define data, or to prove properties. -/
def strong_downward_induction {p : multiset α → Sort*} {n : ℕ} (H : ∀ t₁, (∀ {t₂ : multiset α},
  t₂.card ≤ n → t₁ < t₂ → p t₂) → t₁.card ≤ n → p t₁) :
  ∀ (s : multiset α), s.card ≤ n → p s
| s := H s (λ t ht h, have n - card t < n - card s,
     from (tsub_lt_tsub_iff_left_of_le ht).2 (card_lt_of_lt h),
  strong_downward_induction t ht)
using_well_founded {rel_tac := λ _ _, `[exact ⟨_, measure_wf (λ (t : multiset α), n - t.card)⟩]}

lemma strong_downward_induction_eq {p : multiset α → Sort*} {n : ℕ} (H : ∀ t₁, (∀ {t₂ : multiset α},
  t₂.card ≤ n → t₁ < t₂ → p t₂) → t₁.card ≤ n → p t₁) (s : multiset α) :
  strong_downward_induction H s = H s (λ t ht hst, strong_downward_induction H t ht) :=
by rw strong_downward_induction

/-- Analogue of `strong_downward_induction` with order of arguments swapped. -/
@[elab_as_eliminator] def strong_downward_induction_on {p : multiset α → Sort*} {n : ℕ} :
  ∀ (s : multiset α), (∀ t₁, (∀ {t₂ : multiset α}, t₂.card ≤ n → t₁ < t₂ → p t₂) → t₁.card ≤ n →
  p t₁) → s.card ≤ n → p s :=
λ s H, strong_downward_induction H s

lemma strong_downward_induction_on_eq {p : multiset α → Sort*} (s : multiset α) {n : ℕ} (H : ∀ t₁,
  (∀ {t₂ : multiset α}, t₂.card ≤ n → t₁ < t₂ → p t₂) → t₁.card ≤ n → p t₁) :
  s.strong_downward_induction_on H = H s (λ t ht h, t.strong_downward_induction_on H ht) :=
by { dunfold strong_downward_induction_on, rw strong_downward_induction }

/-- Another way of expressing `strong_induction_on`: the `(<)` relation is well-founded. -/
lemma well_founded_lt : well_founded ((<) : multiset α → multiset α → Prop) :=
subrelation.wf (λ _ _, multiset.card_lt_of_lt) (measure_wf multiset.card)

/-! ### `multiset.repeat` -/

/-- `repeat a n` is the multiset containing only `a` with multiplicity `n`. -/
def repeat (a : α) (n : ℕ) : multiset α := repeat a n

@[simp] lemma repeat_zero (a : α) : repeat a 0 = 0 := rfl

@[simp] lemma repeat_succ (a : α) (n) : repeat a (n+1) = a ::ₘ repeat a n := by simp [repeat]

@[simp] lemma repeat_one (a : α) : repeat a 1 = {a} :=
by simp only [repeat_succ, singleton_eq_cons, eq_self_iff_true, repeat_zero, cons_inj_right]

@[simp] lemma card_repeat : ∀ (a : α) n, card (repeat a n) = n := length_repeat

lemma mem_repeat {a b : α} {n : ℕ} : b ∈ repeat a n ↔ n ≠ 0 ∧ b = a := mem_repeat

theorem eq_of_mem_repeat {a b : α} {n} : b ∈ repeat a n → b = a := eq_of_mem_repeat

theorem eq_repeat' {a : α} {s : multiset α} : s = repeat a s.card ↔ ∀ b ∈ s, b = a :=
quot.induction_on s $ λ l, iff.trans ⟨λ h,
  (perm_repeat.1 $ (quotient.exact h)), congr_arg coe⟩ eq_repeat'

theorem eq_repeat_of_mem {a : α} {s : multiset α} : (∀ b ∈ s, b = a) → s = repeat a s.card :=
eq_repeat'.2

theorem eq_repeat {a : α} {n} {s : multiset α} : s = repeat a n ↔ card s = n ∧ ∀ b ∈ s, b = a :=
⟨λ h, h.symm ▸ ⟨card_repeat _ _, λ b, eq_of_mem_repeat⟩,
 λ ⟨e, al⟩, e ▸ eq_repeat_of_mem al⟩

lemma repeat_left_injective {n : ℕ} (hn : n ≠ 0) : function.injective (λ a : α, repeat a n) :=
λ a b h, (eq_repeat.1 h).2 _ $ mem_repeat.2 ⟨hn, rfl⟩

@[simp] lemma repeat_left_inj {a b : α} {n : ℕ} (h : n ≠ 0) : repeat a n = repeat b n ↔ a = b :=
(repeat_left_injective h).eq_iff

theorem repeat_injective (a : α) : function.injective (repeat a) :=
λ m n h, by rw [← (eq_repeat.1 h).1, card_repeat]

theorem repeat_subset_singleton : ∀ (a : α) n, repeat a n ⊆ {a} := repeat_subset_singleton

theorem repeat_le_coe {a : α} {n} {l : list α} : repeat a n ≤ l ↔ list.repeat a n <+ l :=
⟨λ ⟨l', p, s⟩, (perm_repeat.1 p) ▸ s, sublist.subperm⟩

theorem nsmul_singleton (a : α) (n) : n • ({a} : multiset α) = repeat a n :=
begin
  refine eq_repeat.mpr ⟨_, λ b hb, mem_singleton.mp (mem_of_mem_nsmul hb)⟩,
  rw [card_nsmul, card_singleton, mul_one]
end

lemma nsmul_repeat {a : α} (n m : ℕ) : n • (repeat a m) = repeat a (n * m) :=
begin
  rw eq_repeat,
  split,
  { rw [card_nsmul, card_repeat] },
  { exact λ b hb, eq_of_mem_repeat (mem_of_mem_nsmul hb) },
end

/-! ### Erasing one copy of an element -/
section erase
variables [decidable_eq α] {s t : multiset α} {a b : α}

/-- `erase s a` is the multiset that subtracts 1 from the
  multiplicity of `a`. -/
def erase (s : multiset α) (a : α) : multiset α :=
quot.lift_on s (λ l, (l.erase a : multiset α))
  (λ l₁ l₂ p, quot.sound (p.erase a))

@[simp] theorem coe_erase (l : list α) (a : α) :
  erase (l : multiset α) a = l.erase a := rfl

@[simp] theorem erase_zero (a : α) : (0 : multiset α).erase a = 0 := rfl

@[simp] theorem erase_cons_head (a : α) (s : multiset α) : (a ::ₘ s).erase a = s :=
quot.induction_on s $ λ l, congr_arg coe $ erase_cons_head a l

@[simp, priority 990]
theorem erase_cons_tail {a b : α} (s : multiset α) (h : b ≠ a) :
  (b ::ₘ s).erase a = b ::ₘ s.erase a :=
quot.induction_on s $ λ l, congr_arg coe $ erase_cons_tail l h

@[simp] theorem erase_singleton (a : α) : ({a} : multiset α).erase a = 0 := erase_cons_head a 0

@[simp, priority 980]
theorem erase_of_not_mem {a : α} {s : multiset α} : a ∉ s → s.erase a = s :=
quot.induction_on s $ λ l h, congr_arg coe $ erase_of_not_mem h

@[simp, priority 980]
theorem cons_erase {s : multiset α} {a : α} : a ∈ s → a ::ₘ s.erase a = s :=
quot.induction_on s $ λ l h, quot.sound (perm_cons_erase h).symm

theorem le_cons_erase (s : multiset α) (a : α) : s ≤ a ::ₘ s.erase a :=
if h : a ∈ s then le_of_eq (cons_erase h).symm
else by rw erase_of_not_mem h; apply le_cons_self

lemma add_singleton_eq_iff {s t : multiset α} {a : α} :
  s + {a} = t ↔ a ∈ t ∧ s = t.erase a :=
begin
  rw [add_comm, singleton_add], split,
  { rintro rfl, exact ⟨s.mem_cons_self a, (s.erase_cons_head a).symm⟩ },
  { rintro ⟨h, rfl⟩, exact cons_erase h },
end

theorem erase_add_left_pos {a : α} {s : multiset α} (t) : a ∈ s → (s + t).erase a = s.erase a + t :=
quotient.induction_on₂ s t $ λ l₁ l₂ h, congr_arg coe $ erase_append_left l₂ h

theorem erase_add_right_pos {a : α} (s) {t : multiset α} (h : a ∈ t) :
  (s + t).erase a = s + t.erase a :=
by rw [add_comm, erase_add_left_pos s h, add_comm]

theorem erase_add_right_neg {a : α} {s : multiset α} (t) :
  a ∉ s → (s + t).erase a = s + t.erase a :=
quotient.induction_on₂ s t $ λ l₁ l₂ h, congr_arg coe $ erase_append_right l₂ h

theorem erase_add_left_neg {a : α} (s) {t : multiset α} (h : a ∉ t) :
  (s + t).erase a = s.erase a + t :=
by rw [add_comm, erase_add_right_neg s h, add_comm]

theorem erase_le (a : α) (s : multiset α) : s.erase a ≤ s :=
quot.induction_on s $ λ l, (erase_sublist a l).subperm

@[simp] theorem erase_lt {a : α} {s : multiset α} : s.erase a < s ↔ a ∈ s :=
⟨λ h, not_imp_comm.1 erase_of_not_mem (ne_of_lt h),
 λ h, by simpa [h] using lt_cons_self (s.erase a) a⟩

theorem erase_subset (a : α) (s : multiset α) : s.erase a ⊆ s :=
subset_of_le (erase_le a s)

theorem mem_erase_of_ne {a b : α} {s : multiset α} (ab : a ≠ b) : a ∈ s.erase b ↔ a ∈ s :=
quot.induction_on s $ λ l, list.mem_erase_of_ne ab

theorem mem_of_mem_erase {a b : α} {s : multiset α} : a ∈ s.erase b → a ∈ s :=
mem_of_subset (erase_subset _ _)

theorem erase_comm (s : multiset α) (a b : α) : (s.erase a).erase b = (s.erase b).erase a :=
quot.induction_on s $ λ l, congr_arg coe $ l.erase_comm a b

theorem erase_le_erase {s t : multiset α} (a : α) (h : s ≤ t) : s.erase a ≤ t.erase a :=
le_induction_on h $ λ l₁ l₂ h, (h.erase _).subperm

theorem erase_le_iff_le_cons {s t : multiset α} {a : α} : s.erase a ≤ t ↔ s ≤ a ::ₘ t :=
⟨λ h, le_trans (le_cons_erase _ _) (cons_le_cons _ h),
 λ h, if m : a ∈ s
  then by rw ← cons_erase m at h; exact (cons_le_cons_iff _).1 h
  else le_trans (erase_le _ _) ((le_cons_of_not_mem m).1 h)⟩

@[simp] theorem card_erase_of_mem {a : α} {s : multiset α} :
  a ∈ s → card (s.erase a) = pred (card s) :=
quot.induction_on s $ λ l, length_erase_of_mem

@[simp] lemma card_erase_add_one {a : α} {s : multiset α} :
  a ∈ s → (s.erase a).card + 1 = s.card :=
quot.induction_on s $ λ l, length_erase_add_one

theorem card_erase_lt_of_mem {a : α} {s : multiset α} : a ∈ s → card (s.erase a) < card s :=
λ h, card_lt_of_lt (erase_lt.mpr h)

theorem card_erase_le {a : α} {s : multiset α} : card (s.erase a) ≤ card s :=
card_le_of_le (erase_le a s)

theorem card_erase_eq_ite {a : α} {s : multiset α} :
  card (s.erase a) = if a ∈ s then pred (card s) else card s :=
begin
  by_cases h : a ∈ s,
  { rwa [card_erase_of_mem h, if_pos] },
  { rwa [erase_of_not_mem h, if_neg] }
end

end erase

@[simp] theorem coe_reverse (l : list α) : (reverse l : multiset α) = l :=
quot.sound $ reverse_perm _

/-! ### `multiset.map` -/

/-- `map f s` is the lift of the list `map` operation. The multiplicity
  of `b` in `map f s` is the number of `a ∈ s` (counting multiplicity)
  such that `f a = b`. -/
def map (f : α → β) (s : multiset α) : multiset β :=
quot.lift_on s (λ l : list α, (l.map f : multiset β))
  (λ l₁ l₂ p, quot.sound (p.map f))

@[congr]
theorem map_congr {f g : α → β} {s t : multiset α} :
  s = t → (∀ x ∈ t, f x = g x) → map f s = map g t :=
begin
  rintros rfl h,
  induction s using quot.induction_on,
  exact congr_arg coe (map_congr h)
end

lemma map_hcongr {β' : Type*} {m : multiset α} {f : α → β} {f' : α → β'}
  (h : β = β') (hf : ∀a∈m, f a == f' a) : map f m == map f' m :=
begin subst h, simp at hf, simp [map_congr rfl hf] end

theorem forall_mem_map_iff {f : α → β} {p : β → Prop} {s : multiset α} :
  (∀ y ∈ s.map f, p y) ↔ (∀ x ∈ s, p (f x)) :=
quotient.induction_on' s $ λ L, list.forall_mem_map_iff

@[simp] theorem coe_map (f : α → β) (l : list α) : map f ↑l = l.map f := rfl

@[simp] theorem map_zero (f : α → β) : map f 0 = 0 := rfl

@[simp] theorem map_cons (f : α → β) (a s) : map f (a ::ₘ s) = f a ::ₘ map f s :=
quot.induction_on s $ λ l, rfl

theorem map_comp_cons (f : α → β) (t) : map f ∘ cons t = cons (f t) ∘ map f :=
by { ext, simp }

@[simp] theorem map_singleton (f : α → β) (a : α) : ({a} : multiset α).map f = {f a} := rfl

theorem map_repeat (f : α → β) (a : α) (k : ℕ) : (repeat a k).map f = repeat (f a) k := by
{ induction k, simp, simpa }

@[simp] theorem map_add (f : α → β) (s t) : map f (s + t) = map f s + map f t :=
quotient.induction_on₂ s t $ λ l₁ l₂, congr_arg coe $ map_append _ _ _

/-- If each element of `s : multiset α` can be lifted to `β`, then `s` can be lifted to
`multiset β`. -/
instance [can_lift α β] : can_lift (multiset α) (multiset β) :=
{ cond := λ s, ∀ x ∈ s, can_lift.cond β x,
  coe := map can_lift.coe,
  prf := by { rintro ⟨l⟩ hl, lift l to list β using hl, exact ⟨l, coe_map _ _⟩ } }

/-- `multiset.map` as an `add_monoid_hom`. -/
def map_add_monoid_hom (f : α → β) : multiset α →+ multiset β :=
{ to_fun := map f,
  map_zero' := map_zero _,
  map_add' := map_add _ }

@[simp] lemma coe_map_add_monoid_hom (f : α → β) :
  (map_add_monoid_hom f : multiset α → multiset β) = map f := rfl

theorem map_nsmul (f : α → β) (n : ℕ) (s) : map f (n • s) = n • (map f s) :=
(map_add_monoid_hom f).map_nsmul _ _

@[simp] theorem mem_map {f : α → β} {b : β} {s : multiset α} :
  b ∈ map f s ↔ ∃ a, a ∈ s ∧ f a = b :=
quot.induction_on s $ λ l, mem_map

@[simp] theorem card_map (f : α → β) (s) : card (map f s) = card s :=
quot.induction_on s $ λ l, length_map _ _

@[simp] theorem map_eq_zero {s : multiset α} {f : α → β} : s.map f = 0 ↔ s = 0 :=
by rw [← multiset.card_eq_zero, multiset.card_map, multiset.card_eq_zero]

theorem mem_map_of_mem (f : α → β) {a : α} {s : multiset α} (h : a ∈ s) : f a ∈ map f s :=
mem_map.2 ⟨_, h, rfl⟩

lemma map_eq_singleton {f : α → β} {s : multiset α} {b : β} :
  map f s = {b} ↔ ∃ a : α, s = {a} ∧ f a = b :=
begin
  split,
  { intro h,
    obtain ⟨a, ha⟩ : ∃ a, s = {a},
    { rw [←card_eq_one, ←card_map, h, card_singleton] },
    refine ⟨a, ha, _⟩,
    rw [←mem_singleton, ←h, ha, map_singleton, mem_singleton] },
  { rintro ⟨a, rfl, rfl⟩,
    simp }
end

theorem mem_map_of_injective {f : α → β} (H : function.injective f) {a : α} {s : multiset α} :
  f a ∈ map f s ↔ a ∈ s :=
quot.induction_on s $ λ l, mem_map_of_injective H

@[simp] theorem map_map (g : β → γ) (f : α → β) (s : multiset α) :
  map g (map f s) = map (g ∘ f) s :=
quot.induction_on s $ λ l, congr_arg coe $ list.map_map _ _ _

theorem map_id (s : multiset α) : map id s = s :=
quot.induction_on s $ λ l, congr_arg coe $ map_id _

@[simp] lemma map_id' (s : multiset α) : map (λx, x) s = s := map_id s

@[simp] theorem map_const (s : multiset α) (b : β) : map (function.const α b) s = repeat b s.card :=
quot.induction_on s $ λ l, congr_arg coe $ map_const _ _

theorem eq_of_mem_map_const {b₁ b₂ : β} {l : list α} (h : b₁ ∈ map (function.const α b₂) l) :
  b₁ = b₂ :=
eq_of_mem_repeat $ by rwa map_const at h

@[simp] theorem map_le_map {f : α → β} {s t : multiset α} (h : s ≤ t) : map f s ≤ map f t :=
le_induction_on h $ λ l₁ l₂ h, (h.map f).subperm

@[simp] lemma map_lt_map {f : α → β} {s t : multiset α} (h : s < t) : s.map f < t.map f :=
begin
  refine (map_le_map h.le).lt_of_not_le (λ H, h.ne $ eq_of_le_of_card_le h.le _),
  rw [←s.card_map f, ←t.card_map f],
  exact card_le_of_le H,
end

lemma map_mono (f : α → β) : monotone (map f) := λ _ _, map_le_map
lemma map_strict_mono (f : α → β) : strict_mono (map f) := λ _ _, map_lt_map

@[simp] theorem map_subset_map {f : α → β} {s t : multiset α} (H : s ⊆ t) : map f s ⊆ map f t :=
λ b m, let ⟨a, h, e⟩ := mem_map.1 m in mem_map.2 ⟨a, H h, e⟩

lemma map_erase [decidable_eq α] [decidable_eq β]
  (f : α → β) (hf : function.injective f) (x : α) (s : multiset α) :
  (s.erase x).map f = (s.map f).erase (f x) :=
begin
  induction s using multiset.induction_on with y s ih,
  { simp },
  by_cases hxy : y = x,
  { cases hxy, simp },
  { rw [s.erase_cons_tail hxy, map_cons, map_cons, (s.map f).erase_cons_tail (hf.ne hxy), ih] }
end

/-! ### `multiset.fold` -/

/-- `foldl f H b s` is the lift of the list operation `foldl f b l`,
  which folds `f` over the multiset. It is well defined when `f` is right-commutative,
  that is, `f (f b a₁) a₂ = f (f b a₂) a₁`. -/
def foldl (f : β → α → β) (H : right_commutative f) (b : β) (s : multiset α) : β :=
quot.lift_on s (λ l, foldl f b l)
  (λ l₁ l₂ p, p.foldl_eq H b)

@[simp] theorem foldl_zero (f : β → α → β) (H b) : foldl f H b 0 = b := rfl

@[simp] theorem foldl_cons (f : β → α → β) (H b a s) :
  foldl f H b (a ::ₘ s) = foldl f H (f b a) s :=
quot.induction_on s $ λ l, rfl

@[simp] theorem foldl_add (f : β → α → β) (H b s t) :
  foldl f H b (s + t) = foldl f H (foldl f H b s) t :=
quotient.induction_on₂ s t $ λ l₁ l₂, foldl_append _ _ _ _

/-- `foldr f H b s` is the lift of the list operation `foldr f b l`,
  which folds `f` over the multiset. It is well defined when `f` is left-commutative,
  that is, `f a₁ (f a₂ b) = f a₂ (f a₁ b)`. -/
def foldr (f : α → β → β) (H : left_commutative f) (b : β) (s : multiset α) : β :=
quot.lift_on s (λ l, foldr f b l)
  (λ l₁ l₂ p, p.foldr_eq H b)

@[simp] theorem foldr_zero (f : α → β → β) (H b) : foldr f H b 0 = b := rfl

@[simp] theorem foldr_cons (f : α → β → β) (H b a s) :
  foldr f H b (a ::ₘ s) = f a (foldr f H b s) :=
quot.induction_on s $ λ l, rfl

@[simp] theorem foldr_singleton (f : α → β → β) (H b a) :
  foldr f H b ({a} : multiset α) = f a b :=
rfl

@[simp] theorem foldr_add (f : α → β → β) (H b s t) :
  foldr f H b (s + t) = foldr f H (foldr f H b t) s :=
quotient.induction_on₂ s t $ λ l₁ l₂, foldr_append _ _ _ _

@[simp] theorem coe_foldr (f : α → β → β) (H : left_commutative f) (b : β) (l : list α) :
  foldr f H b l = l.foldr f b := rfl

@[simp] theorem coe_foldl (f : β → α → β) (H : right_commutative f) (b : β) (l : list α) :
  foldl f H b l = l.foldl f b := rfl

theorem coe_foldr_swap (f : α → β → β) (H : left_commutative f) (b : β) (l : list α) :
  foldr f H b l = l.foldl (λ x y, f y x) b :=
(congr_arg (foldr f H b) (coe_reverse l)).symm.trans $ foldr_reverse _ _ _

theorem foldr_swap (f : α → β → β) (H : left_commutative f) (b : β) (s : multiset α) :
  foldr f H b s = foldl (λ x y, f y x) (λ x y z, (H _ _ _).symm) b s :=
quot.induction_on s $ λ l, coe_foldr_swap _ _ _ _

theorem foldl_swap (f : β → α → β) (H : right_commutative f) (b : β) (s : multiset α) :
  foldl f H b s = foldr (λ x y, f y x) (λ x y z, (H _ _ _).symm) b s :=
(foldr_swap _ _ _ _).symm

lemma foldr_induction' (f : α → β → β) (H : left_commutative f) (x : β) (q : α → Prop)
  (p : β → Prop) (s : multiset α) (hpqf : ∀ a b, q a → p b → p (f a b)) (px : p x)
  (q_s : ∀ a ∈ s, q a) :
  p (foldr f H x s) :=
begin
  revert s,
  refine multiset.induction (by simp [px]) _,
  intros a s hs hsa,
  rw foldr_cons,
  have hps : ∀ (x : α), x ∈ s → q x, from λ x hxs, hsa x (mem_cons_of_mem hxs),
  exact hpqf a (foldr f H x s) (hsa a (mem_cons_self a s)) (hs hps),
end

lemma foldr_induction (f : α → α → α) (H : left_commutative f) (x : α) (p : α → Prop)
  (s : multiset α) (p_f : ∀ a b, p a → p b → p (f a b)) (px : p x) (p_s : ∀ a ∈ s, p a) :
  p (foldr f H x s) :=
foldr_induction' f H x p p s p_f px p_s

lemma foldl_induction' (f : β → α → β) (H : right_commutative f) (x : β) (q : α → Prop)
  (p : β → Prop) (s : multiset α) (hpqf : ∀ a b, q a → p b → p (f b a)) (px : p x)
  (q_s : ∀ a ∈ s, q a) :
  p (foldl f H x s) :=
begin
  rw foldl_swap,
  exact foldr_induction' (λ x y, f y x) (λ x y z, (H _ _ _).symm) x q p s hpqf px q_s,
end

lemma foldl_induction (f : α → α → α) (H : right_commutative f) (x : α) (p : α → Prop)
  (s : multiset α) (p_f : ∀ a b, p a → p b → p (f b a)) (px : p x) (p_s : ∀ a ∈ s, p a) :
  p (foldl f H x s) :=
foldl_induction' f H x p p s p_f px p_s

/-! ### Map for partial functions -/

/-- Lift of the list `pmap` operation. Map a partial function `f` over a multiset
  `s` whose elements are all in the domain of `f`. -/
def pmap {p : α → Prop} (f : Π a, p a → β) (s : multiset α) : (∀ a ∈ s, p a) → multiset β :=
quot.rec_on s (λ l H, ↑(pmap f l H)) $ λ l₁ l₂ (pp : l₁ ~ l₂),
funext $ λ (H₂ : ∀ a ∈ l₂, p a),
have H₁ : ∀ a ∈ l₁, p a, from λ a h, H₂ a (pp.subset h),
have ∀ {s₂ e H}, @eq.rec (multiset α) l₁
  (λ s, (∀ a ∈ s, p a) → multiset β) (λ _, ↑(pmap f l₁ H₁))
  s₂ e H = ↑(pmap f l₁ H₁), by intros s₂ e _; subst e,
this.trans $ quot.sound $ pp.pmap f

@[simp] theorem coe_pmap {p : α → Prop} (f : Π a, p a → β)
  (l : list α) (H : ∀ a ∈ l, p a) : pmap f l H = l.pmap f H := rfl

@[simp] lemma pmap_zero {p : α → Prop} (f : Π a, p a → β) (h : ∀a∈(0:multiset α), p a) :
  pmap f 0 h = 0 := rfl

@[simp] lemma pmap_cons {p : α → Prop} (f : Π a, p a → β) (a : α) (m : multiset α) :
  ∀(h : ∀b∈a ::ₘ m, p b), pmap f (a ::ₘ m) h =
    f a (h a (mem_cons_self a m)) ::ₘ pmap f m (λa ha, h a $ mem_cons_of_mem ha) :=
quotient.induction_on m $ assume l h, rfl

/-- "Attach" a proof that `a ∈ s` to each element `a` in `s` to produce
  a multiset on `{x // x ∈ s}`. -/
def attach (s : multiset α) : multiset {x // x ∈ s} := pmap subtype.mk s (λ a, id)

@[simp] theorem coe_attach (l : list α) :
 @eq (multiset {x // x ∈ l}) (@attach α l) l.attach := rfl

theorem sizeof_lt_sizeof_of_mem [has_sizeof α] {x : α} {s : multiset α} (hx : x ∈ s) :
  sizeof x < sizeof s := by
{ induction s with l a b, exact list.sizeof_lt_sizeof_of_mem hx, refl }

theorem pmap_eq_map (p : α → Prop) (f : α → β) (s : multiset α) :
  ∀ H, @pmap _ _ p (λ a _, f a) s H = map f s :=
quot.induction_on s $ λ l H, congr_arg coe $ pmap_eq_map p f l H

theorem pmap_congr {p q : α → Prop} {f : Π a, p a → β} {g : Π a, q a → β}
  (s : multiset α) {H₁ H₂} (h : ∀ a h₁ h₂, f a h₁ = g a h₂) :
  pmap f s H₁ = pmap g s H₂ :=
quot.induction_on s (λ l H₁ H₂, congr_arg coe $ pmap_congr l h) H₁ H₂

theorem map_pmap {p : α → Prop} (g : β → γ) (f : Π a, p a → β)
  (s) : ∀ H, map g (pmap f s H) = pmap (λ a h, g (f a h)) s H :=
quot.induction_on s $ λ l H, congr_arg coe $ map_pmap g f l H

theorem pmap_eq_map_attach {p : α → Prop} (f : Π a, p a → β)
  (s) : ∀ H, pmap f s H = s.attach.map (λ x, f x.1 (H _ x.2)) :=
quot.induction_on s $ λ l H, congr_arg coe $ pmap_eq_map_attach f l H

theorem attach_map_val (s : multiset α) : s.attach.map subtype.val = s :=
quot.induction_on s $ λ l, congr_arg coe $ attach_map_val l

@[simp] theorem mem_attach (s : multiset α) : ∀ x, x ∈ s.attach :=
quot.induction_on s $ λ l, mem_attach _

@[simp] theorem mem_pmap {p : α → Prop} {f : Π a, p a → β}
  {s H b} : b ∈ pmap f s H ↔ ∃ a (h : a ∈ s), f a (H a h) = b :=
quot.induction_on s (λ l H, mem_pmap) H

@[simp] theorem card_pmap {p : α → Prop} (f : Π a, p a → β)
  (s H) : card (pmap f s H) = card s :=
quot.induction_on s (λ l H, length_pmap) H

@[simp] theorem card_attach {m : multiset α} : card (attach m) = card m := card_pmap _ _ _

@[simp] lemma attach_zero : (0 : multiset α).attach = 0 := rfl

lemma attach_cons (a : α) (m : multiset α) :
  (a ::ₘ m).attach = ⟨a, mem_cons_self a m⟩ ::ₘ (m.attach.map $ λp, ⟨p.1, mem_cons_of_mem p.2⟩) :=
quotient.induction_on m $ assume l, congr_arg coe $ congr_arg (list.cons _) $
  by rw [list.map_pmap]; exact list.pmap_congr _ (assume a' h₁ h₂, subtype.eq rfl)

section decidable_pi_exists
variables {m : multiset α}

/-- If `p` is a decidable predicate,
so is the predicate that all elements of a multiset satisfy `p`. -/
protected def decidable_forall_multiset {p : α → Prop} [hp : ∀a, decidable (p a)] :
  decidable (∀a∈m, p a) :=
quotient.rec_on_subsingleton m (λl, decidable_of_iff (∀a∈l, p a) $ by simp)

instance decidable_dforall_multiset {p : Πa∈m, Prop} [hp : ∀a (h : a ∈ m), decidable (p a h)] :
  decidable (∀a (h : a ∈ m), p a h) :=
decidable_of_decidable_of_iff
  (@multiset.decidable_forall_multiset {a // a ∈ m} m.attach (λa, p a.1 a.2) _)
  (iff.intro (assume h a ha, h ⟨a, ha⟩ (mem_attach _ _)) (assume h ⟨a, ha⟩ _, h _ _))

/-- decidable equality for functions whose domain is bounded by multisets -/
instance decidable_eq_pi_multiset {β : α → Type*} [h : ∀a, decidable_eq (β a)] :
  decidable_eq (Πa∈m, β a) :=
assume f g, decidable_of_iff (∀a (h : a ∈ m), f a h = g a h) (by simp [function.funext_iff])

/-- If `p` is a decidable predicate,
so is the existence of an element in a multiset satisfying `p`. -/
def decidable_exists_multiset {p : α → Prop} [decidable_pred p] :
  decidable (∃ x ∈ m, p x) :=
quotient.rec_on_subsingleton m list.decidable_exists_mem

instance decidable_dexists_multiset {p : Πa∈m, Prop} [hp : ∀a (h : a ∈ m), decidable (p a h)] :
  decidable (∃a (h : a ∈ m), p a h) :=
decidable_of_decidable_of_iff
  (@multiset.decidable_exists_multiset {a // a ∈ m} m.attach (λa, p a.1 a.2) _)
  (iff.intro (λ ⟨⟨a, ha₁⟩, _, ha₂⟩, ⟨a, ha₁, ha₂⟩)
    (λ ⟨a, ha₁, ha₂⟩, ⟨⟨a, ha₁⟩, mem_attach _ _, ha₂⟩))

end decidable_pi_exists

/-! ### Subtraction -/
section
variables [decidable_eq α] {s t u : multiset α} {a b : α}

/-- `s - t` is the multiset such that `count a (s - t) = count a s - count a t` for all `a`
  (note that it is truncated subtraction, so it is `0` if `count a t ≥ count a s`). -/
protected def sub (s t : multiset α) : multiset α :=
quotient.lift_on₂ s t (λ l₁ l₂, (l₁.diff l₂ : multiset α)) $ λ v₁ v₂ w₁ w₂ p₁ p₂,
  quot.sound $ p₁.diff p₂

instance : has_sub (multiset α) := ⟨multiset.sub⟩

@[simp] theorem coe_sub (s t : list α) : (s - t : multiset α) = (s.diff t : list α) := rfl

/-- This is a special case of `tsub_zero`, which should be used instead of this.
  This is needed to prove `has_ordered_sub (multiset α)`. -/
protected theorem sub_zero (s : multiset α) : s - 0 = s :=
quot.induction_on s $ λ l, rfl

@[simp] theorem sub_cons (a : α) (s t : multiset α) : s - a ::ₘ t = s.erase a - t :=
quotient.induction_on₂ s t $ λ l₁ l₂, congr_arg coe $ diff_cons _ _ _

/-- This is a special case of `tsub_le_iff_right`, which should be used instead of this.
  This is needed to prove `has_ordered_sub (multiset α)`. -/
protected theorem sub_le_iff_le_add : s - t ≤ u ↔ s ≤ u + t :=
by revert s; exact
multiset.induction_on t (by simp [multiset.sub_zero])
  (λ a t IH s, by simp [IH, erase_le_iff_le_cons])

instance : has_ordered_sub (multiset α) :=
⟨λ n m k, multiset.sub_le_iff_le_add⟩

theorem sub_eq_fold_erase (s t : multiset α) : s - t = foldl erase erase_comm s t :=
quotient.induction_on₂ s t $ λ l₁ l₂,
show ↑(l₁.diff l₂) = foldl erase erase_comm ↑l₁ ↑l₂,
by { rw diff_eq_foldl l₁ l₂, symmetry, exact foldl_hom _ _ _ _ _ (λ x y, rfl) }

@[simp] theorem card_sub {s t : multiset α} (h : t ≤ s) : card (s - t) = card s - card t :=
(tsub_eq_of_eq_add_rev $ by rw [add_comm, ← card_add, tsub_add_cancel_of_le h]).symm

/-! ### Union -/

/-- `s ∪ t` is the lattice join operation with respect to the
  multiset `≤`. The multiplicity of `a` in `s ∪ t` is the maximum
  of the multiplicities in `s` and `t`. -/
def union (s t : multiset α) : multiset α := s - t + t

instance : has_union (multiset α) := ⟨union⟩

theorem union_def (s t : multiset α) : s ∪ t = s - t + t := rfl

theorem le_union_left (s t : multiset α) : s ≤ s ∪ t := le_tsub_add

theorem le_union_right (s t : multiset α) : t ≤ s ∪ t := le_add_left _ _

theorem eq_union_left : t ≤ s → s ∪ t = s := tsub_add_cancel_of_le

theorem union_le_union_right (h : s ≤ t) (u) : s ∪ u ≤ t ∪ u :=
add_le_add_right (tsub_le_tsub_right h _) u

theorem union_le (h₁ : s ≤ u) (h₂ : t ≤ u) : s ∪ t ≤ u :=
by rw ← eq_union_left h₂; exact union_le_union_right h₁ t

@[simp] theorem mem_union : a ∈ s ∪ t ↔ a ∈ s ∨ a ∈ t :=
⟨λ h, (mem_add.1 h).imp_left (mem_of_le tsub_le_self),
 or.rec (mem_of_le $ le_union_left _ _) (mem_of_le $ le_union_right _ _)⟩

@[simp] theorem map_union [decidable_eq β] {f : α → β} (finj : function.injective f)
  {s t : multiset α} :
  map f (s ∪ t) = map f s ∪ map f t :=
quotient.induction_on₂ s t $ λ l₁ l₂,
congr_arg coe (by rw [list.map_append f, list.map_diff finj])

/-! ### Intersection -/

/-- `s ∩ t` is the lattice meet operation with respect to the
  multiset `≤`. The multiplicity of `a` in `s ∩ t` is the minimum
  of the multiplicities in `s` and `t`. -/
def inter (s t : multiset α) : multiset α :=
quotient.lift_on₂ s t (λ l₁ l₂, (l₁.bag_inter l₂ : multiset α)) $ λ v₁ v₂ w₁ w₂ p₁ p₂,
  quot.sound $ p₁.bag_inter p₂

instance : has_inter (multiset α) := ⟨inter⟩

@[simp] theorem inter_zero (s : multiset α) : s ∩ 0 = 0 :=
quot.induction_on s $ λ l, congr_arg coe l.bag_inter_nil

@[simp] theorem zero_inter (s : multiset α) : 0 ∩ s = 0 :=
quot.induction_on s $ λ l, congr_arg coe l.nil_bag_inter

@[simp] theorem cons_inter_of_pos {a} (s : multiset α) {t} :
  a ∈ t → (a ::ₘ s) ∩ t = a ::ₘ s ∩ t.erase a :=
quotient.induction_on₂ s t $ λ l₁ l₂ h,
congr_arg coe $ cons_bag_inter_of_pos _ h

@[simp] theorem cons_inter_of_neg {a} (s : multiset α) {t} :
  a ∉ t → (a ::ₘ s) ∩ t = s ∩ t :=
quotient.induction_on₂ s t $ λ l₁ l₂ h,
congr_arg coe $ cons_bag_inter_of_neg _ h

theorem inter_le_left (s t : multiset α) : s ∩ t ≤ s :=
quotient.induction_on₂ s t $ λ l₁ l₂,
(bag_inter_sublist_left _ _).subperm

theorem inter_le_right (s : multiset α) : ∀ t, s ∩ t ≤ t :=
multiset.induction_on s (λ t, (zero_inter t).symm ▸ zero_le _) $
λ a s IH t, if h : a ∈ t
  then by simpa [h] using cons_le_cons a (IH (t.erase a))
  else by simp [h, IH]

theorem le_inter (h₁ : s ≤ t) (h₂ : s ≤ u) : s ≤ t ∩ u :=
begin
  revert s u, refine multiset.induction_on t _ (λ a t IH, _); intros,
  { simp [h₁] },
  by_cases a ∈ u,
  { rw [cons_inter_of_pos _ h, ← erase_le_iff_le_cons],
    exact IH (erase_le_iff_le_cons.2 h₁) (erase_le_erase _ h₂) },
  { rw cons_inter_of_neg _ h,
    exact IH ((le_cons_of_not_mem $ mt (mem_of_le h₂) h).1 h₁) h₂ }
end

@[simp] theorem mem_inter : a ∈ s ∩ t ↔ a ∈ s ∧ a ∈ t :=
⟨λ h, ⟨mem_of_le (inter_le_left _ _) h, mem_of_le (inter_le_right _ _) h⟩,
 λ ⟨h₁, h₂⟩, by rw [← cons_erase h₁, cons_inter_of_pos _ h₂]; apply mem_cons_self⟩

instance : lattice (multiset α) :=
{ sup          := (∪),
  sup_le       := @union_le _ _,
  le_sup_left  := le_union_left,
  le_sup_right := le_union_right,
  inf          := (∩),
  le_inf       := @le_inter _ _,
  inf_le_left  := inter_le_left,
  inf_le_right := inter_le_right,
  ..@multiset.partial_order α }

@[simp] theorem sup_eq_union (s t : multiset α) : s ⊔ t = s ∪ t := rfl
@[simp] theorem inf_eq_inter (s t : multiset α) : s ⊓ t = s ∩ t := rfl

@[simp] theorem le_inter_iff : s ≤ t ∩ u ↔ s ≤ t ∧ s ≤ u := le_inf_iff
@[simp] theorem union_le_iff : s ∪ t ≤ u ↔ s ≤ u ∧ t ≤ u := sup_le_iff

theorem union_comm (s t : multiset α) : s ∪ t = t ∪ s := sup_comm
theorem inter_comm (s t : multiset α) : s ∩ t = t ∩ s := inf_comm

theorem eq_union_right (h : s ≤ t) : s ∪ t = t :=
by rw [union_comm, eq_union_left h]

theorem union_le_union_left (h : s ≤ t) (u) : u ∪ s ≤ u ∪ t :=
sup_le_sup_left h _

theorem union_le_add (s t : multiset α) : s ∪ t ≤ s + t :=
union_le (le_add_right _ _) (le_add_left _ _)

theorem union_add_distrib (s t u : multiset α) : (s ∪ t) + u = (s + u) ∪ (t + u) :=
by simpa [(∪), union, eq_comm, add_assoc] using show s + u - (t + u) = s - t,
by rw [add_comm t, tsub_add_eq_tsub_tsub, add_tsub_cancel_right]

theorem add_union_distrib (s t u : multiset α) : s + (t ∪ u) = (s + t) ∪ (s + u) :=
by rw [add_comm, union_add_distrib, add_comm s, add_comm s]

theorem cons_union_distrib (a : α) (s t : multiset α) : a ::ₘ (s ∪ t) = (a ::ₘ s) ∪ (a ::ₘ t) :=
by simpa using add_union_distrib (a ::ₘ 0) s t

theorem inter_add_distrib (s t u : multiset α) : (s ∩ t) + u = (s + u) ∩ (t + u) :=
begin
  by_contra h,
  cases lt_iff_cons_le.1 (lt_of_le_of_ne (le_inter
    (add_le_add_right (inter_le_left s t) u)
    (add_le_add_right (inter_le_right s t) u)) h) with a hl,
  rw ← cons_add at hl,
  exact not_le_of_lt (lt_cons_self (s ∩ t) a) (le_inter
    (le_of_add_le_add_right (le_trans hl (inter_le_left _ _)))
    (le_of_add_le_add_right (le_trans hl (inter_le_right _ _))))
end

theorem add_inter_distrib (s t u : multiset α) : s + (t ∩ u) = (s + t) ∩ (s + u) :=
by rw [add_comm, inter_add_distrib, add_comm s, add_comm s]

theorem cons_inter_distrib (a : α) (s t : multiset α) : a ::ₘ (s ∩ t) = (a ::ₘ s) ∩ (a ::ₘ t) :=
by simp

theorem union_add_inter (s t : multiset α) : s ∪ t + s ∩ t = s + t :=
begin
  apply le_antisymm,
  { rw union_add_distrib,
    refine union_le (add_le_add_left (inter_le_right _ _) _) _,
    rw add_comm, exact add_le_add_right (inter_le_left _ _) _ },
  { rw [add_comm, add_inter_distrib],
    refine le_inter (add_le_add_right (le_union_right _ _) _) _,
    rw add_comm, exact add_le_add_right (le_union_left _ _) _ }
end

theorem sub_add_inter (s t : multiset α) : s - t + s ∩ t = s :=
begin
  rw [inter_comm],
  revert s, refine multiset.induction_on t (by simp) (λ a t IH s, _),
  by_cases a ∈ s,
  { rw [cons_inter_of_pos _ h, sub_cons, add_cons, IH, cons_erase h] },
  { rw [cons_inter_of_neg _ h, sub_cons, erase_of_not_mem h, IH] }
end

theorem sub_inter (s t : multiset α) : s - (s ∩ t) = s - t :=
add_right_cancel $ by rw [sub_add_inter s t, tsub_add_cancel_of_le (inter_le_left s t)]

end

/-! ### `multiset.filter` -/
section
variables (p : α → Prop) [decidable_pred p]

/-- `filter p s` returns the elements in `s` (with the same multiplicities)
  which satisfy `p`, and removes the rest. -/
def filter (s : multiset α) : multiset α :=
quot.lift_on s (λ l, (filter p l : multiset α))
  (λ l₁ l₂ h, quot.sound $ h.filter p)

@[simp] theorem coe_filter (l : list α) : filter p (↑l) = l.filter p := rfl

@[simp] theorem filter_zero : filter p 0 = 0 := rfl

lemma filter_congr {p q : α → Prop} [decidable_pred p] [decidable_pred q]
  {s : multiset α} : (∀ x ∈ s, p x ↔ q x) → filter p s = filter q s :=
quot.induction_on s $ λ l h, congr_arg coe $ filter_congr' h

@[simp] theorem filter_add (s t : multiset α) : filter p (s + t) = filter p s + filter p t :=
quotient.induction_on₂ s t $ λ l₁ l₂, congr_arg coe $ filter_append _ _

@[simp] theorem filter_le (s : multiset α) : filter p s ≤ s :=
quot.induction_on s $ λ l, (filter_sublist _).subperm

@[simp] theorem filter_subset (s : multiset α) : filter p s ⊆ s :=
subset_of_le $ filter_le _ _

theorem filter_le_filter {s t} (h : s ≤ t) : filter p s ≤ filter p t :=
le_induction_on h $ λ l₁ l₂ h, (h.filter p).subperm

lemma monotone_filter_left :
  monotone (filter p) :=
λ s t, filter_le_filter p

lemma monotone_filter_right (s : multiset α) ⦃p q : α → Prop⦄
  [decidable_pred p] [decidable_pred q] (h : p ≤ q) :
  s.filter p ≤ s.filter q :=
quotient.induction_on s (λ l, (l.monotone_filter_right h).subperm)

variable {p}

@[simp] theorem filter_cons_of_pos {a : α} (s) : p a → filter p (a ::ₘ s) = a ::ₘ filter p s :=
quot.induction_on s $ λ l h, congr_arg coe $ filter_cons_of_pos l h

@[simp] theorem filter_cons_of_neg {a : α} (s) : ¬ p a → filter p (a ::ₘ s) = filter p s :=
quot.induction_on s $ λ l h, @congr_arg _ _ _ _ coe $ filter_cons_of_neg l h

@[simp] theorem mem_filter {a : α} {s} : a ∈ filter p s ↔ a ∈ s ∧ p a :=
quot.induction_on s $ λ l, mem_filter

theorem of_mem_filter {a : α} {s} (h : a ∈ filter p s) : p a :=
(mem_filter.1 h).2

theorem mem_of_mem_filter {a : α} {s} (h : a ∈ filter p s) : a ∈ s :=
(mem_filter.1 h).1

theorem mem_filter_of_mem {a : α} {l} (m : a ∈ l) (h : p a) : a ∈ filter p l :=
mem_filter.2 ⟨m, h⟩

theorem filter_eq_self {s} : filter p s = s ↔ ∀ a ∈ s, p a :=
quot.induction_on s $ λ l, iff.trans ⟨λ h,
  eq_of_sublist_of_length_eq (filter_sublist _) (@congr_arg _ _ _ _ card h),
  congr_arg coe⟩ filter_eq_self

theorem filter_eq_nil {s} : filter p s = 0 ↔ ∀ a ∈ s, ¬p a :=
quot.induction_on s $ λ l, iff.trans ⟨λ h,
  eq_nil_of_length_eq_zero (@congr_arg _ _ _ _ card h),
  congr_arg coe⟩ filter_eq_nil

theorem le_filter {s t} : s ≤ filter p t ↔ s ≤ t ∧ ∀ a ∈ s, p a :=
⟨λ h, ⟨le_trans h (filter_le _ _), λ a m, of_mem_filter (mem_of_le h m)⟩,
 λ ⟨h, al⟩, filter_eq_self.2 al ▸ filter_le_filter p h⟩

theorem filter_cons {a : α} (s : multiset α) :
  filter p (a ::ₘ s) = (if p a then {a} else 0) + filter p s :=
begin
  split_ifs with h,
  { rw [filter_cons_of_pos _ h, singleton_add] },
  { rw [filter_cons_of_neg _ h, zero_add] },
end

lemma filter_nsmul (s : multiset α) (n : ℕ) :
  filter p (n • s) = n • filter p s :=
begin
  refine s.induction_on _ _,
  { simp only [filter_zero, nsmul_zero] },
  { intros a ha ih,
    rw [nsmul_cons, filter_add, ih, filter_cons, nsmul_add],
    congr,
    split_ifs with hp;
    { simp only [filter_eq_self, nsmul_zero, filter_eq_nil],
      intros b hb,
      rwa (mem_singleton.mp (mem_of_mem_nsmul hb)) } }
end

variable (p)

@[simp] theorem filter_sub [decidable_eq α] (s t : multiset α) :
  filter p (s - t) = filter p s - filter p t :=
begin
  revert s, refine multiset.induction_on t (by simp) (λ a t IH s, _),
  rw [sub_cons, IH],
  by_cases p a,
  { rw [filter_cons_of_pos _ h, sub_cons], congr,
    by_cases m : a ∈ s,
    { rw [← cons_inj_right a, ← filter_cons_of_pos _ h,
          cons_erase (mem_filter_of_mem m h), cons_erase m] },
    { rw [erase_of_not_mem m, erase_of_not_mem (mt mem_of_mem_filter m)] } },
  { rw [filter_cons_of_neg _ h],
    by_cases m : a ∈ s,
    { rw [(by rw filter_cons_of_neg _ h : filter p (erase s a) = filter p (a ::ₘ erase s a)),
          cons_erase m] },
    { rw [erase_of_not_mem m] } }
end

@[simp] theorem filter_union [decidable_eq α] (s t : multiset α) :
  filter p (s ∪ t) = filter p s ∪ filter p t :=
by simp [(∪), union]

@[simp] theorem filter_inter [decidable_eq α] (s t : multiset α) :
  filter p (s ∩ t) = filter p s ∩ filter p t :=
le_antisymm (le_inter
    (filter_le_filter _ $ inter_le_left _ _)
    (filter_le_filter _ $ inter_le_right _ _)) $ le_filter.2
⟨inf_le_inf (filter_le _ _) (filter_le _ _),
  λ a h, of_mem_filter (mem_of_le (inter_le_left _ _) h)⟩

@[simp] theorem filter_filter (q) [decidable_pred q] (s : multiset α) :
  filter p (filter q s) = filter (λ a, p a ∧ q a) s :=
quot.induction_on s $ λ l, congr_arg coe $ filter_filter p q l

theorem filter_add_filter (q) [decidable_pred q] (s : multiset α) :
  filter p s + filter q s = filter (λ a, p a ∨ q a) s + filter (λ a, p a ∧ q a) s :=
multiset.induction_on s rfl $ λ a s IH,
by by_cases p a; by_cases q a; simp *

theorem filter_add_not (s : multiset α) :
  filter p s + filter (λ a, ¬ p a) s = s :=
by rw [filter_add_filter, filter_eq_self.2, filter_eq_nil.2]; simp [decidable.em]

theorem map_filter (f : β → α) (s : multiset β) :
  filter p (map f s) = map f (filter (p ∘ f) s) :=
quot.induction_on s (λ l, by simp [map_filter])

/-! ### Simultaneously filter and map elements of a multiset -/

/-- `filter_map f s` is a combination filter/map operation on `s`.
  The function `f : α → option β` is applied to each element of `s`;
  if `f a` is `some b` then `b` is added to the result, otherwise
  `a` is removed from the resulting multiset. -/
def filter_map (f : α → option β) (s : multiset α) : multiset β :=
quot.lift_on s (λ l, (filter_map f l : multiset β))
  (λ l₁ l₂ h, quot.sound $ h.filter_map f)

@[simp] theorem coe_filter_map (f : α → option β) (l : list α) :
  filter_map f l = l.filter_map f := rfl

@[simp] theorem filter_map_zero (f : α → option β) : filter_map f 0 = 0 := rfl

@[simp] theorem filter_map_cons_none {f : α → option β} (a : α) (s : multiset α) (h : f a = none) :
  filter_map f (a ::ₘ s) = filter_map f s :=
quot.induction_on s $ λ l, @congr_arg _ _ _ _ coe $ filter_map_cons_none a l h

@[simp] theorem filter_map_cons_some (f : α → option β)
  (a : α) (s : multiset α) {b : β} (h : f a = some b) :
  filter_map f (a ::ₘ s) = b ::ₘ filter_map f s :=
quot.induction_on s $ λ l, @congr_arg _ _ _ _ coe $ filter_map_cons_some f a l h

theorem filter_map_eq_map (f : α → β) : filter_map (some ∘ f) = map f :=
funext $ λ s, quot.induction_on s $ λ l,
@congr_arg _ _ _ _ coe $ congr_fun (filter_map_eq_map f) l

theorem filter_map_eq_filter : filter_map (option.guard p) = filter p :=
funext $ λ s, quot.induction_on s $ λ l,
@congr_arg _ _ _ _ coe $ congr_fun (filter_map_eq_filter p) l

theorem filter_map_filter_map (f : α → option β) (g : β → option γ) (s : multiset α) :
  filter_map g (filter_map f s) = filter_map (λ x, (f x).bind g) s :=
quot.induction_on s $ λ l, congr_arg coe $ filter_map_filter_map f g l

theorem map_filter_map (f : α → option β) (g : β → γ) (s : multiset α) :
  map g (filter_map f s) = filter_map (λ x, (f x).map g) s :=
quot.induction_on s $ λ l, congr_arg coe $ map_filter_map f g l

theorem filter_map_map (f : α → β) (g : β → option γ) (s : multiset α) :
  filter_map g (map f s) = filter_map (g ∘ f) s :=
quot.induction_on s $ λ l, congr_arg coe $ filter_map_map f g l

theorem filter_filter_map (f : α → option β) (p : β → Prop) [decidable_pred p] (s : multiset α) :
  filter p (filter_map f s) = filter_map (λ x, (f x).filter p) s :=
quot.induction_on s $ λ l, congr_arg coe $ filter_filter_map f p l

theorem filter_map_filter (f : α → option β) (s : multiset α) :
  filter_map f (filter p s) = filter_map (λ x, if p x then f x else none) s :=
quot.induction_on s $ λ l, congr_arg coe $ filter_map_filter p f l

@[simp] theorem filter_map_some (s : multiset α) : filter_map some s = s :=
quot.induction_on s $ λ l, congr_arg coe $ filter_map_some l

@[simp] theorem mem_filter_map (f : α → option β) (s : multiset α) {b : β} :
  b ∈ filter_map f s ↔ ∃ a, a ∈ s ∧ f a = some b :=
quot.induction_on s $ λ l, mem_filter_map f l

theorem map_filter_map_of_inv (f : α → option β) (g : β → α)
  (H : ∀ x : α, (f x).map g = some x) (s : multiset α) :
  map g (filter_map f s) = s :=
quot.induction_on s $ λ l, congr_arg coe $ map_filter_map_of_inv f g H l

theorem filter_map_le_filter_map (f : α → option β) {s t : multiset α}
  (h : s ≤ t) : filter_map f s ≤ filter_map f t :=
le_induction_on h $ λ l₁ l₂ h, (h.filter_map _).subperm

/-! ### countp -/

/-- `countp p s` counts the number of elements of `s` (with multiplicity) that
  satisfy `p`. -/
def countp (s : multiset α) : ℕ :=
quot.lift_on s (countp p) (λ l₁ l₂, perm.countp_eq p)

@[simp] theorem coe_countp (l : list α) : countp p l = l.countp p := rfl

@[simp] theorem countp_zero : countp p 0 = 0 := rfl

variable {p}

@[simp] theorem countp_cons_of_pos {a : α} (s) : p a → countp p (a ::ₘ s) = countp p s + 1 :=
quot.induction_on s $ countp_cons_of_pos p

@[simp] theorem countp_cons_of_neg {a : α} (s) : ¬ p a → countp p (a ::ₘ s) = countp p s :=
quot.induction_on s $ countp_cons_of_neg p

variable (p)

theorem countp_cons (b : α) (s) : countp p (b ::ₘ s) = countp p s + (if p b then 1 else 0) :=
quot.induction_on s $ by simp [list.countp_cons]

theorem countp_eq_card_filter (s) : countp p s = card (filter p s) :=
quot.induction_on s $ λ l, l.countp_eq_length_filter p

theorem countp_le_card (s) : countp p s ≤ card s :=
quot.induction_on s $ λ l, countp_le_length p

@[simp] theorem countp_add (s t) : countp p (s + t) = countp p s + countp p t :=
by simp [countp_eq_card_filter]

theorem card_eq_countp_add_countp (s) : card s = countp p s + countp (λ x, ¬ p x) s :=
quot.induction_on s $ λ l, by simp [l.length_eq_countp_add_countp p]

/-- `countp p`, the number of elements of a multiset satisfying `p`, promoted to an
`add_monoid_hom`. -/
def countp_add_monoid_hom : multiset α →+ ℕ :=
{ to_fun := countp p,
  map_zero' := countp_zero _,
  map_add' := countp_add _ }

@[simp] lemma coe_countp_add_monoid_hom :
  (countp_add_monoid_hom p : multiset α → ℕ) = countp p := rfl

@[simp] theorem countp_sub [decidable_eq α] {s t : multiset α} (h : t ≤ s) :
  countp p (s - t) = countp p s - countp p t :=
by simp [countp_eq_card_filter, h, filter_le_filter]

theorem countp_le_of_le {s t} (h : s ≤ t) : countp p s ≤ countp p t :=
by simpa [countp_eq_card_filter] using card_le_of_le (filter_le_filter p h)

@[simp] theorem countp_filter (q) [decidable_pred q] (s : multiset α) :
  countp p (filter q s) = countp (λ a, p a ∧ q a) s :=
by simp [countp_eq_card_filter]

theorem countp_eq_countp_filter_add
  (s) (p q : α → Prop) [decidable_pred p] [decidable_pred q] :
  countp p s = (filter q s).countp p + (filter (λ a, ¬ q a) s).countp p :=
quot.induction_on s $ λ l, l.countp_eq_countp_filter_add _ _

@[simp] lemma countp_true {s : multiset α} : countp (λ _, true) s = card s :=
quot.induction_on s $ λ l, list.countp_true

@[simp] lemma countp_false {s : multiset α} : countp (λ _, false) s = 0 :=
quot.induction_on s $ λ l, list.countp_false

theorem countp_map (f : α → β) (s : multiset α) (p : β → Prop) [decidable_pred p] :
  countp p (map f s) = (s.filter (λ a, p (f a))).card :=
begin
  refine multiset.induction_on s _ (λ a t IH, _),
  { rw [map_zero, countp_zero, filter_zero, card_zero] },
  { rw [map_cons, countp_cons, IH, filter_cons, card_add, apply_ite card, card_zero,
      card_singleton, add_comm] },
end

variable {p}

theorem countp_pos {s} : 0 < countp p s ↔ ∃ a ∈ s, p a :=
quot.induction_on s $ λ l, list.countp_pos p

theorem countp_eq_zero {s} : countp p s = 0 ↔ ∀ a ∈ s, ¬ p a :=
quot.induction_on s $ λ l, list.countp_eq_zero p

theorem countp_eq_card {s} : countp p s = card s ↔ ∀ a ∈ s, p a :=
quot.induction_on s $ λ l, list.countp_eq_length p

theorem countp_pos_of_mem {s a} (h : a ∈ s) (pa : p a) : 0 < countp p s :=
countp_pos.2 ⟨_, h, pa⟩

theorem countp_congr {s s' : multiset α} (hs : s = s')
  {p p' : α → Prop} [decidable_pred p] [decidable_pred p']
  (hp : ∀ x ∈ s, p x = p' x) : s.countp p = s'.countp p' :=
quot.induction_on₂ s s' (λ l l' hs hp, begin
  simp only [quot_mk_to_coe'', coe_eq_coe] at hs,
  exact hs.countp_congr hp,
end) hs hp

end

/-! ### Multiplicity of an element -/

section
variable [decidable_eq α]

/-- `count a s` is the multiplicity of `a` in `s`. -/
def count (a : α) : multiset α → ℕ := countp (eq a)

@[simp] theorem coe_count (a : α) (l : list α) : count a (↑l) = l.count a := coe_countp _ _

@[simp] theorem count_zero (a : α) : count a 0 = 0 := rfl

@[simp] theorem count_cons_self (a : α) (s : multiset α) : count a (a ::ₘ s) = succ (count a s) :=
countp_cons_of_pos _ rfl

@[simp, priority 990]
theorem count_cons_of_ne {a b : α} (h : a ≠ b) (s : multiset α) : count a (b ::ₘ s) = count a s :=
countp_cons_of_neg _ h

theorem count_le_card (a : α) (s) : count a s ≤ card s :=
countp_le_card _ _

theorem count_le_of_le (a : α) {s t} : s ≤ t → count a s ≤ count a t :=
countp_le_of_le _

theorem count_le_count_cons (a b : α) (s : multiset α) : count a s ≤ count a (b ::ₘ s) :=
count_le_of_le _ (le_cons_self _ _)

theorem count_cons (a b : α) (s : multiset α) :
  count a (b ::ₘ s) = count a s + (if a = b then 1 else 0) :=
countp_cons _ _ _

@[simp] theorem count_singleton_self (a : α) : count a ({a} : multiset α) = 1 :=
by simp only [count_cons_self, singleton_eq_cons, eq_self_iff_true, count_zero]

theorem count_singleton (a b : α) : count a ({b} : multiset α) = if a = b then 1 else 0 :=
by simp only [count_cons, singleton_eq_cons, count_zero, zero_add]

@[simp] theorem count_add (a : α) : ∀ s t, count a (s + t) = count a s + count a t :=
countp_add _

/-- `count a`, the multiplicity of `a` in a multiset, promoted to an `add_monoid_hom`. -/
def count_add_monoid_hom (a : α) : multiset α →+ ℕ := countp_add_monoid_hom (eq a)

@[simp] lemma coe_count_add_monoid_hom {a : α} :
  (count_add_monoid_hom a : multiset α → ℕ) = count a := rfl

@[simp] theorem count_nsmul (a : α) (n s) : count a (n • s) = n * count a s :=
by induction n; simp [*, succ_nsmul', succ_mul, zero_nsmul]

theorem count_pos {a : α} {s : multiset α} : 0 < count a s ↔ a ∈ s :=
by simp [count, countp_pos]

theorem one_le_count_iff_mem {a : α} {s : multiset α} : 1 ≤ count a s ↔ a ∈ s :=
by rw [succ_le_iff, count_pos]

@[simp, priority 980]
theorem count_eq_zero_of_not_mem {a : α} {s : multiset α} (h : a ∉ s) : count a s = 0 :=
by_contradiction $ λ h', h $ count_pos.1 (nat.pos_of_ne_zero h')

@[simp] theorem count_eq_zero {a : α} {s : multiset α} : count a s = 0 ↔ a ∉ s :=
iff_not_comm.1 $ count_pos.symm.trans pos_iff_ne_zero

theorem count_ne_zero {a : α} {s : multiset α} : count a s ≠ 0 ↔ a ∈ s :=
by simp [ne.def, count_eq_zero]

theorem count_eq_card {a : α} {s} : count a s = card s ↔ ∀ (x ∈ s), a = x :=
countp_eq_card

@[simp] theorem count_repeat_self (a : α) (n : ℕ) : count a (repeat a n) = n :=
by simp [repeat]

theorem count_repeat (a b : α) (n : ℕ)  :
  count a (repeat b n) = if (a = b) then n else 0 :=
begin
  split_ifs with h₁,
  { rw [h₁, count_repeat_self] },
  { rw [count_eq_zero],
    apply mt eq_of_mem_repeat h₁ },
end

@[simp] theorem count_erase_self (a : α) (s : multiset α) :
  count a (erase s a) = pred (count a s) :=
begin
  by_cases a ∈ s,
  { rw [(by rw cons_erase h : count a s = count a (a ::ₘ erase s a)),
        count_cons_self]; refl },
  { rw [erase_of_not_mem h, count_eq_zero.2 h]; refl }
end

@[simp, priority 980] theorem count_erase_of_ne {a b : α} (ab : a ≠ b) (s : multiset α) :
  count a (erase s b) = count a s :=
begin
  by_cases b ∈ s,
  { rw [← count_cons_of_ne ab, cons_erase h] },
  { rw [erase_of_not_mem h] }
end

@[simp] theorem count_sub (a : α) (s t : multiset α) : count a (s - t) = count a s - count a t :=
begin
  revert s, refine multiset.induction_on t (by simp) (λ b t IH s, _),
  rw [sub_cons, IH],
  by_cases ab : a = b,
  { subst b, rw [count_erase_self, count_cons_self, sub_succ, pred_sub] },
  { rw [count_erase_of_ne ab, count_cons_of_ne ab] }
end

@[simp] theorem count_union (a : α) (s t : multiset α) :
  count a (s ∪ t) = max (count a s) (count a t) :=
by simp [(∪), union, tsub_add_eq_max, -add_comm]

@[simp] theorem count_inter (a : α) (s t : multiset α) :
  count a (s ∩ t) = min (count a s) (count a t) :=
begin
  apply @nat.add_left_cancel (count a (s - t)),
  rw [← count_add, sub_add_inter, count_sub, tsub_add_min],
end

theorem le_count_iff_repeat_le {a : α} {s : multiset α} {n : ℕ} : n ≤ count a s ↔ repeat a n ≤ s :=
quot.induction_on s $ λ l, le_count_iff_repeat_sublist.trans repeat_le_coe.symm

@[simp] theorem count_filter_of_pos {p} [decidable_pred p]
  {a} {s : multiset α} (h : p a) : count a (filter p s) = count a s :=
quot.induction_on s $ λ l, count_filter h

@[simp] theorem count_filter_of_neg {p} [decidable_pred p]
  {a} {s : multiset α} (h : ¬ p a) : count a (filter p s) = 0 :=
multiset.count_eq_zero_of_not_mem (λ t, h (of_mem_filter t))

theorem count_filter {p} [decidable_pred p] {a} {s : multiset α} :
  count a (filter p s) = if p a then count a s else 0 :=
begin
  split_ifs with h,
  { exact count_filter_of_pos h },
  { exact count_filter_of_neg h },
end

theorem ext {s t : multiset α} : s = t ↔ ∀ a, count a s = count a t :=
quotient.induction_on₂ s t $ λ l₁ l₂, quotient.eq.trans perm_iff_count

@[ext]
theorem ext' {s t : multiset α} : (∀ a, count a s = count a t) → s = t :=
ext.2

@[simp] theorem coe_inter (s t : list α) : (s ∩ t : multiset α) = (s.bag_inter t : list α) :=
by ext; simp

theorem le_iff_count {s t : multiset α} : s ≤ t ↔ ∀ a, count a s ≤ count a t :=
⟨λ h a, count_le_of_le a h, λ al,
 by rw ← (ext.2 (λ a, by simp [max_eq_right (al a)]) : s ∪ t = t);
    apply le_union_left⟩

instance : distrib_lattice (multiset α) :=
{ le_sup_inf := λ s t u, le_of_eq $ eq.symm $
    ext.2 $ λ a, by simp only [max_min_distrib_left,
      multiset.count_inter, multiset.sup_eq_union, multiset.count_union, multiset.inf_eq_inter],
  ..multiset.lattice }

theorem repeat_inf (s : multiset α) (a : α) (n : ℕ) :
  (repeat a n) ⊓ s = repeat a (min (s.count a) n) :=
begin
  ext x,
  rw [inf_eq_inter, count_inter, count_repeat, count_repeat],
  by_cases x = a,
    simp only [min_comm, h, if_true, eq_self_iff_true],
    simp only [h, if_false, zero_min],
end

theorem count_map {α β : Type*} (f : α → β) (s : multiset α) [decidable_eq β] (b : β) :
  count b (map f s) = (s.filter (λ a, b = f a)).card :=
countp_map _ _ _

/-- `multiset.map f` preserves `count` if `f` is injective on the set of elements contained in
the multiset -/
theorem count_map_eq_count [decidable_eq β] (f : α → β) (s : multiset α)
  (hf : set.inj_on f {x : α | x ∈ s}) (x ∈ s) : (s.map f).count (f x) = s.count x :=
begin
  suffices : (filter (λ (a : α), f x = f a) s).count x = card (filter (λ (a : α), f x = f a) s),
  { rw [count, countp_map, ← this],
    exact count_filter_of_pos rfl },
  { rw eq_repeat.2 ⟨rfl, λ b hb, eq_comm.1 ((hf H (mem_filter.1 hb).left) (mem_filter.1 hb).right)⟩,
    simp only [count_repeat, eq_self_iff_true, if_true, card_repeat]},
end

/-- `multiset.map f` preserves `count` if `f` is injective -/
theorem count_map_eq_count' [decidable_eq β] (f : α → β) (s : multiset α)
  (hf : function.injective f) (x : α) : (s.map f).count (f x) = s.count x :=
begin
  by_cases H : x ∈ s,
  { exact count_map_eq_count f _ (set.inj_on_of_injective hf _) _ H, },
  { rw [count_eq_zero_of_not_mem H, count_eq_zero, mem_map],
    rintro ⟨k, hks, hkx⟩,
    rw hf hkx at *,
    contradiction }
end

lemma filter_eq' (s : multiset α) (b : α) : s.filter (= b) = repeat b (count b s) :=
begin
  ext a,
  rw [count_repeat, count_filter],
  exact if_ctx_congr iff.rfl (λ h, congr_arg _ h) (λ h, rfl),
end

lemma filter_eq (s : multiset α) (b : α) : s.filter (eq b) = repeat b (count b s) :=
by simp_rw [←filter_eq', eq_comm]

@[simp] lemma repeat_inter (x : α) (n : ℕ) (s : multiset α) :
  repeat x n ∩ s = repeat x (min n (s.count x)) :=
begin
  refine le_antisymm _ _,
  { simp only [le_iff_count, count_inter, count_repeat],
    intro a,
    split_ifs with h,
    { rw h },
    { rw [nat.zero_min] } },
  simp only [le_inter_iff, ← le_count_iff_repeat_le, count_inter, count_repeat_self],
end

@[simp] lemma inter_repeat (s : multiset α) (x : α) (n : ℕ) :
  s ∩ repeat x n = repeat x (min (s.count x) n) :=
by rw [inter_comm, repeat_inter, min_comm]

end

section embedding

@[simp] lemma map_le_map_iff {f : α → β} (hf : function.injective f) {s t : multiset α} :
  s.map f ≤ t.map f ↔ s ≤ t :=
begin
  classical,
  refine ⟨λ h, le_iff_count.mpr (λ a, _), map_le_map⟩,
  simpa [count_map_eq_count' f _ hf] using le_iff_count.mp h (f a),
end

/-- Associate to an embedding `f` from `α` to `β` the order embedding that maps a multiset to its
image under `f`. -/
@[simps]
def map_embedding (f : α ↪ β) : multiset α ↪o multiset β :=
order_embedding.of_map_le_iff (map f) (λ _ _, map_le_map_iff f.inj')

end embedding

lemma count_eq_card_filter_eq [decidable_eq α] (s : multiset α) (a : α) :
  s.count a = (s.filter (eq a)).card :=
by rw [count, countp_eq_card_filter]

/--
Mapping a multiset through a predicate and counting the `true`s yields the cardinality of the set
filtered by the predicate. Note that this uses the notion of a multiset of `Prop`s - due to the
decidability requirements of `count`, the decidability instance on the LHS is different from the
RHS. In particular, the decidability instance on the left leaks `classical.dec_eq`.
See [here](https://github.com/leanprover-community/mathlib/pull/11306#discussion_r782286812)
for more discussion.
-/
@[simp] lemma map_count_true_eq_filter_card (s : multiset α) (p : α → Prop) [decidable_pred p] :
  (s.map p).count true = (s.filter p).card :=
by simp only [count_eq_card_filter_eq, map_filter, card_map, function.comp.left_id, eq_true_eq_id]

/-! ### Lift a relation to `multiset`s -/

section rel

/-- `rel r s t` -- lift the relation `r` between two elements to a relation between `s` and `t`,
s.t. there is a one-to-one mapping betweem elements in `s` and `t` following `r`. -/
@[mk_iff] inductive rel (r : α → β → Prop) : multiset α → multiset β → Prop
| zero : rel 0 0
| cons {a b as bs} : r a b → rel as bs → rel (a ::ₘ as) (b ::ₘ bs)

variables {δ : Type*} {r : α → β → Prop} {p : γ → δ → Prop}

private lemma rel_flip_aux {s t} (h : rel r s t) : rel (flip r) t s :=
rel.rec_on h rel.zero (assume _ _ _ _ h₀ h₁ ih, rel.cons h₀ ih)

lemma rel_flip {s t} : rel (flip r) s t ↔ rel r t s :=
⟨rel_flip_aux, rel_flip_aux⟩

lemma rel_refl_of_refl_on {m : multiset α} {r : α → α → Prop} :
  (∀ x ∈ m, r x x) → rel r m m :=
begin
  apply m.induction_on,
  { intros, apply rel.zero },
  { intros a m ih h,
    exact rel.cons (h _ (mem_cons_self _ _)) (ih (λ _ ha, h _ (mem_cons_of_mem ha))) }
end

lemma rel_eq_refl {s : multiset α} : rel (=) s s :=
rel_refl_of_refl_on (λ x hx, rfl)

lemma rel_eq {s t : multiset α} : rel (=) s t ↔ s = t :=
begin
  split,
  { assume h, induction h; simp * },
  { assume h, subst h, exact rel_eq_refl }
end

lemma rel.mono {r p : α → β → Prop} {s t} (hst : rel r s t) (h : ∀(a ∈ s) (b ∈ t), r a b → p a b) :
  rel p s t :=
begin
  induction hst,
  case rel.zero { exact rel.zero },
  case rel.cons : a b s t hab hst ih
  { apply rel.cons (h a (mem_cons_self _ _) b (mem_cons_self _ _) hab),
    exact ih (λ a' ha' b' hb' h', h a' (mem_cons_of_mem ha') b' (mem_cons_of_mem hb') h') }
end

lemma rel.add {s t u v} (hst : rel r s t) (huv : rel r u v) : rel r (s + u) (t + v) :=
begin
  induction hst,
  case rel.zero { simpa using huv },
  case rel.cons : a b s t hab hst ih { simpa using ih.cons hab }
end

lemma rel_flip_eq  {s t : multiset α} : rel (λa b, b = a) s t ↔ s = t :=
show rel (flip (=)) s t ↔ s = t, by rw [rel_flip, rel_eq, eq_comm]

@[simp] lemma rel_zero_left {b : multiset β} : rel r 0 b ↔ b = 0 :=
by rw [rel_iff]; simp

@[simp] lemma rel_zero_right {a : multiset α} : rel r a 0 ↔ a = 0 :=
by rw [rel_iff]; simp

lemma rel_cons_left {a as bs} :
  rel r (a ::ₘ as) bs ↔ (∃b bs', r a b ∧ rel r as bs' ∧ bs = b ::ₘ bs') :=
begin
  split,
  { generalize hm : a ::ₘ as = m,
    assume h,
    induction h generalizing as,
    case rel.zero { simp at hm, contradiction },
    case rel.cons : a' b as' bs ha'b h ih
    { rcases cons_eq_cons.1 hm with ⟨eq₁, eq₂⟩ | ⟨h, cs, eq₁, eq₂⟩,
      { subst eq₁, subst eq₂, exact ⟨b, bs, ha'b, h, rfl⟩ },
      { rcases ih eq₂.symm with ⟨b', bs', h₁, h₂, eq⟩,
        exact ⟨b', b ::ₘ bs', h₁, eq₁.symm ▸ rel.cons ha'b h₂, eq.symm ▸ cons_swap _ _ _⟩ } } },
  { exact assume ⟨b, bs', hab, h, eq⟩, eq.symm ▸ rel.cons hab h }
end

lemma rel_cons_right {as b bs} :
  rel r as (b ::ₘ bs) ↔ (∃a as', r a b ∧ rel r as' bs ∧ as = a ::ₘ as') :=
begin
  rw [← rel_flip, rel_cons_left],
  refine exists₂_congr (λ a as', _),
  rw [rel_flip, flip]
end

lemma rel_add_left {as₀ as₁} :
  ∀{bs}, rel r (as₀ + as₁) bs ↔ (∃bs₀ bs₁, rel r as₀ bs₀ ∧ rel r as₁ bs₁ ∧ bs = bs₀ + bs₁) :=
multiset.induction_on as₀ (by simp)
  begin
    assume a s ih bs,
    simp only [ih, cons_add, rel_cons_left],
    split,
    { assume h,
      rcases h with ⟨b, bs', hab, h, rfl⟩,
      rcases h with ⟨bs₀, bs₁, h₀, h₁, rfl⟩,
      exact ⟨b ::ₘ bs₀, bs₁, ⟨b, bs₀, hab, h₀, rfl⟩, h₁, by simp⟩ },
    { assume h,
      rcases h with ⟨bs₀, bs₁, h, h₁, rfl⟩,
      rcases h with ⟨b, bs, hab, h₀, rfl⟩,
      exact ⟨b, bs + bs₁, hab, ⟨bs, bs₁, h₀, h₁, rfl⟩, by simp⟩ }
  end

lemma rel_add_right {as bs₀ bs₁} :
  rel r as (bs₀ + bs₁) ↔ (∃as₀ as₁, rel r as₀ bs₀ ∧ rel r as₁ bs₁ ∧ as = as₀ + as₁) :=
by rw [← rel_flip, rel_add_left]; simp [rel_flip]

lemma rel_map_left {s : multiset γ} {f : γ → α} :
  ∀{t}, rel r (s.map f) t ↔ rel (λa b, r (f a) b) s t :=
multiset.induction_on s (by simp) (by simp [rel_cons_left] {contextual := tt})

lemma rel_map_right {s : multiset α} {t : multiset γ} {f : γ → β} :
  rel r s (t.map f) ↔ rel (λa b, r a (f b)) s t :=
by rw [← rel_flip, rel_map_left, ← rel_flip]; refl

lemma rel_map {s : multiset α} {t : multiset β} {f : α → γ} {g : β → δ} :
  rel p (s.map f) (t.map g) ↔ rel (λa b, p (f a) (g b)) s t :=
rel_map_left.trans rel_map_right

lemma card_eq_card_of_rel {r : α → β → Prop} {s : multiset α} {t : multiset β} (h : rel r s t) :
  card s = card t :=
by induction h; simp [*]

lemma exists_mem_of_rel_of_mem {r : α → β → Prop} {s : multiset α} {t : multiset β}
  (h : rel r s t) :
  ∀ {a : α} (ha : a ∈ s), ∃ b ∈ t, r a b :=
begin
  induction h with x y s t hxy hst ih,
  { simp },
  { assume a ha,
    cases mem_cons.1 ha with ha ha,
    { exact ⟨y, mem_cons_self _ _, ha.symm ▸ hxy⟩ },
    { rcases ih ha with ⟨b, hbt, hab⟩,
      exact ⟨b, mem_cons.2 (or.inr hbt), hab⟩ } }
end

lemma rel_of_forall {m1 m2 : multiset α} {r : α → α → Prop} (h : ∀ a b, a ∈ m1 → b ∈ m2 → r a b)
   (hc : card m1 = card m2) :
   m1.rel r m2 :=
begin
  revert m1,
  apply m2.induction_on,
  { intros m h hc,
    rw [rel_zero_right, ← card_eq_zero, hc, card_zero] },
  { intros a t ih m h hc,
    rw card_cons at hc,
    obtain ⟨b, hb⟩ := card_pos_iff_exists_mem.1 (show 0 < card m, from hc.symm ▸ (nat.succ_pos _)),
    obtain ⟨m', rfl⟩ := exists_cons_of_mem hb,
    refine rel_cons_right.mpr ⟨b, m', h _ _ hb (mem_cons_self _ _), ih _ _, rfl⟩,
    { exact λ _ _ ha hb, h _ _ (mem_cons_of_mem ha) (mem_cons_of_mem hb) },
    { simpa using hc } }
end

lemma rel_repeat_left {m : multiset α} {a : α} {r : α → α → Prop} {n : ℕ} :
  (repeat a n).rel r m ↔ m.card = n ∧ ∀ x, x ∈ m → r a x :=
⟨λ h, ⟨(card_eq_card_of_rel h).symm.trans (card_repeat _ _), λ x hx, begin
    obtain ⟨b, hb1, hb2⟩ := exists_mem_of_rel_of_mem (rel_flip.2 h) hx,
    rwa eq_of_mem_repeat hb1 at hb2,
  end⟩,
  λ h, rel_of_forall (λ x y hx hy, (eq_of_mem_repeat hx).symm ▸ (h.2 _ hy))
  (eq.trans (card_repeat _ _) h.1.symm)⟩

lemma rel_repeat_right {m : multiset α} {a : α} {r : α → α → Prop} {n : ℕ} :
  m.rel r (repeat a n) ↔ m.card = n ∧ ∀ x, x ∈ m → r x a :=
by { rw [← rel_flip], exact rel_repeat_left }

end rel

section map

theorem map_eq_map {f : α → β} (hf : function.injective f) {s t : multiset α} :
  s.map f = t.map f ↔ s = t :=
by { rw [← rel_eq, ← rel_eq, rel_map], simp only [hf.eq_iff] }

theorem map_injective {f : α → β} (hf : function.injective f) :
  function.injective (multiset.map f) :=
assume x y, (map_eq_map hf).1

end map

section quot

theorem map_mk_eq_map_mk_of_rel {r : α → α → Prop} {s t : multiset α} (hst : s.rel r t) :
 s.map (quot.mk r) = t.map (quot.mk r) :=
rel.rec_on hst rfl $ assume a b s t hab hst ih, by simp [ih, quot.sound hab]

theorem exists_multiset_eq_map_quot_mk {r : α → α → Prop} (s : multiset (quot r)) :
  ∃t:multiset α, s = t.map (quot.mk r) :=
multiset.induction_on s ⟨0, rfl⟩ $
  assume a s ⟨t, ht⟩, quot.induction_on a $ assume a, ht.symm ▸ ⟨a ::ₘ t, (map_cons _ _ _).symm⟩

theorem induction_on_multiset_quot
  {r : α → α → Prop} {p : multiset (quot r) → Prop} (s : multiset (quot r)) :
  (∀s:multiset α, p (s.map (quot.mk r))) → p s :=
match s, exists_multiset_eq_map_quot_mk s with _, ⟨t, rfl⟩ := assume h, h _ end

end quot

/-! ### Disjoint multisets -/

/-- `disjoint s t` means that `s` and `t` have no elements in common. -/
def disjoint (s t : multiset α) : Prop := ∀ ⦃a⦄, a ∈ s → a ∈ t → false

@[simp] theorem coe_disjoint (l₁ l₂ : list α) : @disjoint α l₁ l₂ ↔ l₁.disjoint l₂ := iff.rfl

theorem disjoint.symm {s t : multiset α} (d : disjoint s t) : disjoint t s
| a i₂ i₁ := d i₁ i₂

theorem disjoint_comm {s t : multiset α} : disjoint s t ↔ disjoint t s :=
⟨disjoint.symm, disjoint.symm⟩

theorem disjoint_left {s t : multiset α} : disjoint s t ↔ ∀ {a}, a ∈ s → a ∉ t := iff.rfl

theorem disjoint_right {s t : multiset α} : disjoint s t ↔ ∀ {a}, a ∈ t → a ∉ s :=
disjoint_comm

theorem disjoint_iff_ne {s t : multiset α} : disjoint s t ↔ ∀ a ∈ s, ∀ b ∈ t, a ≠ b :=
by simp [disjoint_left, imp_not_comm]

theorem disjoint_of_subset_left {s t u : multiset α} (h : s ⊆ u) (d : disjoint u t) : disjoint s t
| x m₁ := d (h m₁)

theorem disjoint_of_subset_right {s t u : multiset α} (h : t ⊆ u) (d : disjoint s u) : disjoint s t
| x m m₁ := d m (h m₁)

theorem disjoint_of_le_left {s t u : multiset α} (h : s ≤ u) : disjoint u t → disjoint s t :=
disjoint_of_subset_left (subset_of_le h)

theorem disjoint_of_le_right {s t u : multiset α} (h : t ≤ u) : disjoint s u → disjoint s t :=
disjoint_of_subset_right (subset_of_le h)

@[simp] theorem zero_disjoint (l : multiset α) : disjoint 0 l
| a := (not_mem_nil a).elim

@[simp, priority 1100]
theorem singleton_disjoint {l : multiset α} {a : α} : disjoint {a} l ↔ a ∉ l :=
by simp [disjoint]; refl

@[simp, priority 1100]
theorem disjoint_singleton {l : multiset α} {a : α} : disjoint l {a} ↔ a ∉ l :=
by rw [disjoint_comm, singleton_disjoint]

@[simp] theorem disjoint_add_left {s t u : multiset α} :
  disjoint (s + t) u ↔ disjoint s u ∧ disjoint t u :=
by simp [disjoint, or_imp_distrib, forall_and_distrib]

@[simp] theorem disjoint_add_right {s t u : multiset α} :
  disjoint s (t + u) ↔ disjoint s t ∧ disjoint s u :=
by rw [disjoint_comm, disjoint_add_left]; tauto

@[simp] theorem disjoint_cons_left {a : α} {s t : multiset α} :
  disjoint (a ::ₘ s) t ↔ a ∉ t ∧ disjoint s t :=
(@disjoint_add_left _ {a} s t).trans $ by rw singleton_disjoint

@[simp] theorem disjoint_cons_right {a : α} {s t : multiset α} :
  disjoint s (a ::ₘ t) ↔ a ∉ s ∧ disjoint s t :=
by rw [disjoint_comm, disjoint_cons_left]; tauto

theorem inter_eq_zero_iff_disjoint [decidable_eq α] {s t : multiset α} : s ∩ t = 0 ↔ disjoint s t :=
by rw ← subset_zero; simp [subset_iff, disjoint]

@[simp] theorem disjoint_union_left [decidable_eq α] {s t u : multiset α} :
  disjoint (s ∪ t) u ↔ disjoint s u ∧ disjoint t u :=
by simp [disjoint, or_imp_distrib, forall_and_distrib]

@[simp] theorem disjoint_union_right [decidable_eq α] {s t u : multiset α} :
  disjoint s (t ∪ u) ↔ disjoint s t ∧ disjoint s u :=
by simp [disjoint, or_imp_distrib, forall_and_distrib]

lemma add_eq_union_iff_disjoint [decidable_eq α] {s t : multiset α} :
  s + t = s ∪ t ↔ disjoint s t :=
by simp_rw [←inter_eq_zero_iff_disjoint, ext, count_add, count_union, count_inter, count_zero,
            nat.min_eq_zero_iff, nat.add_eq_max_iff]

lemma disjoint_map_map {f : α → γ} {g : β → γ} {s : multiset α} {t : multiset β} :
  disjoint (s.map f) (t.map g) ↔ (∀a∈s, ∀b∈t, f a ≠ g b) :=
by { simp [disjoint, @eq_comm _ (f _) (g _)], refl }

/-- `pairwise r m` states that there exists a list of the elements s.t. `r` holds pairwise on this
list. -/
def pairwise (r : α → α → Prop) (m : multiset α) : Prop :=
∃l:list α, m = l ∧ l.pairwise r

lemma pairwise_coe_iff_pairwise {r : α → α → Prop} (hr : symmetric r) {l : list α} :
  multiset.pairwise r l ↔ l.pairwise r :=
iff.intro
  (assume ⟨l', eq, h⟩, ((quotient.exact eq).pairwise_iff hr).2 h)
  (assume h, ⟨l, rfl, h⟩)

end multiset

namespace multiset

section choose
variables (p : α → Prop) [decidable_pred p] (l : multiset α)

/-- Given a proof `hp` that there exists a unique `a ∈ l` such that `p a`, `choose_x p l hp` returns
that `a` together with proofs of `a ∈ l` and `p a`. -/
def choose_x : Π hp : (∃! a, a ∈ l ∧ p a), { a // a ∈ l ∧ p a } :=
quotient.rec_on l (λ l' ex_unique, list.choose_x p l' (exists_of_exists_unique ex_unique)) begin
  intros,
  funext hp,
  suffices all_equal : ∀ x y : { t // t ∈ b ∧ p t }, x = y,
  { apply all_equal },
  { rintros ⟨x, px⟩ ⟨y, py⟩,
    rcases hp with ⟨z, ⟨z_mem_l, pz⟩, z_unique⟩,
    congr,
    calc x = z : z_unique x px
    ...    = y : (z_unique y py).symm }
end

/-- Given a proof `hp` that there exists a unique `a ∈ l` such that `p a`, `choose p l hp` returns
that `a`. -/
def choose (hp : ∃! a, a ∈ l ∧ p a) : α := choose_x p l hp

lemma choose_spec (hp : ∃! a, a ∈ l ∧ p a) : choose p l hp ∈ l ∧ p (choose p l hp) :=
(choose_x p l hp).property

lemma choose_mem (hp : ∃! a, a ∈ l ∧ p a) : choose p l hp ∈ l := (choose_spec _ _ _).1

lemma choose_property (hp : ∃! a, a ∈ l ∧ p a) : p (choose p l hp) := (choose_spec _ _ _).2

end choose

variable (α)

/-- The equivalence between lists and multisets of a subsingleton type. -/
def subsingleton_equiv [subsingleton α] : list α ≃ multiset α :=
{ to_fun := coe,
  inv_fun := quot.lift id $ λ (a b : list α) (h : a ~ b),
    list.ext_le h.length_eq $ λ n h₁ h₂, subsingleton.elim _ _,
  left_inv := λ l, rfl,
  right_inv := λ m, quot.induction_on m $ λ l, rfl }

variable {α}

@[simp]
lemma coe_subsingleton_equiv [subsingleton α] :
  (subsingleton_equiv α : list α → multiset α) = coe :=
rfl

end multiset<|MERGE_RESOLUTION|>--- conflicted
+++ resolved
@@ -377,12 +377,7 @@
 ⟨λ h, mem_of_le h (mem_singleton_self _),
  λ h, let ⟨t, e⟩ := exists_cons_of_mem h in e.symm ▸ cons_le_cons _ (zero_le _)⟩
 
-<<<<<<< HEAD
-theorem pair_comm (x y : α) : ({x, y} : multiset α) = {y, x} :=
-multiset.cons_swap x y ∅
-=======
 theorem pair_comm (x y : α) : ({x, y} : multiset α) = {y, x} := cons_swap x y 0
->>>>>>> 8dd4619b
 
 /-! ### Additive monoid -/
 
