--- conflicted
+++ resolved
@@ -85,7 +85,6 @@
 
 @[simp] lemma support_zero [Π (i : ι) (x : (λ (i : ι), β i) i), decidable (x ≠ 0)] :
 (0 : ⨁ i, β i).support = ∅ := dfinsupp.support_zero
-<<<<<<< HEAD
 
 @[simp] lemma support_of [Π (i : ι) (x : (λ (i : ι), β i) i), decidable (x ≠ 0)]
   (i : ι) (x : β i) (h : x ≠ 0) :
@@ -94,16 +93,6 @@
 lemma support_of_subset [Π (i : ι) (x : (λ (i : ι), β i) i), decidable (x ≠ 0)] {i : ι} {b : β i} :
 (of _ i b).support ⊆ {i} := dfinsupp.support_single_subset
 
-=======
-
-@[simp] lemma support_of [Π (i : ι) (x : (λ (i : ι), β i) i), decidable (x ≠ 0)]
-  (i : ι) (x : β i) (h : x ≠ 0) :
-(of _ i x).support = {i} := dfinsupp.support_single_ne_zero h
-
-lemma support_of_subset [Π (i : ι) (x : (λ (i : ι), β i) i), decidable (x ≠ 0)] {i : ι} {b : β i} :
-(of _ i b).support ⊆ {i} := dfinsupp.support_single_subset
-
->>>>>>> 6ffbc056
 lemma sum_support_of [Π (i : ι) (x : (λ (i : ι), β i) i), decidable (x ≠ 0)] (x : ⨁ i, β i) :
 ∑ i in x.support, of β i (x i) = x := dfinsupp.sum_single
 
