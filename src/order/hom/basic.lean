/-
Copyright (c) 2020 Johan Commelin. All rights reserved.
Released under Apache 2.0 license as described in the file LICENSE.
Authors: Johan Commelin
-/
import logic.equiv.option
import order.rel_iso
import tactic.monotonicity.basic

/-!
# Order homomorphisms

This file defines order homomorphisms, which are bundled monotone functions. A preorder
homomorphism `f : α →o β` is a function `α → β` along with a proof that `∀ x y, x ≤ y → f x ≤ f y`.

## Main definitions

In this file we define the following bundled monotone maps:
 * `order_hom α β` a.k.a. `α →o β`: Preorder homomorphism.
    An `order_hom α β` is a function `f : α → β` such that `a₁ ≤ a₂ → f a₁ ≤ f a₂`
 * `order_embedding α β` a.k.a. `α ↪o β`: Relation embedding.
    An `order_embedding α β` is an embedding `f : α ↪ β` such that `a ≤ b ↔ f a ≤ f b`.
    Defined as an abbreviation of `@rel_embedding α β (≤) (≤)`.
* `order_iso`: Relation isomorphism.
    An `order_iso α β` is an equivalence `f : α ≃ β` such that `a ≤ b ↔ f a ≤ f b`.
    Defined as an abbreviation of `@rel_iso α β (≤) (≤)`.

We also define many `order_hom`s. In some cases we define two versions, one with `ₘ` suffix and
one without it (e.g., `order_hom.compₘ` and `order_hom.comp`). This means that the former
function is a "more bundled" version of the latter. We can't just drop the "less bundled" version
because the more bundled version usually does not work with dot notation.

* `order_hom.id`: identity map as `α →o α`;
* `order_hom.curry`: an order isomorphism between `α × β →o γ` and `α →o β →o γ`;
* `order_hom.comp`: composition of two bundled monotone maps;
* `order_hom.compₘ`: composition of bundled monotone maps as a bundled monotone map;
* `order_hom.const`: constant function as a bundled monotone map;
* `order_hom.prod`: combine `α →o β` and `α →o γ` into `α →o β × γ`;
* `order_hom.prodₘ`: a more bundled version of `order_hom.prod`;
* `order_hom.prod_iso`: order isomorphism between `α →o β × γ` and `(α →o β) × (α →o γ)`;
* `order_hom.diag`: diagonal embedding of `α` into `α × α` as a bundled monotone map;
* `order_hom.on_diag`: restrict a monotone map `α →o α →o β` to the diagonal;
* `order_hom.fst`: projection `prod.fst : α × β → α` as a bundled monotone map;
* `order_hom.snd`: projection `prod.snd : α × β → β` as a bundled monotone map;
* `order_hom.prod_map`: `prod.map f g` as a bundled monotone map;
* `pi.eval_order_hom`: evaluation of a function at a point `function.eval i` as a bundled
  monotone map;
* `order_hom.coe_fn_hom`: coercion to function as a bundled monotone map;
* `order_hom.apply`: application of a `order_hom` at a point as a bundled monotone map;
* `order_hom.pi`: combine a family of monotone maps `f i : α →o π i` into a monotone map
  `α →o Π i, π i`;
* `order_hom.pi_iso`: order isomorphism between `α →o Π i, π i` and `Π i, α →o π i`;
* `order_hom.subtyle.val`: embedding `subtype.val : subtype p → α` as a bundled monotone map;
* `order_hom.dual`: reinterpret a monotone map `α →o β` as a monotone map `αᵒᵈ →o βᵒᵈ`;
* `order_hom.dual_iso`: order isomorphism between `α →o β` and `(αᵒᵈ →o βᵒᵈ)ᵒᵈ`;
* `order_iso.compl`: order isomorphism `α ≃o αᵒᵈ` given by taking complements in a
  boolean algebra;

We also define two functions to convert other bundled maps to `α →o β`:

* `order_embedding.to_order_hom`: convert `α ↪o β` to `α →o β`;
* `rel_hom.to_order_hom`: convert a `rel_hom` between strict orders to a `order_hom`.

## Tags

monotone map, bundled morphism
-/

open order_dual

variables {F α β γ δ : Type*}

/-- Bundled monotone (aka, increasing) function -/
structure order_hom (α β : Type*) [preorder α] [preorder β] :=
(to_fun   : α → β)
(monotone' : monotone to_fun)

infixr ` →o `:25 := order_hom

/-- An order embedding is an embedding `f : α ↪ β` such that `a ≤ b ↔ (f a) ≤ (f b)`.
This definition is an abbreviation of `rel_embedding (≤) (≤)`. -/
abbreviation order_embedding (α β : Type*) [has_le α] [has_le β] :=
@rel_embedding α β (≤) (≤)

infix ` ↪o `:25 := order_embedding

/-- An order isomorphism is an equivalence such that `a ≤ b ↔ (f a) ≤ (f b)`.
This definition is an abbreviation of `rel_iso (≤) (≤)`. -/
abbreviation order_iso (α β : Type*) [has_le α] [has_le β] := @rel_iso α β (≤) (≤)

infix ` ≃o `:25 := order_iso

/-- `order_hom_class F α b` asserts that `F` is a type of `≤`-preserving morphisms. -/
abbreviation order_hom_class (F : Type*) (α β : out_param Type*) [has_le α] [has_le β] :=
rel_hom_class F ((≤) : α → α → Prop) ((≤) : β → β → Prop)

/-- `order_iso_class F α β` states that `F` is a type of order isomorphisms.

You should extend this class when you extend `order_iso`. -/
class order_iso_class (F : Type*) (α β : out_param Type*) [has_le α] [has_le β]
  extends equiv_like F α β :=
(map_le_map_iff (f : F) {a b : α} : f a ≤ f b ↔ a ≤ b)

export order_iso_class (map_le_map_iff)

attribute [simp] map_le_map_iff

instance [has_le α] [has_le β] [order_iso_class F α β] : has_coe_t F (α ≃o β) :=
⟨λ f, ⟨f, λ _ _, map_le_map_iff f⟩⟩

@[priority 100] -- See note [lower instance priority]
instance order_iso_class.to_order_hom_class [has_le α] [has_le β] [order_iso_class F α β] :
  order_hom_class F α β :=
{ map_rel := λ f a b, (map_le_map_iff f).2, ..equiv_like.to_embedding_like }

namespace order_hom_class
variables [preorder α] [preorder β] [order_hom_class F α β]

protected lemma monotone (f : F) : monotone (f : α → β) := λ _ _, map_rel f
protected lemma mono (f : F) : monotone (f : α → β) := λ _ _, map_rel f

instance : has_coe_t F (α →o β) := ⟨λ f, { to_fun := f, monotone' := order_hom_class.mono _ }⟩

end order_hom_class

section order_iso_class
section has_le
variables [has_le α] [has_le β] [order_iso_class F α β]

@[simp] lemma map_inv_le_iff (f : F) {a : α} {b : β} : equiv_like.inv f b ≤ a ↔ b ≤ f a :=
by { convert (map_le_map_iff _).symm, exact (equiv_like.right_inv _ _).symm }

@[simp] lemma le_map_inv_iff (f : F) {a : α} {b : β} : a ≤ equiv_like.inv f b ↔ f a ≤ b :=
by { convert (map_le_map_iff _).symm, exact (equiv_like.right_inv _ _).symm }

end has_le

variables [preorder α] [preorder β] [order_iso_class F α β]
include β

lemma map_lt_map_iff (f : F) {a b : α} : f a < f b ↔ a < b :=
lt_iff_lt_of_le_iff_le' (map_le_map_iff f) (map_le_map_iff f)

@[simp] lemma map_inv_lt_iff (f : F) {a : α} {b : β} : equiv_like.inv f b < a ↔ b < f a :=
by { convert (map_lt_map_iff _).symm, exact (equiv_like.right_inv _ _).symm }

@[simp] lemma lt_map_inv_iff (f : F) {a : α} {b : β} : a < equiv_like.inv f b ↔ f a < b :=
by { convert (map_lt_map_iff _).symm, exact (equiv_like.right_inv _ _).symm }

end order_iso_class

namespace order_hom
variables [preorder α] [preorder β] [preorder γ] [preorder δ]

/-- Helper instance for when there's too many metavariables to apply `fun_like.has_coe_to_fun`
directly. -/
instance : has_coe_to_fun (α →o β) (λ _, α → β) := ⟨order_hom.to_fun⟩

initialize_simps_projections order_hom (to_fun → coe)

protected lemma monotone (f : α →o β) : monotone f := f.monotone'
protected lemma mono (f : α →o β) : monotone f := f.monotone

instance : order_hom_class (α →o β) α β :=
{ coe := to_fun,
  coe_injective' := λ f g h, by { cases f, cases g, congr' },
  map_rel := λ f, f.monotone }

@[simp] lemma to_fun_eq_coe {f : α →o β} : f.to_fun = f := rfl
@[simp] lemma coe_fun_mk {f : α → β} (hf : _root_.monotone f) : (mk f hf : α → β) = f := rfl

@[ext] -- See library note [partially-applied ext lemmas]
lemma ext (f g : α →o β) (h : (f : α → β) = g) : f = g := fun_like.coe_injective h

/-- One can lift an unbundled monotone function to a bundled one. -/
instance : can_lift (α → β) (α →o β) :=
{ coe := coe_fn,
  cond := monotone,
  prf := λ f h, ⟨⟨f, h⟩, rfl⟩ }

/-- Copy of an `order_hom` with a new `to_fun` equal to the old one. Useful to fix definitional
equalities. -/
protected def copy (f : α →o β) (f' : α → β) (h : f' = f) : α →o β := ⟨f', h.symm.subst f.monotone'⟩

/-- The identity function as bundled monotone function. -/
@[simps {fully_applied := ff}]
def id : α →o α := ⟨id, monotone_id⟩

instance : inhabited (α →o α) := ⟨id⟩

/-- The preorder structure of `α →o β` is pointwise inequality: `f ≤ g ↔ ∀ a, f a ≤ g a`. -/
instance : preorder (α →o β) :=
@preorder.lift (α →o β) (α → β) _ coe_fn

instance {β : Type*} [partial_order β] : partial_order (α →o β) :=
@partial_order.lift (α →o β) (α → β) _ coe_fn ext

lemma le_def {f g : α →o β} : f ≤ g ↔ ∀ x, f x ≤ g x := iff.rfl

@[simp, norm_cast] lemma coe_le_coe {f g : α →o β} : (f : α → β) ≤ g ↔ f ≤ g := iff.rfl

@[simp] lemma mk_le_mk {f g : α → β} {hf hg} : mk f hf ≤ mk g hg ↔ f ≤ g := iff.rfl

@[mono] lemma apply_mono {f g : α →o β} {x y : α} (h₁ : f ≤ g) (h₂ : x ≤ y) :
  f x ≤ g y :=
(h₁ x).trans $ g.mono h₂

/-- Curry/uncurry as an order isomorphism between `α × β →o γ` and `α →o β →o γ`. -/
def curry : (α × β →o γ) ≃o (α →o β →o γ) :=
{ to_fun := λ f, ⟨λ x, ⟨function.curry f x, λ y₁ y₂ h, f.mono ⟨le_rfl, h⟩⟩,
    λ x₁ x₂ h y, f.mono ⟨h, le_rfl⟩⟩,
  inv_fun := λ f, ⟨function.uncurry (λ x, f x), λ x y h, (f.mono h.1 x.2).trans $ (f y.1).mono h.2⟩,
  left_inv := λ f, by { ext ⟨x, y⟩, refl },
  right_inv := λ f, by { ext x y, refl },
  map_rel_iff' := λ f g, by simp [le_def] }

@[simp] lemma curry_apply (f : α × β →o γ) (x : α) (y : β) : curry f x y = f (x, y) := rfl

@[simp] lemma curry_symm_apply (f : α →o β →o γ) (x : α × β) : curry.symm f x = f x.1 x.2 := rfl

/-- The composition of two bundled monotone functions. -/
@[simps {fully_applied := ff}]
def comp (g : β →o γ) (f : α →o β) : α →o γ := ⟨g ∘ f, g.mono.comp f.mono⟩

@[mono] lemma comp_mono ⦃g₁ g₂ : β →o γ⦄ (hg : g₁ ≤ g₂) ⦃f₁ f₂ : α →o β⦄ (hf : f₁ ≤ f₂) :
  g₁.comp f₁ ≤ g₂.comp f₂ :=
λ x, (hg _).trans (g₂.mono $ hf _)

/-- The composition of two bundled monotone functions, a fully bundled version. -/
@[simps {fully_applied := ff}]
def compₘ : (β →o γ) →o (α →o β) →o α →o γ :=
curry ⟨λ f : (β →o γ) × (α →o β), f.1.comp f.2, λ f₁ f₂ h, comp_mono h.1 h.2⟩

@[simp] lemma comp_id (f : α →o β) : comp f id = f :=
by { ext, refl }

@[simp] lemma id_comp (f : α →o β) : comp id f = f :=
by { ext, refl }

/-- Constant function bundled as a `order_hom`. -/
@[simps {fully_applied := ff}]
def const (α : Type*) [preorder α] {β : Type*} [preorder β] : β →o α →o β :=
{ to_fun := λ b, ⟨function.const α b, λ _ _ _, le_rfl⟩,
  monotone' := λ b₁ b₂ h x, h }

@[simp] lemma const_comp (f : α →o β) (c : γ) : (const β c).comp f = const α c := rfl

@[simp] lemma comp_const (γ : Type*) [preorder γ] (f : α →o β) (c : α) :
  f.comp (const γ c) = const γ (f c) := rfl

/-- Given two bundled monotone maps `f`, `g`, `f.prod g` is the map `x ↦ (f x, g x)` bundled as a
`order_hom`. -/
@[simps] protected def prod (f : α →o β) (g : α →o γ) : α →o (β × γ) :=
⟨λ x, (f x, g x), λ x y h, ⟨f.mono h, g.mono h⟩⟩

@[mono] lemma prod_mono {f₁ f₂ : α →o β} (hf : f₁ ≤ f₂) {g₁ g₂ : α →o γ} (hg : g₁ ≤ g₂) :
  f₁.prod g₁ ≤ f₂.prod g₂ :=
λ x, prod.le_def.2 ⟨hf _, hg _⟩

lemma comp_prod_comp_same (f₁ f₂ : β →o γ) (g : α →o β) :
  (f₁.comp g).prod (f₂.comp g) = (f₁.prod f₂).comp g :=
rfl

/-- Given two bundled monotone maps `f`, `g`, `f.prod g` is the map `x ↦ (f x, g x)` bundled as a
`order_hom`. This is a fully bundled version. -/
@[simps] def prodₘ : (α →o β) →o (α →o γ) →o α →o β × γ :=
curry ⟨λ f : (α →o β) × (α →o γ), f.1.prod f.2, λ f₁ f₂ h, prod_mono h.1 h.2⟩

/-- Diagonal embedding of `α` into `α × α` as a `order_hom`. -/
@[simps] def diag : α →o α × α := id.prod id

/-- Restriction of `f : α →o α →o β` to the diagonal. -/
@[simps {simp_rhs := tt}] def on_diag (f : α →o α →o β) : α →o β := (curry.symm f).comp diag

/-- `prod.fst` as a `order_hom`. -/
@[simps] def fst : α × β →o α := ⟨prod.fst, λ x y h, h.1⟩

/-- `prod.snd` as a `order_hom`. -/
@[simps] def snd : α × β →o β := ⟨prod.snd, λ x y h, h.2⟩

@[simp] lemma fst_prod_snd : (fst : α × β →o α).prod snd = id :=
by { ext ⟨x, y⟩ : 2, refl }

@[simp] lemma fst_comp_prod (f : α →o β) (g : α →o γ) : fst.comp (f.prod g) = f := ext _ _ rfl

@[simp] lemma snd_comp_prod (f : α →o β) (g : α →o γ) : snd.comp (f.prod g) = g := ext _ _ rfl

/-- Order isomorphism between the space of monotone maps to `β × γ` and the product of the spaces
of monotone maps to `β` and `γ`. -/
@[simps] def prod_iso : (α →o β × γ) ≃o (α →o β) × (α →o γ) :=
{ to_fun := λ f, (fst.comp f, snd.comp f),
  inv_fun := λ f, f.1.prod f.2,
  left_inv := λ f, by ext; refl,
  right_inv := λ f, by ext; refl,
  map_rel_iff' := λ f g, forall_and_distrib.symm }

/-- `prod.map` of two `order_hom`s as a `order_hom`. -/
@[simps] def prod_map (f : α →o β) (g : γ →o δ) : α × γ →o β × δ :=
⟨prod.map f g, λ x y h, ⟨f.mono h.1, g.mono h.2⟩⟩

variables {ι : Type*} {π : ι → Type*} [Π i, preorder (π i)]

/-- Evaluation of an unbundled function at a point (`function.eval`) as a `order_hom`. -/
@[simps {fully_applied := ff}]
def _root_.pi.eval_order_hom (i : ι) : (Π j, π j) →o π i :=
⟨function.eval i, function.monotone_eval i⟩

/-- The "forgetful functor" from `α →o β` to `α → β` that takes the underlying function,
is monotone. -/
@[simps {fully_applied := ff}] def coe_fn_hom : (α →o β) →o (α → β) :=
{ to_fun := λ f, f,
  monotone' := λ x y h, h }

/-- Function application `λ f, f a` (for fixed `a`) is a monotone function from the
monotone function space `α →o β` to `β`. See also `pi.eval_order_hom`.  -/
@[simps {fully_applied := ff}] def apply (x : α) : (α →o β) →o β :=
(pi.eval_order_hom x).comp coe_fn_hom

/-- Construct a bundled monotone map `α →o Π i, π i` from a family of monotone maps
`f i : α →o π i`. -/
@[simps] def pi (f : Π i, α →o π i) : α →o (Π i, π i) :=
⟨λ x i, f i x, λ x y h i, (f i).mono h⟩

/-- Order isomorphism between bundled monotone maps `α →o Π i, π i` and families of bundled monotone
maps `Π i, α →o π i`. -/
@[simps] def pi_iso : (α →o Π i, π i) ≃o Π i, α →o π i :=
{ to_fun := λ f i, (pi.eval_order_hom i).comp f,
  inv_fun := pi,
  left_inv := λ f, by { ext x i, refl },
  right_inv := λ f, by { ext x i, refl },
  map_rel_iff' := λ f g, forall_swap }

/-- `subtype.val` as a bundled monotone function.  -/
@[simps {fully_applied := ff}]
def subtype.val (p : α → Prop) : subtype p →o α :=
⟨subtype.val, λ x y h, h⟩

-- TODO[gh-6025]: make this a global instance once safe to do so
/-- There is a unique monotone map from a subsingleton to itself. -/
local attribute [instance]
def unique [subsingleton α] : unique (α →o α) :=
{ default := order_hom.id, uniq := λ a, ext _ _ (subsingleton.elim _ _) }

lemma order_hom_eq_id [subsingleton α] (g : α →o α) : g = order_hom.id :=
subsingleton.elim _ _

/-- Reinterpret a bundled monotone function as a monotone function between dual orders. -/
@[simps] protected def dual : (α →o β) ≃ (αᵒᵈ →o βᵒᵈ) :=
{ to_fun := λ f, ⟨order_dual.to_dual ∘ f ∘ order_dual.of_dual, f.mono.dual⟩,
  inv_fun := λ f, ⟨order_dual.of_dual ∘ f ∘ order_dual.to_dual, f.mono.dual⟩,
  left_inv := λ f, ext _ _ rfl,
  right_inv := λ f, ext _ _ rfl }

@[simp] lemma dual_id : (order_hom.id : α →o α).dual = order_hom.id := rfl
@[simp] lemma dual_comp (g : β →o γ) (f : α →o β) : (g.comp f).dual = g.dual.comp f.dual := rfl

@[simp] lemma symm_dual_id : order_hom.dual.symm order_hom.id = (order_hom.id : α →o α) := rfl
@[simp] lemma symm_dual_comp (g : βᵒᵈ →o γᵒᵈ) (f : αᵒᵈ →o βᵒᵈ) :
  order_hom.dual.symm (g.comp f) = (order_hom.dual.symm g).comp (order_hom.dual.symm f) := rfl

/-- `order_hom.dual` as an order isomorphism. -/
def dual_iso (α β : Type*) [preorder α] [preorder β] : (α →o β) ≃o (αᵒᵈ →o βᵒᵈ)ᵒᵈ :=
{ to_equiv := order_hom.dual.trans order_dual.to_dual,
  map_rel_iff' := λ f g, iff.rfl }

/-- Lift an order homomorphism `f : α →o β` to an order homomorphism `with_bot α →o with_bot β`. -/
@[simps { fully_applied := ff }]
<<<<<<< HEAD
protected def with_bot (f : α →o β) : with_bot α →o with_bot β :=
⟨with_bot.map f, f.mono.with_bot⟩

/-- Lift an order homomorphism `f : α →o β` to an order homomorphism `with_top α →o with_top β`. -/
@[simps { fully_applied := ff }]
protected def with_top (f : α →o β) : with_top α →o with_top β :=
⟨with_top.map f, f.mono.with_top⟩
=======
protected def with_bot_map (f : α →o β) : with_bot α →o with_bot β :=
⟨with_bot.map f, f.mono.with_bot_map⟩

/-- Lift an order homomorphism `f : α →o β` to an order homomorphism `with_top α →o with_top β`. -/
@[simps { fully_applied := ff }]
protected def with_top_map (f : α →o β) : with_top α →o with_top β :=
⟨with_top.map f, f.mono.with_top_map⟩
>>>>>>> 2ce8482e

end order_hom

/-- Embeddings of partial orders that preserve `<` also preserve `≤`. -/
def rel_embedding.order_embedding_of_lt_embedding [partial_order α] [partial_order β]
  (f : ((<) : α → α → Prop) ↪r ((<) : β → β → Prop)) :
  α ↪o β :=
{ map_rel_iff' := by { intros, simp [le_iff_lt_or_eq,f.map_rel_iff, f.injective.eq_iff] }, .. f }

@[simp]
lemma rel_embedding.order_embedding_of_lt_embedding_apply [partial_order α] [partial_order β]
  {f : ((<) : α → α → Prop) ↪r ((<) : β → β → Prop)} {x : α} :
  rel_embedding.order_embedding_of_lt_embedding f x = f x := rfl

namespace order_embedding

variables [preorder α] [preorder β] (f : α ↪o β)

/-- `<` is preserved by order embeddings of preorders. -/
def lt_embedding : ((<) : α → α → Prop) ↪r ((<) : β → β → Prop) :=
{ map_rel_iff' := by intros; simp [lt_iff_le_not_le, f.map_rel_iff], .. f }

@[simp] lemma lt_embedding_apply (x : α) : f.lt_embedding x = f x := rfl

@[simp] theorem le_iff_le {a b} : (f a) ≤ (f b) ↔ a ≤ b := f.map_rel_iff

@[simp] theorem lt_iff_lt {a b} : f a < f b ↔ a < b :=
f.lt_embedding.map_rel_iff

@[simp] lemma eq_iff_eq {a b} : f a = f b ↔ a = b := f.injective.eq_iff

protected theorem monotone : monotone f := order_hom_class.monotone f

protected theorem strict_mono : strict_mono f := λ x y, f.lt_iff_lt.2

protected theorem acc (a : α) : acc (<) (f a) → acc (<) a :=
f.lt_embedding.acc a

protected theorem well_founded :
  well_founded ((<) : β → β → Prop) → well_founded ((<) : α → α → Prop) :=
f.lt_embedding.well_founded

protected theorem is_well_order [is_well_order β (<)] : is_well_order α (<) :=
f.lt_embedding.is_well_order

/-- An order embedding is also an order embedding between dual orders. -/
protected def dual : αᵒᵈ ↪o βᵒᵈ :=
⟨f.to_embedding, λ a b, f.map_rel_iff⟩

/-- A version of `with_bot.map` for order embeddings. -/
@[simps { fully_applied := ff }]
<<<<<<< HEAD
protected def with_bot (f : α ↪o β) : with_bot α ↪o with_bot β :=
{ to_fun := with_bot.map f,
  map_rel_iff' := λ a b, by cases a; cases b; simp [with_bot.none_eq_bot, with_bot.some_eq_coe],
=======
protected def with_bot_map (f : α ↪o β) : with_bot α ↪o with_bot β :=
{ to_fun := with_bot.map f,
  map_rel_iff' := λ a b, by cases a; cases b; simp [with_bot.none_eq_bot, with_bot.some_eq_coe,
    with_bot.not_coe_le_bot],
>>>>>>> 2ce8482e
  .. f.to_embedding.option_map }

/-- A version of `with_top.map` for order embeddings. -/
@[simps { fully_applied := ff }]
<<<<<<< HEAD
protected def with_top (f : α ↪o β) : with_top α ↪o with_top β :=
{ to_fun := with_top.map f,
  .. f.dual.with_bot.dual }
=======
protected def with_top_map (f : α ↪o β) : with_top α ↪o with_top β :=
{ to_fun := with_top.map f,
  .. f.dual.with_bot_map.dual }
>>>>>>> 2ce8482e

/--
To define an order embedding from a partial order to a preorder it suffices to give a function
together with a proof that it satisfies `f a ≤ f b ↔ a ≤ b`.
-/
def of_map_le_iff {α β} [partial_order α] [preorder β] (f : α → β)
  (hf : ∀ a b, f a ≤ f b ↔ a ≤ b) : α ↪o β :=
rel_embedding.of_map_rel_iff f hf

@[simp] lemma coe_of_map_le_iff {α β} [partial_order α] [preorder β] {f : α → β} (h) :
  ⇑(of_map_le_iff f h) = f := rfl

/-- A strictly monotone map from a linear order is an order embedding. --/
def of_strict_mono {α β} [linear_order α] [preorder β] (f : α → β)
  (h : strict_mono f) : α ↪o β :=
of_map_le_iff f (λ _ _, h.le_iff_le)

@[simp] lemma coe_of_strict_mono {α β} [linear_order α] [preorder β] {f : α → β}
  (h : strict_mono f) : ⇑(of_strict_mono f h) = f := rfl

/-- Embedding of a subtype into the ambient type as an `order_embedding`. -/
@[simps {fully_applied := ff}] def subtype (p : α → Prop) : subtype p ↪o α :=
⟨function.embedding.subtype p, λ x y, iff.rfl⟩

/-- Convert an `order_embedding` to a `order_hom`. -/
@[simps {fully_applied := ff}]
def to_order_hom {X Y : Type*} [preorder X] [preorder Y] (f : X ↪o Y) : X →o Y :=
{ to_fun := f,
  monotone' := f.monotone }

end order_embedding
section rel_hom

variables [partial_order α] [preorder β]

namespace rel_hom

variables (f : ((<) : α → α → Prop) →r ((<) : β → β → Prop))

/-- A bundled expression of the fact that a map between partial orders that is strictly monotone
is weakly monotone. -/
@[simps {fully_applied := ff}]
def to_order_hom : α →o β :=
{ to_fun    := f,
  monotone' := strict_mono.monotone (λ x y, f.map_rel), }

end rel_hom

lemma rel_embedding.to_order_hom_injective (f : ((<) : α → α → Prop) ↪r ((<) : β → β → Prop)) :
  function.injective (f : ((<) : α → α → Prop) →r ((<) : β → β → Prop)).to_order_hom :=
λ _ _ h, f.injective h

end rel_hom

namespace order_iso

section has_le

variables [has_le α] [has_le β] [has_le γ]

instance : order_iso_class (α ≃o β) α β :=
{ coe := λ f, f.to_fun,
  inv := λ f, f.inv_fun,
  left_inv := λ f, f.left_inv,
  right_inv := λ f, f.right_inv,
  coe_injective' := λ f g h₁ h₂, by { obtain ⟨⟨_, _⟩, _⟩ := f, obtain ⟨⟨_, _⟩, _⟩ := g, congr' },
  map_le_map_iff := λ f, f.map_rel_iff' }

@[simp] lemma to_fun_eq_coe {f : α ≃o β} : f.to_fun = f := rfl

@[ext] -- See note [partially-applied ext lemmas]
lemma ext {f g : α ≃o β} (h : (f : α → β) = g) : f = g := fun_like.coe_injective h

/-- Reinterpret an order isomorphism as an order embedding. -/
def to_order_embedding (e : α ≃o β) : α ↪o β :=
e.to_rel_embedding

@[simp] lemma coe_to_order_embedding (e : α ≃o β) :
  ⇑(e.to_order_embedding) = e := rfl

protected lemma bijective (e : α ≃o β) : function.bijective e := e.to_equiv.bijective
protected lemma injective (e : α ≃o β) : function.injective e := e.to_equiv.injective
protected lemma surjective (e : α ≃o β) : function.surjective e := e.to_equiv.surjective

@[simp] lemma range_eq (e : α ≃o β) : set.range e = set.univ := e.surjective.range_eq

@[simp] lemma apply_eq_iff_eq (e : α ≃o β) {x y : α} : e x = e y ↔ x = y :=
e.to_equiv.apply_eq_iff_eq

/-- Identity order isomorphism. -/
def refl (α : Type*) [has_le α] : α ≃o α := rel_iso.refl (≤)

@[simp] lemma coe_refl : ⇑(refl α) = id := rfl

@[simp] lemma refl_apply (x : α) : refl α x = x := rfl

@[simp] lemma refl_to_equiv : (refl α).to_equiv = equiv.refl α := rfl

/-- Inverse of an order isomorphism. -/
def symm (e : α ≃o β) : β ≃o α := e.symm

@[simp] lemma apply_symm_apply (e : α ≃o β) (x : β) : e (e.symm x) = x :=
e.to_equiv.apply_symm_apply x

@[simp] lemma symm_apply_apply (e : α ≃o β) (x : α) : e.symm (e x) = x :=
e.to_equiv.symm_apply_apply x

@[simp] lemma symm_refl (α : Type*) [has_le α] : (refl α).symm = refl α := rfl

lemma apply_eq_iff_eq_symm_apply (e : α ≃o β) (x : α) (y : β) : e x = y ↔ x = e.symm y :=
e.to_equiv.apply_eq_iff_eq_symm_apply

theorem symm_apply_eq (e : α ≃o β) {x : α} {y : β} : e.symm y = x ↔ y = e x :=
e.to_equiv.symm_apply_eq

@[simp] lemma symm_symm (e : α ≃o β) : e.symm.symm = e := by { ext, refl }

lemma symm_injective : function.injective (symm : (α ≃o β) → (β ≃o α)) :=
λ e e' h, by rw [← e.symm_symm, h, e'.symm_symm]

@[simp] lemma to_equiv_symm (e : α ≃o β) : e.to_equiv.symm = e.symm.to_equiv := rfl

@[simp] lemma symm_image_image (e : α ≃o β) (s : set α) : e.symm '' (e '' s) = s :=
e.to_equiv.symm_image_image s

@[simp] lemma image_symm_image (e : α ≃o β) (s : set β) : e '' (e.symm '' s) = s :=
e.to_equiv.image_symm_image s

lemma image_eq_preimage (e : α ≃o β) (s : set α) : e '' s = e.symm ⁻¹' s :=
e.to_equiv.image_eq_preimage s

@[simp] lemma preimage_symm_preimage (e : α ≃o β) (s : set α) : e ⁻¹' (e.symm ⁻¹' s) = s :=
e.to_equiv.preimage_symm_preimage s

@[simp] lemma symm_preimage_preimage (e : α ≃o β) (s : set β) : e.symm ⁻¹' (e ⁻¹' s) = s :=
e.to_equiv.symm_preimage_preimage s

@[simp] lemma image_preimage (e : α ≃o β) (s : set β) : e '' (e ⁻¹' s) = s :=
e.to_equiv.image_preimage s

@[simp] lemma preimage_image (e : α ≃o β) (s : set α) : e ⁻¹' (e '' s) = s :=
e.to_equiv.preimage_image s

/-- Composition of two order isomorphisms is an order isomorphism. -/
@[trans] def trans (e : α ≃o β) (e' : β ≃o γ) : α ≃o γ := e.trans e'

@[simp] lemma coe_trans (e : α ≃o β) (e' : β ≃o γ) : ⇑(e.trans e') = e' ∘ e := rfl

@[simp] lemma trans_apply (e : α ≃o β) (e' : β ≃o γ) (x : α) : e.trans e' x = e' (e x) := rfl

@[simp] lemma refl_trans (e : α ≃o β) : (refl α).trans e = e := by { ext x, refl }

@[simp] lemma trans_refl (e : α ≃o β) : e.trans (refl β) = e := by { ext x, refl }

/-- `prod.swap` as an `order_iso`. -/
def prod_comm : (α × β) ≃o (β × α) :=
{ to_equiv := equiv.prod_comm α β,
  map_rel_iff' := λ a b, prod.swap_le_swap }

@[simp] lemma coe_prod_comm : ⇑(prod_comm : (α × β) ≃o (β × α)) = prod.swap := rfl
@[simp] lemma prod_comm_symm : (prod_comm : (α × β) ≃o (β × α)).symm = prod_comm := rfl

variables (α)

/-- The order isomorphism between a type and its double dual. -/
def dual_dual : α ≃o αᵒᵈᵒᵈ := refl α

@[simp] lemma coe_dual_dual : ⇑(dual_dual α) = to_dual ∘ to_dual := rfl
@[simp] lemma coe_dual_dual_symm : ⇑(dual_dual α).symm = of_dual ∘ of_dual := rfl

variables {α}

@[simp] lemma dual_dual_apply (a : α) : dual_dual α a = to_dual (to_dual a) := rfl
@[simp] lemma dual_dual_symm_apply (a : αᵒᵈᵒᵈ) : (dual_dual α).symm a = of_dual (of_dual a) := rfl

end has_le

open set

section le

variables [has_le α] [has_le β] [has_le γ]

@[simp] lemma le_iff_le (e : α ≃o β) {x y : α} : e x ≤ e y ↔ x ≤ y := e.map_rel_iff

lemma le_symm_apply (e : α ≃o β) {x : α} {y : β} : x ≤ e.symm y ↔ e x ≤ y :=
e.rel_symm_apply

lemma symm_apply_le (e : α ≃o β) {x : α} {y : β} : e.symm y ≤ x ↔ y ≤ e x :=
e.symm_apply_rel

end le

variables [preorder α] [preorder β] [preorder γ]

protected lemma monotone (e : α ≃o β) : monotone e := e.to_order_embedding.monotone

protected lemma strict_mono (e : α ≃o β) : strict_mono e := e.to_order_embedding.strict_mono

@[simp] lemma lt_iff_lt (e : α ≃o β) {x y : α} : e x < e y ↔ x < y :=
e.to_order_embedding.lt_iff_lt

/-- To show that `f : α → β`, `g : β → α` make up an order isomorphism of linear orders,
    it suffices to prove `cmp a (g b) = cmp (f a) b`. --/
def of_cmp_eq_cmp {α β} [linear_order α] [linear_order β] (f : α → β) (g : β → α)
  (h : ∀ (a : α) (b : β), cmp a (g b) = cmp (f a) b) : α ≃o β :=
have gf : ∀ (a : α), a = g (f a) := by { intro, rw [←cmp_eq_eq_iff, h, cmp_self_eq_eq] },
{ to_fun := f,
  inv_fun := g,
  left_inv := λ a, (gf a).symm,
  right_inv := by { intro, rw [←cmp_eq_eq_iff, ←h, cmp_self_eq_eq] },
  map_rel_iff' := by { intros, apply le_iff_le_of_cmp_eq_cmp, convert (h _ _).symm, apply gf } }

/-- Order isomorphism between two equal sets. -/
def set_congr (s t : set α) (h : s = t) : s ≃o t :=
{ to_equiv := equiv.set_congr h,
  map_rel_iff' := λ x y, iff.rfl }

/-- Order isomorphism between `univ : set α` and `α`. -/
def set.univ : (set.univ : set α) ≃o α :=
{ to_equiv := equiv.set.univ α,
  map_rel_iff' := λ x y, iff.rfl }

/-- Order isomorphism between `α → β` and `β`, where `α` has a unique element. -/
@[simps to_equiv apply] def fun_unique (α β : Type*) [unique α] [preorder β] :
  (α → β) ≃o β :=
{ to_equiv := equiv.fun_unique α β,
  map_rel_iff' := λ f g, by simp [pi.le_def, unique.forall_iff] }

@[simp] lemma fun_unique_symm_apply {α β : Type*} [unique α] [preorder β] :
  ((fun_unique α β).symm : β → α → β) = function.const α := rfl

end order_iso

namespace equiv

variables [preorder α] [preorder β]

/-- If `e` is an equivalence with monotone forward and inverse maps, then `e` is an
order isomorphism. -/
def to_order_iso (e : α ≃ β) (h₁ : monotone e) (h₂ : monotone e.symm) :
  α ≃o β :=
⟨e, λ x y, ⟨λ h, by simpa only [e.symm_apply_apply] using h₂ h, λ h, h₁ h⟩⟩

@[simp] lemma coe_to_order_iso (e : α ≃ β) (h₁ : monotone e) (h₂ : monotone e.symm) :
  ⇑(e.to_order_iso h₁ h₂) = e := rfl

@[simp] lemma to_order_iso_to_equiv (e : α ≃ β) (h₁ : monotone e) (h₂ : monotone e.symm) :
  (e.to_order_iso h₁ h₂).to_equiv = e := rfl

end equiv

/-- If a function `f` is strictly monotone on a set `s`, then it defines an order isomorphism
between `s` and its image. -/
protected noncomputable def strict_mono_on.order_iso {α β} [linear_order α] [preorder β]
  (f : α → β) (s : set α) (hf : strict_mono_on f s) :
  s ≃o f '' s :=
{ to_equiv := hf.inj_on.bij_on_image.equiv _,
  map_rel_iff' := λ x y, hf.le_iff_le x.2 y.2 }

namespace strict_mono

variables {α β} [linear_order α] [preorder β]
variables (f : α → β) (h_mono : strict_mono f) (h_surj : function.surjective f)

/-- A strictly monotone function from a linear order is an order isomorphism between its domain and
its range. -/
@[simps apply] protected noncomputable def order_iso : α ≃o set.range f :=
{ to_equiv := equiv.of_injective f h_mono.injective,
  map_rel_iff' := λ a b, h_mono.le_iff_le }

/-- A strictly monotone surjective function from a linear order is an order isomorphism. -/
noncomputable def order_iso_of_surjective : α ≃o β :=
(h_mono.order_iso f).trans $ (order_iso.set_congr _ _ h_surj.range_eq).trans order_iso.set.univ

@[simp] lemma coe_order_iso_of_surjective :
  (order_iso_of_surjective f h_mono h_surj : α → β) = f :=
rfl

@[simp] lemma order_iso_of_surjective_symm_apply_self (a : α) :
  (order_iso_of_surjective f h_mono h_surj).symm (f a) = a :=
(order_iso_of_surjective f h_mono h_surj).symm_apply_apply _

lemma order_iso_of_surjective_self_symm_apply (b : β) :
  f ((order_iso_of_surjective f h_mono h_surj).symm b) = b :=
(order_iso_of_surjective f h_mono h_surj).apply_symm_apply _

/-- A strictly monotone function with a right inverse is an order isomorphism. -/
@[simps {fully_applied := false}] def order_iso_of_right_inverse
  (g : β → α) (hg : function.right_inverse g f) : α ≃o β :=
{ to_fun := f,
  inv_fun := g,
  left_inv := λ x, h_mono.injective $ hg _,
  right_inv := hg,
  .. order_embedding.of_strict_mono f h_mono }

end strict_mono

/-- An order isomorphism is also an order isomorphism between dual orders. -/
protected def order_iso.dual [has_le α] [has_le β] (f : α ≃o β) : αᵒᵈ ≃o βᵒᵈ :=
⟨f.to_equiv, λ _ _, f.map_rel_iff⟩

section lattice_isos

lemma order_iso.map_bot' [has_le α] [partial_order β] (f : α ≃o β) {x : α} {y : β}
  (hx : ∀ x', x ≤ x') (hy : ∀ y', y ≤ y') : f x = y :=
by { refine le_antisymm _ (hy _), rw [← f.apply_symm_apply y, f.map_rel_iff], apply hx }

lemma order_iso.map_bot [has_le α] [partial_order β] [order_bot α] [order_bot β] (f : α ≃o β) :
  f ⊥ = ⊥ :=
f.map_bot' (λ _, bot_le) (λ _, bot_le)

lemma order_iso.map_top' [has_le α] [partial_order β] (f : α ≃o β) {x : α} {y : β}
  (hx : ∀ x', x' ≤ x) (hy : ∀ y', y' ≤ y) : f x = y :=
f.dual.map_bot' hx hy

lemma order_iso.map_top [has_le α] [partial_order β] [order_top α] [order_top β] (f : α ≃o β) :
  f ⊤ = ⊤ :=
f.dual.map_bot

lemma order_embedding.map_inf_le [semilattice_inf α] [semilattice_inf β]
  (f : α ↪o β) (x y : α) :
  f (x ⊓ y) ≤ f x ⊓ f y :=
f.monotone.map_inf_le x y

lemma order_iso.map_inf [semilattice_inf α] [semilattice_inf β]
  (f : α ≃o β) (x y : α) :
  f (x ⊓ y) = f x ⊓ f y :=
begin
  refine (f.to_order_embedding.map_inf_le x y).antisymm _,
  simpa [← f.symm.le_iff_le] using f.symm.to_order_embedding.map_inf_le (f x) (f y)
end

/-- Note that this goal could also be stated `(disjoint on f) a b` -/
lemma disjoint.map_order_iso [semilattice_inf α] [order_bot α] [semilattice_inf β] [order_bot β]
  {a b : α} (f : α ≃o β) (ha : disjoint a b) : disjoint (f a) (f b) :=
begin
  rw [disjoint, ←f.map_inf, ←f.map_bot],
  exact f.monotone ha,
end

@[simp] lemma disjoint_map_order_iso_iff [semilattice_inf α] [order_bot α] [semilattice_inf β]
  [order_bot β] {a b : α} (f : α ≃o β) : disjoint (f a) (f b) ↔ disjoint a b :=
⟨λ h, f.symm_apply_apply a ▸ f.symm_apply_apply b ▸ h.map_order_iso f.symm, λ h, h.map_order_iso f⟩

lemma order_embedding.le_map_sup [semilattice_sup α] [semilattice_sup β]
  (f : α ↪o β) (x y : α) :
  f x ⊔ f y ≤ f (x ⊔ y) :=
f.monotone.le_map_sup x y

lemma order_iso.map_sup [semilattice_sup α] [semilattice_sup β]
  (f : α ≃o β) (x y : α) :
  f (x ⊔ y) = f x ⊔ f y :=
f.dual.map_inf x y

namespace with_bot

/-- Taking the dual then adding `⊥` is the same as adding `⊤` then taking the dual. -/
protected def to_dual_top [has_le α] : with_bot αᵒᵈ ≃o (with_top α)ᵒᵈ := order_iso.refl _

@[simp] lemma to_dual_top_coe [has_le α] (a : α) :
  with_bot.to_dual_top ↑(to_dual a) = to_dual (a : with_top α) := rfl
@[simp] lemma to_dual_top_symm_coe [has_le α] (a : α) :
  with_bot.to_dual_top.symm (to_dual (a : with_top α)) = ↑(to_dual a) := rfl

end with_bot

namespace with_top

/-- Taking the dual then adding `⊤` is the same as adding `⊥` then taking the dual. -/
protected def to_dual_bot [h : has_le α] : with_top αᵒᵈ ≃o (with_bot α)ᵒᵈ :=
{ to_equiv := equiv.refl _,
  map_rel_iff' := λ x y, iff.rfl }

@[simp] lemma to_dual_bot_coe [has_le α] (a : α) :
  with_top.to_dual_bot ↑(to_dual a) = to_dual (a : with_bot α) := rfl
@[simp] lemma to_dual_bot_symm_coe [has_le α] (a : α) :
  with_top.to_dual_bot.symm (to_dual (a : with_bot α)) = ↑(to_dual a) := rfl

end with_top

namespace order_iso
variables [partial_order α] [partial_order β] [partial_order γ]

/-- A version of `equiv.option_congr` for `with_top`. -/
@[simps apply]
def with_top_congr (e : α ≃o β) : with_top α ≃o with_top β :=
{ to_equiv := e.to_equiv.option_congr,
<<<<<<< HEAD
  .. e.to_order_embedding.with_top }
=======
  .. e.to_order_embedding.with_top_map }
>>>>>>> 2ce8482e

@[simp] lemma with_top_congr_refl : (order_iso.refl α).with_top_congr = order_iso.refl _ :=
rel_iso.to_equiv_injective equiv.option_congr_refl

@[simp] lemma with_top_congr_symm (e : α ≃o β) : e.with_top_congr.symm = e.symm.with_top_congr :=
rel_iso.to_equiv_injective e.to_equiv.option_congr_symm

@[simp] lemma with_top_congr_trans (e₁ : α ≃o β) (e₂ : β ≃o γ) :
  e₁.with_top_congr.trans e₂.with_top_congr = (e₁.trans e₂).with_top_congr :=
rel_iso.to_equiv_injective $ e₁.to_equiv.option_congr_trans e₂.to_equiv

/-- A version of `equiv.option_congr` for `with_bot`. -/
@[simps apply]
def with_bot_congr (e : α ≃o β) :
  with_bot α ≃o with_bot β :=
{ to_equiv := e.to_equiv.option_congr,
<<<<<<< HEAD
  .. e.to_order_embedding.with_bot }
=======
  .. e.to_order_embedding.with_bot_map }
>>>>>>> 2ce8482e

@[simp] lemma with_bot_congr_refl : (order_iso.refl α).with_bot_congr = order_iso.refl _ :=
rel_iso.to_equiv_injective equiv.option_congr_refl

@[simp] lemma with_bot_congr_symm (e : α ≃o β) : e.with_bot_congr.symm = e.symm.with_bot_congr :=
rel_iso.to_equiv_injective e.to_equiv.option_congr_symm

@[simp] lemma with_bot_congr_trans (e₁ : α ≃o β) (e₂ : β ≃o γ) :
  e₁.with_bot_congr.trans e₂.with_bot_congr = (e₁.trans e₂).with_bot_congr :=
rel_iso.to_equiv_injective $ e₁.to_equiv.option_congr_trans e₂.to_equiv

end order_iso

section bounded_order

variables [lattice α] [lattice β] [bounded_order α] [bounded_order β] (f : α ≃o β)
include f

lemma order_iso.is_compl {x y : α} (h : is_compl x y) : is_compl (f x) (f y) :=
⟨by { rw [← f.map_bot, ← f.map_inf, f.map_rel_iff], exact h.1 },
  by { rw [← f.map_top, ← f.map_sup, f.map_rel_iff], exact h.2 }⟩

theorem order_iso.is_compl_iff {x y : α} :
  is_compl x y ↔ is_compl (f x) (f y) :=
⟨f.is_compl, λ h, begin
  rw [← f.symm_apply_apply x, ← f.symm_apply_apply y],
  exact f.symm.is_compl h,
end⟩

lemma order_iso.is_complemented
  [is_complemented α] : is_complemented β :=
⟨λ x, begin
  obtain ⟨y, hy⟩ := exists_is_compl (f.symm x),
  rw ← f.symm_apply_apply y at hy,
  refine ⟨f y, f.symm.is_compl_iff.2 hy⟩,
end⟩

theorem order_iso.is_complemented_iff :
  is_complemented α ↔ is_complemented β :=
⟨by { introI, exact f.is_complemented }, by { introI, exact f.symm.is_complemented }⟩

end bounded_order
end lattice_isos

section boolean_algebra
variables (α) [boolean_algebra α]

/-- Taking complements as an order isomorphism to the order dual. -/
@[simps]
def order_iso.compl : α ≃o αᵒᵈ :=
{ to_fun := order_dual.to_dual ∘ compl,
  inv_fun := compl ∘ order_dual.of_dual,
  left_inv := compl_compl,
  right_inv := compl_compl,
  map_rel_iff' := λ x y, compl_le_compl_iff_le }

theorem compl_strict_anti : strict_anti (compl : α → α) :=
(order_iso.compl α).strict_mono

theorem compl_antitone : antitone (compl : α → α) :=
(order_iso.compl α).monotone

end boolean_algebra<|MERGE_RESOLUTION|>--- conflicted
+++ resolved
@@ -365,15 +365,6 @@
 
 /-- Lift an order homomorphism `f : α →o β` to an order homomorphism `with_bot α →o with_bot β`. -/
 @[simps { fully_applied := ff }]
-<<<<<<< HEAD
-protected def with_bot (f : α →o β) : with_bot α →o with_bot β :=
-⟨with_bot.map f, f.mono.with_bot⟩
-
-/-- Lift an order homomorphism `f : α →o β` to an order homomorphism `with_top α →o with_top β`. -/
-@[simps { fully_applied := ff }]
-protected def with_top (f : α →o β) : with_top α →o with_top β :=
-⟨with_top.map f, f.mono.with_top⟩
-=======
 protected def with_bot_map (f : α →o β) : with_bot α →o with_bot β :=
 ⟨with_bot.map f, f.mono.with_bot_map⟩
 
@@ -381,7 +372,6 @@
 @[simps { fully_applied := ff }]
 protected def with_top_map (f : α →o β) : with_top α →o with_top β :=
 ⟨with_top.map f, f.mono.with_top_map⟩
->>>>>>> 2ce8482e
 
 end order_hom
 
@@ -433,29 +423,16 @@
 
 /-- A version of `with_bot.map` for order embeddings. -/
 @[simps { fully_applied := ff }]
-<<<<<<< HEAD
-protected def with_bot (f : α ↪o β) : with_bot α ↪o with_bot β :=
+protected def with_bot_map (f : α ↪o β) : with_bot α ↪o with_bot β :=
 { to_fun := with_bot.map f,
   map_rel_iff' := λ a b, by cases a; cases b; simp [with_bot.none_eq_bot, with_bot.some_eq_coe],
-=======
-protected def with_bot_map (f : α ↪o β) : with_bot α ↪o with_bot β :=
-{ to_fun := with_bot.map f,
-  map_rel_iff' := λ a b, by cases a; cases b; simp [with_bot.none_eq_bot, with_bot.some_eq_coe,
-    with_bot.not_coe_le_bot],
->>>>>>> 2ce8482e
   .. f.to_embedding.option_map }
 
 /-- A version of `with_top.map` for order embeddings. -/
 @[simps { fully_applied := ff }]
-<<<<<<< HEAD
-protected def with_top (f : α ↪o β) : with_top α ↪o with_top β :=
-{ to_fun := with_top.map f,
-  .. f.dual.with_bot.dual }
-=======
 protected def with_top_map (f : α ↪o β) : with_top α ↪o with_top β :=
 { to_fun := with_top.map f,
   .. f.dual.with_bot_map.dual }
->>>>>>> 2ce8482e
 
 /--
 To define an order embedding from a partial order to a preorder it suffices to give a function
@@ -844,11 +821,7 @@
 @[simps apply]
 def with_top_congr (e : α ≃o β) : with_top α ≃o with_top β :=
 { to_equiv := e.to_equiv.option_congr,
-<<<<<<< HEAD
-  .. e.to_order_embedding.with_top }
-=======
   .. e.to_order_embedding.with_top_map }
->>>>>>> 2ce8482e
 
 @[simp] lemma with_top_congr_refl : (order_iso.refl α).with_top_congr = order_iso.refl _ :=
 rel_iso.to_equiv_injective equiv.option_congr_refl
@@ -865,11 +838,7 @@
 def with_bot_congr (e : α ≃o β) :
   with_bot α ≃o with_bot β :=
 { to_equiv := e.to_equiv.option_congr,
-<<<<<<< HEAD
-  .. e.to_order_embedding.with_bot }
-=======
   .. e.to_order_embedding.with_bot_map }
->>>>>>> 2ce8482e
 
 @[simp] lemma with_bot_congr_refl : (order_iso.refl α).with_bot_congr = order_iso.refl _ :=
 rel_iso.to_equiv_injective equiv.option_congr_refl
