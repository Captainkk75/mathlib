--- conflicted
+++ resolved
@@ -1296,9 +1296,6 @@
   congr_right E F p' Φ (lp.single p' i x) = lp.single p' i (Φ i x) :=
 map_lp_single _ _ _ _ _ _
 
-end lp
-
-<<<<<<< HEAD
 section curry
 
 variables {β : α → Type*} (F : Π (a : α), β a → Type*) [fact (1 ≤ p)]
@@ -1447,6 +1444,5 @@
 end curry
 
 end lp
-=======
-end congr_right
->>>>>>> 4f4f6209
+
+end congr_right