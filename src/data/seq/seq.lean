--- conflicted
+++ resolved
@@ -46,19 +46,11 @@
   { exact s.2 h }
 end⟩
 
-@[simp] lemma val_cons (s : seq α) (x : α) : (cons x s).val = some x :: s.val :=
-by cases s; refl
+@[simp] lemma val_cons (s : seq α) (x : α) : (cons x s).val = some x :: s.val := rfl
 
 /-- Get the nth element of a sequence (if it exists) -/
 def nth : seq α → ℕ → option α := subtype.val
 
-<<<<<<< HEAD
-@[simp] lemma nth_cons_zero (s : seq α) (x : α) : nth (cons x s) 0 = some x :=
-by cases s; refl
-
-@[simp] lemma nth_cons_succ (s : seq α) (x : α) (n : ℕ) : nth (cons x s) (n + 1) = nth s n :=
-by cases s; refl
-=======
 @[simp] theorem nth_mk (f hf) : @nth α ⟨f, hf⟩ = f := rfl
 
 @[simp] theorem nth_nil (n : ℕ) : (@nil α).nth n = none := rfl
@@ -77,7 +69,6 @@
 
 lemma cons_right_injective (x : α) : function.injective (cons x) :=
 cons_injective2.right _
->>>>>>> 1a2ebd17
 
 /-- A sequence has terminated at position `n` if the value at position `n` equals `none`. -/
 def terminated_at (s : seq α) (n : ℕ) : Prop := s.nth n = none
