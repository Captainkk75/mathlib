--- conflicted
+++ resolved
@@ -63,10 +63,7 @@
   have the strength to embark on this (possibly short!) journey, after getting to this stage of the
   Laurent process!  This would likely involve adding a `comap_domain` analogue of
   `add_monoid_algebra.map_domain_alg_hom` and an `R`-linear version of `polynomial.to_finsupp_iso`.
-<<<<<<< HEAD
-=======
 * Add `degree, int_degree, int_trailing_degree, leading_coeff, trailing_coeff,...`.
->>>>>>> 5b41ce15
 -/
 
 open_locale polynomial big_operators
@@ -330,14 +327,6 @@
         add_left_neg, T_zero, mul_one] } }
 end
 
-<<<<<<< HEAD
-/--  This version of `exists_T_pow` can be called as `rcases f.exists_T_pow' with ⟨n, f', rfl⟩`. -/
-lemma exists_T_pow' (f : R[T;T⁻¹]) :
-  ∃ (n : ℕ) (f' : R[X]), f = f'.to_laurent * T (- n) :=
-begin
-  rcases f.exists_T_pow with ⟨n, f', hf⟩,
-  exact ⟨n, f', by simp [hf]⟩,
-=======
 /--  This is a version of `exists_T_pow` stated as an induction principle. -/
 @[elab_as_eliminator] lemma induction_on_mul_T {Q : R[T;T⁻¹] → Prop} (f : R[T;T⁻¹])
   (Qf : ∀ {f : R[X]} {n : ℕ}, Q (f.to_laurent * T (- n))) :
@@ -347,7 +336,6 @@
   rw [← mul_one f, ← T_zero, ← nat.cast_zero, ← nat.sub_self n, nat.cast_sub rfl.le, T_sub,
     ← mul_assoc, int.nat_cast_eq_coe_nat, ← hf],
   exact Qf,
->>>>>>> 5b41ce15
 end
 
 /--  Suppose that `Q` is a statement about Laurent polynomials such that
@@ -359,20 +347,13 @@
   (QT : ∀ f, Q (f * T 1) → Q f) :
   Q f :=
 begin
-<<<<<<< HEAD
-  rcases f.exists_T_pow' with ⟨n, f', rfl⟩,
-  induction n with n hn,
-  { simpa using Qf _ },
-=======
   induction f using laurent_polynomial.induction_on_mul_T with f n,
   induction n with n hn,
   { simpa only [int.coe_nat_zero, neg_zero', T_zero, mul_one] using Qf _ },
->>>>>>> 5b41ce15
   { convert QT _ _,
     simpa using hn }
 end
 
-<<<<<<< HEAD
 instance : module R[X] R[T;T⁻¹] :=
 { smul      := λ f l, f.to_laurent * l,
   one_smul  := λ f,     by simp only [map_one, one_mul],
@@ -382,8 +363,6 @@
   add_smul  := λ f g x, by simp only [add_mul, _root_.map_add],
   zero_smul := λ f,     by simp only [_root_.map_zero, zero_mul] }
 
-=======
->>>>>>> 5b41ce15
 end semiring
 
 section comm_semiring
