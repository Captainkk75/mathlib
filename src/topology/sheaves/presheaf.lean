--- conflicted
+++ resolved
@@ -239,7 +239,6 @@
 @[simps]
 def pullback {X Y : Top.{v}} (f : X ⟶ Y) : Y.presheaf C ⥤ X.presheaf C := Lan (opens.map f).op
 
-<<<<<<< HEAD
 section iso
 
 /-- A homeomorphism of spaces gives an equivalence of categories of presheaves. -/
@@ -295,12 +294,10 @@
 
 end iso
 
-=======
 /-- The pullback and pushforward along a continuous map are adjoint to each other. -/
 @[simps unit_app_app counit_app_app]
 def pushforward_pullback_adjunction {X Y : Top.{v}} (f : X ⟶ Y) :
   pullback C f ⊣ pushforward C f := Lan.adjunction _ _
 
 end presheaf
->>>>>>> a126f0c2
 end Top