/-
Copyright (c) 2021 Yakov Pechersky. All rights reserved.
Released under Apache 2.0 license as described in the file LICENSE.
Authors: Yakov Pechersky
-/
import data.multiset.sort
import data.fintype.list
import data.list.rotate

/-!
# Cycles of a list

Lists have an equivalence relation of whether they are rotational permutations of one another.
This relation is defined as `is_rotated`.

Based on this, we define the quotient of lists by the rotation relation, called `cycle`.

We also define a representation of concrete cycles, available when viewing them in a goal state or
via `#eval`, when over representatble types. For example, the cycle `(2 1 4 3)` will be shown
as `c[1, 4, 3, 2]`. The representation of the cycle sorts the elements by the string value of the
underlying element. This representation also supports cycles that can contain duplicates.

-/

namespace list

variables {α : Type*} [decidable_eq α]

/-- Return the `z` such that `x :: z :: _` appears in `xs`, or `default` if there is no such `z`. -/
def next_or : Π (xs : list α) (x default : α), α
| [] x default := default
| [y] x default := default -- Handles the not-found and the wraparound case
| (y :: z :: xs) x default := if x = y then z else next_or (z :: xs) x default

@[simp] lemma next_or_nil (x d : α) : next_or [] x d = d := rfl

@[simp] lemma next_or_singleton (x y d : α) : next_or [y] x d = d := rfl

@[simp] lemma next_or_self_cons_cons (xs : list α) (x y d : α) :
  next_or (x :: y :: xs) x d = y :=
if_pos rfl

lemma next_or_cons_of_ne (xs : list α) (y x d : α) (h : x ≠ y) :
  next_or (y :: xs) x d = next_or xs x d :=
begin
  cases xs with z zs,
  { refl },
  { exact if_neg h }
end

/-- `next_or` does not depend on the default value, if the next value appears. -/
lemma next_or_eq_next_or_of_mem_of_ne (xs : list α) (x d d' : α)
  (x_mem : x ∈ xs) (x_ne : x ≠ xs.last (ne_nil_of_mem x_mem)) :
  next_or xs x d = next_or xs x d' :=
begin
  induction xs with y ys IH,
  { cases x_mem },
  cases ys with z zs,
  { simp at x_mem x_ne, contradiction },
  by_cases h : x = y,
  { rw [h, next_or_self_cons_cons, next_or_self_cons_cons] },
  { rw [next_or, next_or, IH];
      simpa [h] using x_mem }
end

lemma mem_of_next_or_ne {xs : list α} {x d : α} (h : next_or xs x d ≠ d) :
  x ∈ xs :=
begin
  induction xs with y ys IH,
  { simpa using h },
  cases ys with z zs,
  { simpa using h },
  { by_cases hx : x = y,
    { simp [hx] },
    { rw [next_or_cons_of_ne _ _ _ _ hx] at h,
      simpa [hx] using IH h } }
end

lemma next_or_concat {xs : list α} {x : α} (d : α) (h : x ∉ xs) :
  next_or (xs ++ [x]) x d = d :=
begin
  induction xs with z zs IH,
  { simp },
  { obtain ⟨hz, hzs⟩ := not_or_distrib.mp (mt (mem_cons_iff _ _ _).mp h),
    rw [cons_append, next_or_cons_of_ne _ _ _ _ hz, IH hzs] }
end

lemma next_or_mem {xs : list α} {x d : α} (hd : d ∈ xs) :
  next_or xs x d ∈ xs :=
begin
  revert hd,
  suffices : ∀ (xs' : list α) (h : ∀ x ∈ xs, x ∈ xs') (hd : d ∈ xs'), next_or xs x d ∈ xs',
  { exact this xs (λ _, id) },
  intros xs' hxs' hd,
  induction xs with y ys ih,
  { exact hd },
  cases ys with z zs,
  { exact hd },
  rw next_or,
  split_ifs with h,
  { exact hxs' _ (mem_cons_of_mem _ (mem_cons_self _ _)) },
  { exact ih (λ _ h, hxs' _ (mem_cons_of_mem _ h)) },
end

/--
Given an element `x : α` of `l : list α` such that `x ∈ l`, get the next
element of `l`. This works from head to tail, (including a check for last element)
so it will match on first hit, ignoring later duplicates.

For example:
 * `next [1, 2, 3] 2 _ = 3`
 * `next [1, 2, 3] 3 _ = 1`
 * `next [1, 2, 3, 2, 4] 2 _ = 3`
 * `next [1, 2, 3, 2] 2 _ = 3`
 * `next [1, 1, 2, 3, 2] 1 _ = 1`
-/
def next (l : list α) (x : α) (h : x ∈ l) : α :=
next_or l x (l.nth_le 0 (length_pos_of_mem h))

/--
Given an element `x : α` of `l : list α` such that `x ∈ l`, get the previous
element of `l`. This works from head to tail, (including a check for last element)
so it will match on first hit, ignoring later duplicates.

 * `prev [1, 2, 3] 2 _ = 1`
 * `prev [1, 2, 3] 1 _ = 3`
 * `prev [1, 2, 3, 2, 4] 2 _ = 1`
 * `prev [1, 2, 3, 4, 2] 2 _ = 1`
 * `prev [1, 1, 2] 1 _ = 2`
-/
def prev : Π (l : list α) (x : α) (h : x ∈ l), α
| []             _ h := by simpa using h
| [y]            _ _ := y
| (y :: z :: xs) x h := if hx : x = y then (last (z :: xs) (cons_ne_nil _ _)) else
  if x = z then y else prev (z :: xs) x (by simpa [hx] using h)

variables (l : list α) (x : α) (h : x ∈ l)

@[simp] lemma next_singleton (x y : α) (h : x ∈ [y]) :
  next [y] x h = y := rfl

@[simp] lemma prev_singleton (x y : α) (h : x ∈ [y]) :
  prev [y] x h = y := rfl

lemma next_cons_cons_eq' (y z : α) (h : x ∈ (y :: z :: l)) (hx : x = y) :
  next (y :: z :: l) x h = z :=
by rw [next, next_or, if_pos hx]

@[simp] lemma next_cons_cons_eq (z : α) (h : x ∈ (x :: z :: l)) :
  next (x :: z :: l) x h = z :=
next_cons_cons_eq' l x x z h rfl

lemma next_ne_head_ne_last (y : α) (h : x ∈ (y :: l)) (hy : x ≠ y)
  (hx : x ≠ last (y :: l) (cons_ne_nil _ _)) :
  next (y :: l) x h = next l x (by simpa [hy] using h) :=
begin
  rw [next, next, next_or_cons_of_ne _ _ _ _ hy, next_or_eq_next_or_of_mem_of_ne],
  { rwa last_cons at hx },
  { simpa [hy] using h }
end

lemma next_cons_concat (y : α) (hy : x ≠ y) (hx : x ∉ l)
  (h : x ∈ y :: l ++ [x] := mem_append_right _ (mem_singleton_self x)) :
  next (y :: l ++ [x]) x h = y :=
begin
  rw [next, next_or_concat],
  { refl },
  { simp [hy, hx] }
end

lemma next_last_cons (y : α) (h : x ∈ (y :: l)) (hy : x ≠ y)
  (hx : x = last (y :: l) (cons_ne_nil _ _)) (hl : nodup l) :
  next (y :: l) x h = y :=
begin
  rw [next, nth_le, ←init_append_last (cons_ne_nil y l), hx, next_or_concat],
  subst hx,
  intro H,
  obtain ⟨_ | k, hk, hk'⟩ := nth_le_of_mem H,
  { simpa [init_eq_take, nth_le_take', hy.symm] using hk' },
  suffices : k.succ = l.length,
  { simpa [this] using hk },
  cases l with hd tl,
  { simpa using hk },
  { rw nodup_iff_nth_le_inj at hl,
    rw [length, nat.succ_inj'],
    apply hl,
    simpa [init_eq_take, nth_le_take', last_eq_nth_le] using hk' }
end

lemma prev_last_cons' (y : α) (h : x ∈ (y :: l)) (hx : x = y) :
  prev (y :: l) x h = last (y :: l) (cons_ne_nil _ _) :=
begin
  cases l;
  simp [prev, hx]
end

@[simp] lemma prev_last_cons (h : x ∈ (x :: l)) :
  prev (x :: l) x h = last (x :: l) (cons_ne_nil _ _) :=
prev_last_cons' l x x h rfl

lemma prev_cons_cons_eq' (y z : α) (h : x ∈ (y :: z :: l)) (hx : x = y) :
  prev (y :: z :: l) x h = last (z :: l) (cons_ne_nil _ _) :=
by rw [prev, dif_pos hx]

@[simp] lemma prev_cons_cons_eq (z : α) (h : x ∈ (x :: z :: l)) :
  prev (x :: z :: l) x h = last (z :: l) (cons_ne_nil _ _) :=
prev_cons_cons_eq' l x x z h rfl

lemma prev_cons_cons_of_ne' (y z : α) (h : x ∈ (y :: z :: l)) (hy : x ≠ y) (hz : x = z) :
  prev (y :: z :: l) x h = y :=
begin
  cases l,
  { simp [prev, hy, hz] },
  { rw [prev, dif_neg hy, if_pos hz] }
end

lemma prev_cons_cons_of_ne (y : α) (h : x ∈ (y :: x :: l)) (hy : x ≠ y) :
  prev (y :: x :: l) x h = y :=
prev_cons_cons_of_ne' _ _ _ _ _ hy rfl

lemma prev_ne_cons_cons (y z : α) (h : x ∈ (y :: z :: l)) (hy : x ≠ y) (hz : x ≠ z) :
  prev (y :: z :: l) x h = prev (z :: l) x (by simpa [hy] using h) :=
begin
  cases l,
  { simpa [hy, hz] using h },
  { rw [prev, dif_neg hy, if_neg hz] }
end

include h

lemma next_mem : l.next x h ∈ l :=
next_or_mem (nth_le_mem _ _ _)

lemma prev_mem : l.prev x h ∈ l :=
begin
  cases l with hd tl,
  { simpa using h },
  induction tl with hd' tl hl generalizing hd,
  { simp },
  { by_cases hx : x = hd,
    { simp only [hx, prev_cons_cons_eq],
      exact mem_cons_of_mem _ (last_mem _) },
    { rw [prev, dif_neg hx],
      split_ifs with hm,
      { exact mem_cons_self _ _ },
      { exact mem_cons_of_mem _ (hl _ _) } } }
end

lemma next_nth_le (l : list α) (h : nodup l) (n : ℕ) (hn : n < l.length) :
  next l (l.nth_le n hn) (nth_le_mem _ _ _) = l.nth_le ((n + 1) % l.length)
    (nat.mod_lt _ (n.zero_le.trans_lt hn)) :=
begin
  cases l with x l,
  { simpa using hn },
  induction l with y l hl generalizing x n,
  { simp },
  { cases n,
    { simp },
    { have hn' : n.succ ≤ l.length.succ,
      { refine nat.succ_le_of_lt _,
        simpa [nat.succ_lt_succ_iff] using hn },
      have hx': (x :: y :: l).nth_le n.succ hn ≠ x,
      { intro H,
        suffices : n.succ = 0,
        { simpa },
        rw nodup_iff_nth_le_inj at h,
        refine h _ _ hn nat.succ_pos' _,
        simpa using H },
      rcases hn'.eq_or_lt with hn''|hn'',
      { rw [next_last_cons],
        { simp [hn''] },
        { exact hx' },
        { simp [last_eq_nth_le, hn''] },
        { exact h.of_cons } },
      { have : n < l.length := by simpa [nat.succ_lt_succ_iff] using hn'' ,
        rw [next_ne_head_ne_last _ _ _ _ hx'],
        { simp [nat.mod_eq_of_lt (nat.succ_lt_succ (nat.succ_lt_succ this)),
                hl _ _ h.of_cons, nat.mod_eq_of_lt (nat.succ_lt_succ this)] },
        { rw last_eq_nth_le,
          intro H,
          suffices : n.succ = l.length.succ,
          { exact absurd hn'' this.ge.not_lt },
          rw nodup_iff_nth_le_inj at h,
          refine h _ _ hn _ _,
          { simp },
          { simpa using H } } } } }
end

lemma prev_nth_le (l : list α) (h : nodup l) (n : ℕ) (hn : n < l.length) :
  prev l (l.nth_le n hn) (nth_le_mem _ _ _) = l.nth_le ((n + (l.length - 1)) % l.length)
    (nat.mod_lt _ (n.zero_le.trans_lt hn)) :=
begin
  cases l with x l,
  { simpa using hn },
  induction l with y l hl generalizing n x,
  { simp },
  { rcases n with _|_|n,
    { simpa [last_eq_nth_le, nat.mod_eq_of_lt (nat.succ_lt_succ l.length.lt_succ_self)] },
    { simp only [mem_cons_iff, nodup_cons] at h,
      push_neg at h,
      simp [add_comm, prev_cons_cons_of_ne, h.left.left.symm] },
    { rw [prev_ne_cons_cons],
      { convert hl _ _ h.of_cons _ using 1,
        have : ∀ k hk, (y :: l).nth_le k hk = (x :: y :: l).nth_le (k + 1) (nat.succ_lt_succ hk),
        { intros,
          simpa },
        rw [this],
        congr,
        simp only [nat.add_succ_sub_one, add_zero, length],
        simp only [length, nat.succ_lt_succ_iff] at hn,
        set k := l.length,
        rw [nat.succ_add, ←nat.add_succ, nat.add_mod_right, nat.succ_add, ←nat.add_succ _ k,
            nat.add_mod_right, nat.mod_eq_of_lt, nat.mod_eq_of_lt],
        { exact nat.lt_succ_of_lt hn },
        { exact nat.succ_lt_succ (nat.lt_succ_of_lt hn) } },
      { intro H,
        suffices : n.succ.succ = 0,
        { simpa },
        rw nodup_iff_nth_le_inj at h,
        refine h _ _ hn nat.succ_pos' _,
        simpa using H },
      { intro H,
        suffices : n.succ.succ = 1,
        { simpa },
        rw nodup_iff_nth_le_inj at h,
        refine h _ _ hn (nat.succ_lt_succ nat.succ_pos') _,
        simpa using H } } }
end

lemma pmap_next_eq_rotate_one (h : nodup l) :
  l.pmap l.next (λ _ h, h) = l.rotate 1 :=
begin
  apply list.ext_le,
  { simp },
  { intros,
    rw [nth_le_pmap, nth_le_rotate, next_nth_le _ h] }
end

lemma pmap_prev_eq_rotate_length_sub_one (h : nodup l) :
  l.pmap l.prev (λ _ h, h) = l.rotate (l.length - 1) :=
begin
  apply list.ext_le,
  { simp },
  { intros n hn hn',
    rw [nth_le_rotate, nth_le_pmap, prev_nth_le _ h] }
end

lemma prev_next (l : list α) (h : nodup l) (x : α) (hx : x ∈ l) :
  prev l (next l x hx) (next_mem _ _ _) = x :=
begin
  obtain ⟨n, hn, rfl⟩ := nth_le_of_mem hx,
  simp only [next_nth_le, prev_nth_le, h, nat.mod_add_mod],
  cases l with hd tl,
  { simp },
  { have : n < 1 + tl.length := by simpa [add_comm] using hn,
    simp [add_left_comm, add_comm, add_assoc, nat.mod_eq_of_lt this] }
end

lemma next_prev (l : list α) (h : nodup l) (x : α) (hx : x ∈ l) :
  next l (prev l x hx) (prev_mem _ _ _) = x :=
begin
  obtain ⟨n, hn, rfl⟩ := nth_le_of_mem hx,
  simp only [next_nth_le, prev_nth_le, h, nat.mod_add_mod],
  cases l with hd tl,
  { simp },
  { have : n < 1 + tl.length := by simpa [add_comm] using hn,
    simp [add_left_comm, add_comm, add_assoc, nat.mod_eq_of_lt this] }
end

lemma prev_reverse_eq_next (l : list α) (h : nodup l) (x : α) (hx : x ∈ l) :
  prev l.reverse x (mem_reverse.mpr hx) = next l x hx :=
begin
  obtain ⟨k, hk, rfl⟩ := nth_le_of_mem hx,
  have lpos : 0 < l.length := k.zero_le.trans_lt hk,
  have key : l.length - 1 - k < l.length :=
    (nat.sub_le _ _).trans_lt (tsub_lt_self lpos nat.succ_pos'),
  rw ←nth_le_pmap l.next (λ _ h, h) (by simpa using hk),
  simp_rw [←nth_le_reverse l k (key.trans_le (by simp)), pmap_next_eq_rotate_one _ h],
  rw ←nth_le_pmap l.reverse.prev (λ _ h, h),
  { simp_rw [pmap_prev_eq_rotate_length_sub_one _ (nodup_reverse.mpr h), rotate_reverse,
             length_reverse, nat.mod_eq_of_lt (tsub_lt_self lpos nat.succ_pos'),
             tsub_tsub_cancel_of_le (nat.succ_le_of_lt lpos)],
    rw ←nth_le_reverse,
    { simp [tsub_tsub_cancel_of_le (nat.le_pred_of_lt hk)] },
    { simpa using (nat.sub_le _ _).trans_lt (tsub_lt_self lpos nat.succ_pos') } },
  { simpa using (nat.sub_le _ _).trans_lt (tsub_lt_self lpos nat.succ_pos') }
end

lemma next_reverse_eq_prev (l : list α) (h : nodup l) (x : α) (hx : x ∈ l) :
  next l.reverse x (mem_reverse.mpr hx) = prev l x hx :=
begin
  convert (prev_reverse_eq_next l.reverse (nodup_reverse.mpr h) x (mem_reverse.mpr hx)).symm,
  exact (reverse_reverse l).symm
end

lemma is_rotated_next_eq {l l' : list α} (h : l ~r l') (hn : nodup l) {x : α} (hx : x ∈ l) :
  l.next x hx = l'.next x (h.mem_iff.mp hx) :=
begin
  obtain ⟨k, hk, rfl⟩ := nth_le_of_mem hx,
  obtain ⟨n, rfl⟩ := id h,
  rw [next_nth_le _ hn],
  simp_rw ←nth_le_rotate' _ n k,
  rw [next_nth_le _ (h.nodup_iff.mp hn), ←nth_le_rotate' _ n],
  simp [add_assoc]
end

lemma is_rotated_prev_eq {l l' : list α} (h : l ~r l') (hn : nodup l) {x : α} (hx : x ∈ l) :
  l.prev x hx = l'.prev x (h.mem_iff.mp hx) :=
begin
  rw [←next_reverse_eq_prev _ hn, ←next_reverse_eq_prev _ (h.nodup_iff.mp hn)],
  exact is_rotated_next_eq h.reverse (nodup_reverse.mpr hn) _
end

end list

open list

/--
`cycle α` is the quotient of `list α` by cyclic permutation.
Duplicates are allowed.
-/
def cycle (α : Type*) : Type* := quotient (is_rotated.setoid α)

namespace cycle

variables {α : Type*}

instance : has_coe (list α) (cycle α) := ⟨quot.mk _⟩

@[simp] lemma coe_eq_coe {l₁ l₂ : list α} : (l₁ : cycle α) = l₂ ↔ (l₁ ~r l₂) :=
@quotient.eq _ (is_rotated.setoid _) _ _

@[simp] lemma mk_eq_coe (l : list α) : quot.mk _ l = (l : cycle α) :=
rfl

@[simp] lemma mk'_eq_coe (l : list α) : quotient.mk' l = (l : cycle α) :=
rfl

<<<<<<< HEAD
lemma coe_cons_eq_coe_append (l : list α) (a : α) : (↑(a :: l) : cycle α) = ↑(l ++ [a]) :=
quot.sound ⟨1, by rw [rotate_cons_succ, rotate_zero]⟩

/-- The unique empty cycle. -/
def nil : cycle α := ↑([] : list α)

=======
/-- The unique empty cycle. -/
def nil : cycle α := ↑([] : list α)

>>>>>>> 8e476fa4
@[simp] lemma coe_nil : ↑([] : list α) = @nil α :=
rfl

@[simp] lemma coe_eq_nil (l : list α) : (l : cycle α) = nil ↔ l = [] :=
coe_eq_coe.trans is_rotated_nil_iff

instance : has_emptyc (cycle α) := ⟨nil⟩

@[simp] lemma empty_eq : ∅ = @nil α :=
rfl

instance : inhabited (cycle α) := ⟨nil⟩

<<<<<<< HEAD
@[elab_as_eliminator] lemma rec_on {C : cycle α → Prop} (s : cycle α) (H0 : C nil)
=======
/-- An induction principle for `cycle`. Use as `induction s using cycle.induction_on`. -/
@[elab_as_eliminator] lemma induction_on {C : cycle α → Prop} (s : cycle α) (H0 : C nil)
>>>>>>> 8e476fa4
  (HI : ∀ a (l : list α), C ↑l → C ↑(a :: l)) : C s :=
quotient.induction_on' s $ λ l, by { apply list.rec_on l; simp, assumption' }

/-- For `x : α`, `s : cycle α`, `x ∈ s` indicates that `x` occurs at least once in `s`. -/
def mem (a : α) (s : cycle α) : Prop :=
quot.lift_on s (λ l, a ∈ l) (λ l₁ l₂ (e : l₁ ~r l₂), propext $ e.mem_iff)

instance : has_mem α (cycle α) := ⟨mem⟩

@[simp] lemma mem_coe_iff {a : α} {l : list α} : a ∈ (l : cycle α) ↔ a ∈ l :=
iff.rfl

@[simp] lemma not_mem_nil : ∀ a, a ∉ @nil α :=
not_mem_nil

instance [decidable_eq α] : decidable_eq (cycle α) :=
λ s₁ s₂, quotient.rec_on_subsingleton₂' s₁ s₂ (λ l₁ l₂, decidable_of_iff' _ quotient.eq')

instance [decidable_eq α] (x : α) (s : cycle α) : decidable (x ∈ s) :=
quotient.rec_on_subsingleton' s (λ l, list.decidable_mem x l)

/-- Reverse a `s : cycle α` by reversing the underlying `list`. -/
def reverse (s : cycle α) : cycle α :=
quot.map reverse (λ l₁ l₂ (e : l₁ ~r l₂), e.reverse) s

@[simp] lemma reverse_coe (l : list α) : (l : cycle α).reverse = l.reverse :=
rfl

@[simp] lemma mem_reverse_iff {a : α} {s : cycle α} : a ∈ s.reverse ↔ a ∈ s :=
quot.induction_on s (λ _, mem_reverse)

@[simp] lemma reverse_reverse (s : cycle α) : s.reverse.reverse = s :=
quot.induction_on s (λ _, by simp)

@[simp] lemma reverse_nil : nil.reverse = @nil α :=
rfl

/-- The length of the `s : cycle α`, which is the number of elements, counting duplicates. -/
def length (s : cycle α) : ℕ :=
quot.lift_on s length (λ l₁ l₂ (e : l₁ ~r l₂), e.perm.length_eq)

@[simp] lemma length_coe (l : list α) : length (l : cycle α) = l.length :=
rfl
<<<<<<< HEAD

@[simp] lemma length_nil : length (@nil α) = 0 :=
rfl

=======

@[simp] lemma length_nil : length (@nil α) = 0 :=
rfl

>>>>>>> 8e476fa4
@[simp] lemma length_reverse (s : cycle α) : s.reverse.length = s.length :=
quot.induction_on s length_reverse

/-- A `s : cycle α` that is at most one element. -/
def subsingleton (s : cycle α) : Prop :=
s.length ≤ 1

lemma subsingleton_nil : subsingleton (@nil α) :=
zero_le_one

lemma length_subsingleton_iff {s : cycle α} : subsingleton s ↔ length s ≤ 1 :=
iff.rfl

@[simp] lemma subsingleton_reverse_iff {s : cycle α} : s.reverse.subsingleton ↔ s.subsingleton :=
by simp [length_subsingleton_iff]

lemma subsingleton.congr {s : cycle α} (h : subsingleton s) :
  ∀ ⦃x⦄ (hx : x ∈ s) ⦃y⦄ (hy : y ∈ s), x = y :=
begin
  induction s using quot.induction_on with l,
  simp only [length_subsingleton_iff, length_coe, mk_eq_coe, le_iff_lt_or_eq, nat.lt_add_one_iff,
             length_eq_zero, length_eq_one, nat.not_lt_zero, false_or] at h,
  rcases h with rfl|⟨z, rfl⟩;
  simp
end

/-- A `s : cycle α` that is made up of at least two unique elements. -/
def nontrivial (s : cycle α) : Prop := ∃ (x y : α) (h : x ≠ y), x ∈ s ∧ y ∈ s

@[simp] lemma nontrivial_coe_nodup_iff {l : list α} (hl : l.nodup) :
  nontrivial (l : cycle α) ↔ 2 ≤ l.length :=
begin
  rw nontrivial,
  rcases l with (_ | ⟨hd, _ | ⟨hd', tl⟩⟩),
  { simp },
  { simp },
  { simp only [mem_cons_iff, exists_prop, mem_coe_iff, list.length, ne.def, nat.succ_le_succ_iff,
               zero_le, iff_true],
    refine ⟨hd, hd', _, by simp⟩,
    simp only [not_or_distrib, mem_cons_iff, nodup_cons] at hl,
    exact hl.left.left }
end

@[simp] lemma nontrivial_reverse_iff {s : cycle α} : s.reverse.nontrivial ↔ s.nontrivial :=
by simp [nontrivial]

lemma length_nontrivial {s : cycle α} (h : nontrivial s) : 2 ≤ length s :=
begin
  obtain ⟨x, y, hxy, hx, hy⟩ := h,
  induction s using quot.induction_on with l,
  rcases l with (_ | ⟨hd, _ | ⟨hd', tl⟩⟩),
  { simpa using hx },
  { simp only [mem_coe_iff, mk_eq_coe, mem_singleton] at hx hy,
    simpa [hx, hy] using hxy },
  { simp [bit0] }
end

/-- The `s : cycle α` contains no duplicates. -/
def nodup (s : cycle α) : Prop :=
quot.lift_on s nodup (λ l₁ l₂ (e : l₁ ~r l₂), propext $ e.nodup_iff)

@[simp] lemma nodup_nil : nodup (@nil α) :=
nodup_nil

@[simp] lemma nodup_coe_iff {l : list α} : nodup (l : cycle α) ↔ l.nodup :=
iff.rfl

@[simp] lemma nodup_reverse_iff {s : cycle α} : s.reverse.nodup ↔ s.nodup :=
quot.induction_on s (λ _, nodup_reverse)

lemma subsingleton.nodup {s : cycle α} (h : subsingleton s) : nodup s :=
begin
  induction s using quot.induction_on with l,
  cases l with hd tl,
  { simp },
  { have : tl = [] := by simpa [subsingleton, length_eq_zero] using h,
    simp [this] }
end

lemma nodup.nontrivial_iff {s : cycle α} (h : nodup s) : nontrivial s ↔ ¬ subsingleton s :=
begin
  rw length_subsingleton_iff,
  induction s using quotient.induction_on',
  simp only [mk'_eq_coe, nodup_coe_iff] at h,
  simp [h, nat.succ_le_iff]
end

/--
The `s : cycle α` as a `multiset α`.
-/
def to_multiset (s : cycle α) : multiset α :=
quotient.lift_on' s (λ l, (l : multiset α)) (λ l₁ l₂ (h : l₁ ~r l₂), multiset.coe_eq_coe.mpr h.perm)

@[simp] lemma coe_to_multiset (l : list α) : (l : cycle α).to_multiset = l :=
rfl

@[simp] lemma nil_to_multiset : nil.to_multiset = (∅ : multiset α) :=
rfl

/-- The lift of `list.map`. -/
def map {β : Type*} (f : α → β) : cycle α → cycle β :=
quotient.map' (list.map f) $ λ l₁ l₂ h, h.map _

@[simp] lemma map_nil {β : Type*} (f : α → β) : map f nil = nil :=
rfl

@[simp] lemma map_coe {β : Type*} (f : α → β) (l : list α) : map f ↑l = list.map f l :=
rfl

@[simp] lemma map_eq_nil {β : Type*} (f : α → β) (s : cycle α) : map f s = nil ↔ s = nil :=
quotient.induction_on' s $ λ l, by simp

/-- The `multiset` of lists that can make the cycle. -/
def lists (s : cycle α) : multiset (list α) :=
quotient.lift_on' s
  (λ l, (l.cyclic_permutations : multiset (list α))) $
  λ l₁ l₂ (h : l₁ ~r l₂), by simpa using h.cyclic_permutations.perm

@[simp] lemma lists_coe (l : list α) : lists (l : cycle α) = ↑l.cyclic_permutations :=
rfl

@[simp] lemma mem_lists_iff_coe_eq {s : cycle α} {l : list α} : l ∈ s.lists ↔ (l : cycle α) = s :=
quotient.induction_on' s $ λ l, by { rw [lists, quotient.lift_on'_mk'], simp }

@[simp] lemma lists_nil : lists (@nil α) = [([] : list α)] :=
by rw [nil, lists_coe, cyclic_permutations_nil]

section decidable

variable [decidable_eq α]

/--
Auxiliary decidability algorithm for lists that contain at least two unique elements.
-/
def decidable_nontrivial_coe : Π (l : list α), decidable (nontrivial (l : cycle α))
| []            := is_false (by simp [nontrivial])
| [x]           := is_false (by simp [nontrivial])
| (x :: y :: l) := if h : x = y
  then @decidable_of_iff' _ (nontrivial ((x :: l) : cycle α))
    (by simp [h, nontrivial])
    (decidable_nontrivial_coe (x :: l))
  else is_true ⟨x, y, h, by simp, by simp⟩

instance {s : cycle α} : decidable (nontrivial s) :=
quot.rec_on_subsingleton s decidable_nontrivial_coe

instance {s : cycle α} : decidable (nodup s) :=
quot.rec_on_subsingleton s (λ (l : list α), list.nodup_decidable l)

instance fintype_nodup_cycle [fintype α] : fintype {s : cycle α // s.nodup} :=
fintype.of_surjective (λ (l : {l : list α // l.nodup}), ⟨l.val, by simpa using l.prop⟩)
  (λ ⟨s, hs⟩, by { induction s using quotient.induction_on', exact ⟨⟨s, hs⟩, by simp⟩ })

instance fintype_nodup_nontrivial_cycle [fintype α] :
  fintype {s : cycle α // s.nodup ∧ s.nontrivial} :=
fintype.subtype (((finset.univ : finset {s : cycle α // s.nodup}).map
  (function.embedding.subtype _)).filter cycle.nontrivial)
  (by simp)

/-- The `s : cycle α` as a `finset α`. -/
def to_finset (s : cycle α) : finset α :=
s.to_multiset.to_finset

<<<<<<< HEAD
@[simp] lemma coe_to_finset (l : list α) : (l : cycle α).to_finset = l.to_finset :=
rfl

=======
>>>>>>> 8e476fa4
@[simp] lemma nil_to_finset : (@nil α).to_finset = ∅ :=
rfl

/-- Given a `s : cycle α` such that `nodup s`, retrieve the next element after `x ∈ s`. -/
def next : Π (s : cycle α) (hs : nodup s) (x : α) (hx : x ∈ s), α :=
λ s, quot.hrec_on s (λ l hn x hx, next l x hx)
  (λ l₁ l₂ (h : l₁ ~r l₂),
  function.hfunext (propext h.nodup_iff) (λ h₁ h₂ he, function.hfunext rfl
    (λ x y hxy, function.hfunext (propext (by simpa [eq_of_heq hxy] using h.mem_iff))
    (λ hm hm' he', heq_of_eq (by simpa [eq_of_heq hxy] using is_rotated_next_eq h h₁ _)))))

/-- Given a `s : cycle α` such that `nodup s`, retrieve the previous element before `x ∈ s`. -/
def prev : Π (s : cycle α) (hs : nodup s) (x : α) (hx : x ∈ s), α :=
λ s, quot.hrec_on s (λ l hn x hx, prev l x hx)
  (λ l₁ l₂ (h : l₁ ~r l₂),
  function.hfunext (propext h.nodup_iff) (λ h₁ h₂ he, function.hfunext rfl
    (λ x y hxy, function.hfunext (propext (by simpa [eq_of_heq hxy] using h.mem_iff))
    (λ hm hm' he', heq_of_eq (by simpa [eq_of_heq hxy] using is_rotated_prev_eq h h₁ _)))))

@[simp] lemma prev_reverse_eq_next (s : cycle α) (hs : nodup s) (x : α) (hx : x ∈ s) :
  s.reverse.prev (nodup_reverse_iff.mpr hs) x (mem_reverse_iff.mpr hx) = s.next hs x hx :=
(quotient.induction_on' s prev_reverse_eq_next) hs x hx

@[simp] lemma next_reverse_eq_prev (s : cycle α) (hs : nodup s) (x : α) (hx : x ∈ s) :
  s.reverse.next (nodup_reverse_iff.mpr hs) x (mem_reverse_iff.mpr hx) = s.prev hs x hx :=
by simp [←prev_reverse_eq_next]

@[simp] lemma next_mem (s : cycle α) (hs : nodup s) (x : α) (hx : x ∈ s) : s.next hs x hx ∈ s :=
by { induction s using quot.induction_on, apply next_mem }

lemma prev_mem (s : cycle α) (hs : nodup s) (x : α) (hx : x ∈ s) : s.prev hs x hx ∈ s :=
by { rw [←next_reverse_eq_prev, ←mem_reverse_iff], apply next_mem }

@[simp] lemma prev_next (s : cycle α) (hs : nodup s) (x : α) (hx : x ∈ s) :
  s.prev hs (s.next hs x hx) (next_mem s hs x hx) = x :=
(quotient.induction_on' s prev_next) hs x hx

@[simp] lemma next_prev (s : cycle α) (hs : nodup s) (x : α) (hx : x ∈ s) :
  s.next hs (s.prev hs x hx) (prev_mem s hs x hx) = x :=
(quotient.induction_on' s next_prev) hs x hx

end decidable

/--
We define a representation of concrete cycles, available when viewing them in a goal state or
via `#eval`, when over representatble types. For example, the cycle `(2 1 4 3)` will be shown
as `c[1, 4, 3, 2]`. The representation of the cycle sorts the elements by the string value of the
underlying element. This representation also supports cycles that can contain duplicates.
-/
instance [has_repr α] : has_repr (cycle α) :=
⟨λ s, "c[" ++ string.intercalate ", " ((s.map repr).lists.sort (≤)).head ++ "]"⟩

/-- `chain R s` means that `R` holds between adjacent elements of `s`.

     chain R [a, b, c] ↔ R a b ∧ R b c ∧ R c a -/
def chain (r : α → α → Prop) : cycle α → Prop :=
@quotient.lift _ _ (is_rotated.setoid α) (λ l, match l with
  | [] := (tt : Prop)
  | (a :: m) := chain r a (m ++ [a]) end) $
λ a b hab, begin
  cases a with a l;
  cases b with b m,
  { refl },
  { have := is_rotated_nil_iff'.1 hab,
    contradiction },
  { have := is_rotated_nil_iff.1 hab,
    contradiction },
  { change chain _ _ _ = chain _ _ _,
    cases hab with n hn,
    induction n with d hd generalizing a b l m,
    { simp only [rotate_zero] at hn,
      rw [hn.1, hn.2] },
    { cases l with c s,
      { simp only [rotate_singleton] at hn,
        rw [hn.1, hn.2] },
      { rw [nat.succ_eq_one_add, ←rotate_rotate, rotate_cons_succ, rotate_zero, cons_append] at hn,
        rw [←hd c _ _ _ hn],
        simp,
        exact and.comm } } }
end

@[simp] lemma chain.nil (r : α → α → Prop) : cycle.chain r (@nil α) :=
by exact rfl

@[simp] lemma chain_cons (r : α → α → Prop) (a : α) (l : list α) :
  chain r (a :: l) ↔ list.chain r a (l ++ [a]) :=
iff.rfl

@[simp] lemma chain_singleton (r : α → α → Prop) (a : α) : chain r [a] ↔ r a a :=
by rw [chain_cons, nil_append, chain_singleton]

lemma chain_ne_nil (r : α → α → Prop) {l : list α} (hl : l ≠ []) :
  chain r l ↔ list.chain r (last l hl) l :=
@list.reverse_rec_on α (λ m, ∀ hm : m ≠ [], (chain r ↑m ↔ list.chain r (last m hm) m)) l
  (λ hm, hm.irrefl.elim) (λ m a H _, by rw [←coe_cons_eq_coe_append, chain_cons, last_append]) hl

lemma chain_map {β : Type*} {r : α → α → Prop} (f : β → α) {s : cycle β} :
  chain r (s.map f) ↔ chain (λ a b, r (f a) (f b)) s :=
quotient.induction_on' s $ λ l, begin
  cases l with a l;
  simp,
  convert list.chain_map f,
  rw map_append f l [a],
  refl
end

variables {r : α → α → Prop} {s : cycle α}

theorem chain_of_pairwise : (∀ (a ∈ s) (b ∈ s), r a b) → chain r s :=
begin
  apply s.rec_on,
  exact λ _, cycle.chain.nil r,
  intros a l _ hs,
  have Ha : a ∈ ((a :: l) : cycle α) := by simp,
  have Hl : ∀ {b} (hb : b ∈ l), b ∈ ((a :: l) : cycle α) := λ b hb, by simp [hb],
  rw cycle.chain_cons,
  apply chain_of_pairwise,
  rw pairwise_cons,
  refine ⟨λ b hb, _, pairwise_append.2 ⟨pairwise_of_forall_mem_list
    (λ b hb c hc, hs b (Hl hb) c (Hl hc)), pairwise_singleton r a, λ b hb c hc, _⟩⟩,
  { rw mem_append at hb,
    cases hb,
    { exact hs a Ha b (Hl hb) },
    { rw mem_singleton at hb,
      rw hb,
      exact hs a Ha a Ha } },
  { rw mem_singleton at hc,
    rw hc,
    exact hs b (Hl hb) a Ha }
end

theorem chain_iff_pairwise (hr : transitive r) : chain r s ↔ ∀ (a ∈ s) (b ∈ s), r a b :=
⟨begin
  apply s.rec_on,
  exact λ _ b hb, hb.elim,
  intros a l _ hs b hb c hc,
  rw [cycle.chain_cons, chain_iff_pairwise hr] at hs,
  simp [pairwise_append] at hs,
  simp only [mem_coe_iff, mem_cons_iff] at hb hc,
  rcases hb with rfl | hb;
  rcases hc with rfl | hc,
  { exact hs.1 c (or.inr rfl) },
  { exact hs.1 c (or.inl hc) },
  { exact hs.2.2 b hb },
  { exact hr (hs.2.2 b hb) (hs.1 c (or.inl hc)) }
end, cycle.chain_of_pairwise⟩

theorem forall_eq_of_chain (hr : transitive r) (hr' : anti_symmetric r)
  (hs : chain r s) {a b : α} (ha : a ∈ s) (hb : b ∈ s) : a = b :=
by { rw chain_iff_pairwise hr at hs, exact hr' (hs a ha b hb) (hs b hb a ha) }

theorem chain_range_succ (r : ℕ → ℕ → Prop) (n : ℕ) :
  chain r (list.range n.succ) ↔ r n 0 ∧ ∀ m < n, r m m.succ :=
by rw [range_succ, ←coe_cons_eq_coe_append, chain_cons, ←range_succ, chain_range_succ]

end cycle<|MERGE_RESOLUTION|>--- conflicted
+++ resolved
@@ -436,18 +436,12 @@
 @[simp] lemma mk'_eq_coe (l : list α) : quotient.mk' l = (l : cycle α) :=
 rfl
 
-<<<<<<< HEAD
 lemma coe_cons_eq_coe_append (l : list α) (a : α) : (↑(a :: l) : cycle α) = ↑(l ++ [a]) :=
 quot.sound ⟨1, by rw [rotate_cons_succ, rotate_zero]⟩
 
 /-- The unique empty cycle. -/
 def nil : cycle α := ↑([] : list α)
 
-=======
-/-- The unique empty cycle. -/
-def nil : cycle α := ↑([] : list α)
-
->>>>>>> 8e476fa4
 @[simp] lemma coe_nil : ↑([] : list α) = @nil α :=
 rfl
 
@@ -461,12 +455,8 @@
 
 instance : inhabited (cycle α) := ⟨nil⟩
 
-<<<<<<< HEAD
-@[elab_as_eliminator] lemma rec_on {C : cycle α → Prop} (s : cycle α) (H0 : C nil)
-=======
 /-- An induction principle for `cycle`. Use as `induction s using cycle.induction_on`. -/
 @[elab_as_eliminator] lemma induction_on {C : cycle α → Prop} (s : cycle α) (H0 : C nil)
->>>>>>> 8e476fa4
   (HI : ∀ a (l : list α), C ↑l → C ↑(a :: l)) : C s :=
 quotient.induction_on' s $ λ l, by { apply list.rec_on l; simp, assumption' }
 
@@ -510,17 +500,10 @@
 
 @[simp] lemma length_coe (l : list α) : length (l : cycle α) = l.length :=
 rfl
-<<<<<<< HEAD
 
 @[simp] lemma length_nil : length (@nil α) = 0 :=
 rfl
 
-=======
-
-@[simp] lemma length_nil : length (@nil α) = 0 :=
-rfl
-
->>>>>>> 8e476fa4
 @[simp] lemma length_reverse (s : cycle α) : s.reverse.length = s.length :=
 quot.induction_on s length_reverse
 
@@ -684,12 +667,9 @@
 def to_finset (s : cycle α) : finset α :=
 s.to_multiset.to_finset
 
-<<<<<<< HEAD
 @[simp] lemma coe_to_finset (l : list α) : (l : cycle α).to_finset = l.to_finset :=
 rfl
 
-=======
->>>>>>> 8e476fa4
 @[simp] lemma nil_to_finset : (@nil α).to_finset = ∅ :=
 rfl
 
