/-
Copyright (c) 2020 Kexing Ying and Kevin Buzzard. All rights reserved.
Released under Apache 2.0 license as described in the file LICENSE.
Authors: Kexing Ying, Kevin Buzzard, Yury Kudryashov
-/
import algebra.big_operators.order
import algebra.indicator_function

/-!
# Finite products and sums over types and sets

We define products and sums over types and subsets of types, with no finiteness hypotheses.
All infinite products and sums are defined to be junk values (i.e. one or zero).
This approach is sometimes easier to use than `finset.sum`,
when issues arise with `finset` and `fintype` being data.

## Main definitions

We use the following variables:

* `α`, `β` - types with no structure;
* `s`, `t` - sets
* `M`, `N` - additive or multiplicative commutative monoids
* `f`, `g` - functions

Definitions in this file:

* `finsum f : M` : the sum of `f x` as `x` ranges over the support of `f`, if it's finite.
   Zero otherwise.

* `finprod f : M` : the product of `f x` as `x` ranges over the multiplicative support of `f`, if
   it's finite. One otherwise.

## Notation

* `∑ᶠ i, f i` and `∑ᶠ i : α, f i` for `finsum f`

* `∏ᶠ i, f i` and `∏ᶠ i : α, f i` for `finprod f`

This notation works for functions `f : p → M`, where `p : Prop`, so the following works:

* `∑ᶠ i ∈ s, f i`, where `f : α → M`, `s : set α` : sum over the set `s`;
* `∑ᶠ n < 5, f n`, where `f : ℕ → M` : same as `f 0 + f 1 + f 2 + f 3 + f 4`;
* `∏ᶠ (n >= -2) (hn : n < 3), f n`, where `f : ℤ → M` : same as `f (-2) * f (-1) * f 0 * f 1 * f 2`.

## Implementation notes

`finsum` and `finprod` is "yet another way of doing finite sums and products in Lean". However
experiments in the wild (e.g. with matroids) indicate that it is a helpful approach in settings
where the user is not interested in computability and wants to do reasoning without running into
typeclass diamonds caused by the constructive finiteness used in definitions such as `finset` and
`fintype`. By sticking solely to `set.finite` we avoid these problems. We are aware that there are
other solutions but for beginner mathematicians this approach is easier in practice.

Another application is the construction of a partition of unity from a collection of “bump”
function. In this case the finite set depends on the point and it's convenient to have a definition
that does not mention the set explicitly.

The first arguments in all definitions and lemmas is the codomain of the function of the big
operator. This is necessary for the heuristic in `@[to_additive]`.
See the documentation of `to_additive.attr` for more information.

We did not add `is_finite (X : Type) : Prop`, because it is simply `nonempty (fintype X)`.

## Tags

finsum, finprod, finite sum, finite product
-/

open function set

/-!
### Definition and relation to `finset.sum` and `finset.prod`
-/

section sort
variables {G M N : Type*} {α β ι : Sort*} [comm_monoid M] [comm_monoid N]

open_locale big_operators

section

/- Note: we use classical logic only for these definitions, to ensure that we do not write lemmas
with `classical.dec` in their statement. -/
open_locale classical

/-- Sum of `f x` as `x` ranges over the elements of the support of `f`, if it's finite. Zero
otherwise. -/
@[irreducible] noncomputable def finsum {M α} [add_comm_monoid M] (f : α → M) : M :=
if h : (support (f ∘ plift.down)).finite then ∑ i in h.to_finset, f i.down else 0

/-- Product of `f x` as `x` ranges over the elements of the multiplicative support of `f`, if it's
finite. One otherwise. -/
@[irreducible, to_additive]
noncomputable def finprod (f : α → M) : M :=
if h : (mul_support (f ∘ plift.down)).finite then ∏ i in h.to_finset, f i.down else 1

end

localized "notation `∑ᶠ` binders `, ` r:(scoped:67 f, finsum f) := r" in big_operators

localized "notation `∏ᶠ` binders `, ` r:(scoped:67 f, finprod f) := r" in big_operators

@[to_additive] lemma finprod_eq_prod_plift_of_mul_support_to_finset_subset
  {f : α → M} (hf : (mul_support (f ∘ plift.down)).finite) {s : finset (plift α)}
  (hs : hf.to_finset ⊆ s) :
  ∏ᶠ i, f i = ∏ i in s, f i.down :=
begin
  rw [finprod, dif_pos],
  refine finset.prod_subset hs (λ x hx hxf, _),
  rwa [hf.mem_to_finset, nmem_mul_support] at hxf
end

@[to_additive] lemma finprod_eq_prod_plift_of_mul_support_subset
  {f : α → M} {s : finset (plift α)} (hs : mul_support (f ∘ plift.down) ⊆ s) :
  ∏ᶠ i, f i = ∏ i in s, f i.down :=
finprod_eq_prod_plift_of_mul_support_to_finset_subset
  (s.finite_to_set.subset hs) $ λ x hx, by { rw finite.mem_to_finset at hx, exact hs hx }

@[simp, to_additive] lemma finprod_one : ∏ᶠ i : α, (1 : M) = 1 :=
begin
  have : mul_support (λ x : plift α, (λ _, 1 : α → M) x.down) ⊆ (∅ : finset (plift α)),
    from λ x h, h rfl,
  rw [finprod_eq_prod_plift_of_mul_support_subset this, finset.prod_empty]
end

@[to_additive] lemma finprod_of_is_empty [is_empty α] (f : α → M) : ∏ᶠ i, f i = 1 :=
by { rw ← finprod_one, congr }

@[simp, to_additive] lemma finprod_false (f : false → M) : ∏ᶠ i, f i = 1 :=
finprod_of_is_empty _

@[to_additive] lemma finprod_eq_single (f : α → M) (a : α) (ha : ∀ x ≠ a, f x = 1) :
  ∏ᶠ x, f x = f a :=
begin
  have : mul_support (f ∘ plift.down) ⊆ ({plift.up a} : finset (plift α)),
  { intro x, contrapose,
    simpa [plift.eq_up_iff_down_eq] using ha x.down },
  rw [finprod_eq_prod_plift_of_mul_support_subset this, finset.prod_singleton],
end

@[to_additive] lemma finprod_unique [unique α] (f : α → M) : ∏ᶠ i, f i = f default :=
finprod_eq_single f default $ λ x hx, (hx $ unique.eq_default _).elim

@[simp, to_additive] lemma finprod_true (f : true → M) : ∏ᶠ i, f i = f trivial :=
@finprod_unique M true _ ⟨⟨trivial⟩, λ _, rfl⟩ f

@[to_additive] lemma finprod_eq_dif {p : Prop} [decidable p] (f : p → M) :
  ∏ᶠ i, f i = if h : p then f h else 1 :=
begin
  split_ifs,
  { haveI : unique p := ⟨⟨h⟩, λ _, rfl⟩, exact finprod_unique f },
  { haveI : is_empty p := ⟨h⟩, exact finprod_of_is_empty f }
end

@[to_additive] lemma finprod_eq_if {p : Prop} [decidable p] {x : M} :
  ∏ᶠ i : p, x = if p then x else 1 :=
finprod_eq_dif (λ _, x)

@[to_additive] lemma finprod_congr {f g : α → M} (h : ∀ x, f x = g x) :
  finprod f = finprod g :=
congr_arg _ $ funext h

@[congr, to_additive] lemma finprod_congr_Prop {p q : Prop} {f : p → M} {g : q → M} (hpq : p = q)
  (hfg : ∀ h : q, f (hpq.mpr h) = g h) :
  finprod f = finprod g :=
by { subst q, exact finprod_congr hfg }

attribute [congr] finsum_congr_Prop

/-- To prove a property of a finite product, it suffices to prove that the property is
multiplicative and holds on the factors. -/
@[to_additive "To prove a property of a finite sum, it suffices to prove that the property is
additive and holds on the summands."]
lemma finprod_induction {f : α → M} (p : M → Prop) (hp₀ : p 1) (hp₁ : ∀ x y, p x → p y → p (x * y))
  (hp₂ : ∀ i, p (f i)) :
  p (∏ᶠ i, f i) :=
begin
  rw finprod,
  split_ifs,
  exacts [finset.prod_induction _ _ hp₁ hp₀ (λ i hi, hp₂ _), hp₀]
end

lemma finprod_nonneg {R : Type*} [ordered_comm_semiring R] {f : α → R} (hf : ∀ x, 0 ≤ f x) :
  0 ≤ ∏ᶠ x, f x :=
finprod_induction (λ x, 0 ≤ x) zero_le_one (λ x y, mul_nonneg) hf

@[to_additive finsum_nonneg]
lemma one_le_finprod' {M : Type*} [ordered_comm_monoid M] {f : α → M} (hf : ∀ i, 1 ≤ f i) :
  1 ≤ ∏ᶠ i, f i :=
finprod_induction _ le_rfl (λ _ _, one_le_mul) hf

@[to_additive] lemma monoid_hom.map_finprod_plift (f : M →* N) (g : α → M)
  (h : (mul_support $ g ∘ plift.down).finite) :
  f (∏ᶠ x, g x) = ∏ᶠ x, f (g x) :=
begin
  rw [finprod_eq_prod_plift_of_mul_support_subset h.coe_to_finset.ge,
    finprod_eq_prod_plift_of_mul_support_subset, f.map_prod],
  rw [h.coe_to_finset],
  exact mul_support_comp_subset f.map_one (g ∘ plift.down)
end

@[to_additive] lemma monoid_hom.map_finprod_Prop {p : Prop} (f : M →* N) (g : p → M) :
  f (∏ᶠ x, g x) = ∏ᶠ x, f (g x) :=
<<<<<<< HEAD
f.map_finprod_plift g (finite_of_subtype _)
=======
f.map_finprod_plift g (set.to_finite _)
>>>>>>> 7428bd9b

@[to_additive] lemma monoid_hom.map_finprod_of_preimage_one (f : M →* N)
  (hf : ∀ x, f x = 1 → x = 1) (g : α → M) :
  f (∏ᶠ i, g i) = ∏ᶠ i, f (g i) :=
begin
  by_cases hg : (mul_support $ g ∘ plift.down).finite, { exact f.map_finprod_plift g hg },
  rw [finprod, dif_neg, f.map_one, finprod, dif_neg],
  exacts [infinite.mono (λ x hx, mt (hf (g x.down)) hx) hg, hg]
end

@[to_additive] lemma monoid_hom.map_finprod_of_injective (g : M →* N) (hg : injective g)
  (f : α → M) :
  g (∏ᶠ i, f i) = ∏ᶠ i, g (f i) :=
g.map_finprod_of_preimage_one (λ x, (hg.eq_iff' g.map_one).mp) f

@[to_additive] lemma mul_equiv.map_finprod (g : M ≃* N) (f : α → M) :
  g (∏ᶠ i, f i) = ∏ᶠ i, g (f i) :=
g.to_monoid_hom.map_finprod_of_injective g.injective f

lemma finsum_smul {R M : Type*} [ring R] [add_comm_group M] [module R M] [no_zero_smul_divisors R M]
  (f : ι → R) (x : M) :
  (∑ᶠ i, f i) • x = ∑ᶠ i, f i • x :=
begin
  rcases eq_or_ne x 0 with rfl|hx, { simp },
  exact ((smul_add_hom R M).flip x).map_finsum_of_injective (smul_left_injective R hx) _
end

lemma smul_finsum {R M : Type*} [ring R] [add_comm_group M] [module R M]
  [no_zero_smul_divisors R M] (c : R) (f : ι → M) :
  c • (∑ᶠ i, f i) = (∑ᶠ i, c • f i) :=
begin
  rcases eq_or_ne c 0 with rfl|hc, { simp },
  exact (smul_add_hom R M c).map_finsum_of_injective (smul_right_injective M hc) _
end

@[to_additive] lemma finprod_inv_distrib [division_comm_monoid G] (f : α → G) :
  ∏ᶠ x, (f x)⁻¹ = (∏ᶠ x, f x)⁻¹ :=
((mul_equiv.inv G).map_finprod f).symm

end sort

section type

variables {α β ι G M N : Type*} [comm_monoid M] [comm_monoid N]

open_locale big_operators

@[to_additive] lemma finprod_eq_mul_indicator_apply (s : set α)
  (f : α → M) (a : α) :
  ∏ᶠ (h : a ∈ s), f a = mul_indicator s f a :=
by convert finprod_eq_if

@[simp, to_additive] lemma finprod_mem_mul_support (f : α → M) (a : α) :
  ∏ᶠ (h : f a ≠ 1), f a = f a :=
by rw [← mem_mul_support, finprod_eq_mul_indicator_apply, mul_indicator_mul_support]

@[to_additive] lemma finprod_mem_def (s : set α) (f : α → M) :
  ∏ᶠ a ∈ s, f a = ∏ᶠ a, mul_indicator s f a :=
finprod_congr $ finprod_eq_mul_indicator_apply s f

@[to_additive] lemma finprod_eq_prod_of_mul_support_subset (f : α → M) {s : finset α}
  (h : mul_support f ⊆ s) :
  ∏ᶠ i, f i = ∏ i in s, f i :=
begin
  have A : mul_support (f ∘ plift.down) = equiv.plift.symm '' mul_support f,
  { rw mul_support_comp_eq_preimage,
    exact (equiv.plift.symm.image_eq_preimage _).symm },
  have : mul_support (f ∘ plift.down) ⊆ s.map equiv.plift.symm.to_embedding,
  { rw [A, finset.coe_map], exact image_subset _ h },
  rw [finprod_eq_prod_plift_of_mul_support_subset this],
  simp
end

@[to_additive] lemma finprod_eq_prod_of_mul_support_to_finset_subset (f : α → M)
  (hf : (mul_support f).finite) {s : finset α} (h : hf.to_finset ⊆ s) :
  ∏ᶠ i, f i = ∏ i in s, f i :=
finprod_eq_prod_of_mul_support_subset _ $ λ x hx, h $ hf.mem_to_finset.2 hx

@[to_additive] lemma finprod_eq_finset_prod_of_mul_support_subset
  (f : α → M) {s : finset α} (h : mul_support f ⊆ (s : set α)) :
  ∏ᶠ i, f i = ∏ i in s, f i :=
begin
  have h' : (s.finite_to_set.subset h).to_finset ⊆ s,
  { simpa [← finset.coe_subset, set.coe_to_finset], },
  exact finprod_eq_prod_of_mul_support_to_finset_subset _ _ h',
end

@[to_additive] lemma finprod_def (f : α → M) [decidable (mul_support f).finite] :
  ∏ᶠ i : α, f i = if h : (mul_support f).finite then ∏ i in h.to_finset, f i else 1 :=
begin
  split_ifs,
  { exact finprod_eq_prod_of_mul_support_to_finset_subset _ h (finset.subset.refl _) },
  { rw [finprod, dif_neg],
    rw [mul_support_comp_eq_preimage],
    exact mt (λ hf, hf.of_preimage equiv.plift.surjective) h}
end

@[to_additive] lemma finprod_of_infinite_mul_support {f : α → M} (hf : (mul_support f).infinite) :
  ∏ᶠ i, f i = 1 :=
by { classical, rw [finprod_def, dif_neg hf] }

@[to_additive] lemma finprod_eq_prod (f : α → M) (hf : (mul_support f).finite) :
  ∏ᶠ i : α, f i = ∏ i in hf.to_finset, f i :=
by { classical, rw [finprod_def, dif_pos hf] }

@[to_additive] lemma finprod_eq_prod_of_fintype [fintype α] (f : α → M) :
  ∏ᶠ i : α, f i = ∏ i, f i :=
<<<<<<< HEAD
finprod_eq_prod_of_mul_support_to_finset_subset _ (finite_of_subtype _) $ finset.subset_univ _
=======
finprod_eq_prod_of_mul_support_to_finset_subset _ (set.to_finite _) $ finset.subset_univ _
>>>>>>> 7428bd9b

@[to_additive] lemma finprod_cond_eq_prod_of_cond_iff (f : α → M) {p : α → Prop} {t : finset α}
  (h : ∀ {x}, f x ≠ 1 → (p x ↔ x ∈ t)) :
  ∏ᶠ i (hi : p i), f i = ∏ i in t, f i :=
begin
  set s := {x | p x},
  have : mul_support (s.mul_indicator f) ⊆ t,
  { rw [set.mul_support_mul_indicator], intros x hx, exact (h hx.2).1 hx.1 },
  erw [finprod_mem_def, finprod_eq_prod_of_mul_support_subset _ this],
  refine finset.prod_congr rfl (λ x hx, mul_indicator_apply_eq_self.2 $ λ hxs, _),
  contrapose! hxs,
  exact (h hxs).2 hx
end

@[to_additive] lemma finprod_cond_ne (f : α → M) (a : α) [decidable_eq α]
  (hf : (mul_support f).finite) : (∏ᶠ i ≠ a, f i) = ∏ i in hf.to_finset.erase a, f i :=
begin
  apply finprod_cond_eq_prod_of_cond_iff,
  intros x hx,
  rw [finset.mem_erase, finite.mem_to_finset, mem_mul_support],
  exact ⟨λ h, and.intro h hx, λ h, h.1⟩
end

@[to_additive] lemma finprod_mem_eq_prod_of_inter_mul_support_eq (f : α → M) {s : set α}
  {t : finset α} (h : s ∩ mul_support f = t ∩ mul_support f) :
  ∏ᶠ i ∈ s, f i = ∏ i in t, f i :=
finprod_cond_eq_prod_of_cond_iff _ $ by simpa [set.ext_iff] using h

@[to_additive] lemma finprod_mem_eq_prod_of_subset (f : α → M) {s : set α} {t : finset α}
  (h₁ : s ∩ mul_support f ⊆ t) (h₂ : ↑t ⊆ s) :
  ∏ᶠ i ∈ s, f i = ∏ i in t, f i :=
finprod_cond_eq_prod_of_cond_iff _ $ λ x hx, ⟨λ h, h₁ ⟨h, hx⟩, λ h, h₂ h⟩

@[to_additive] lemma finprod_mem_eq_prod (f : α → M) {s : set α}
  (hf : (s ∩ mul_support f).finite) :
  ∏ᶠ i ∈ s, f i = ∏ i in hf.to_finset, f i :=
finprod_mem_eq_prod_of_inter_mul_support_eq _ $ by simp [inter_assoc]

@[to_additive] lemma finprod_mem_eq_prod_filter (f : α → M) (s : set α) [decidable_pred (∈ s)]
  (hf : (mul_support f).finite) :
  ∏ᶠ i ∈ s, f i = ∏ i in finset.filter (∈ s) hf.to_finset, f i :=
finprod_mem_eq_prod_of_inter_mul_support_eq _ $ by simp [inter_comm, inter_left_comm]

@[to_additive] lemma finprod_mem_eq_to_finset_prod (f : α → M) (s : set α) [fintype s] :
  ∏ᶠ i ∈ s, f i = ∏ i in s.to_finset, f i :=
finprod_mem_eq_prod_of_inter_mul_support_eq _ $ by rw [coe_to_finset]

@[to_additive] lemma finprod_mem_eq_finite_to_finset_prod (f : α → M) {s : set α} (hs : s.finite) :
  ∏ᶠ i ∈ s, f i = ∏ i in hs.to_finset, f i :=
finprod_mem_eq_prod_of_inter_mul_support_eq _ $ by rw [hs.coe_to_finset]

@[to_additive] lemma finprod_mem_finset_eq_prod (f : α → M) (s : finset α) :
  ∏ᶠ i ∈ s, f i = ∏ i in s, f i :=
finprod_mem_eq_prod_of_inter_mul_support_eq _ rfl

@[to_additive] lemma finprod_mem_coe_finset (f : α → M) (s : finset α) :
  ∏ᶠ i ∈ (s : set α), f i = ∏ i in s, f i :=
finprod_mem_eq_prod_of_inter_mul_support_eq _ rfl

@[to_additive] lemma finprod_mem_eq_one_of_infinite {f : α → M} {s : set α}
  (hs : (s ∩ mul_support f).infinite) : ∏ᶠ i ∈ s, f i = 1 :=
begin
  rw finprod_mem_def,
  apply finprod_of_infinite_mul_support,
  rwa [← mul_support_mul_indicator] at hs
end

@[to_additive]
lemma finprod_mem_eq_one_of_forall_eq_one {f : α → M} {s : set α} (h : ∀ x ∈ s, f x = 1) :
  ∏ᶠ i ∈ s, f i = 1 :=
by simp [h] {contextual := tt}

@[to_additive] lemma finprod_mem_inter_mul_support (f : α → M) (s : set α) :
  ∏ᶠ i ∈ (s ∩ mul_support f), f i = ∏ᶠ i ∈ s, f i :=
by rw [finprod_mem_def, finprod_mem_def, mul_indicator_inter_mul_support]

@[to_additive] lemma finprod_mem_inter_mul_support_eq (f : α → M) (s t : set α)
  (h : s ∩ mul_support f = t ∩ mul_support f) :
  ∏ᶠ i ∈ s, f i = ∏ᶠ i ∈ t, f i :=
by rw [← finprod_mem_inter_mul_support, h, finprod_mem_inter_mul_support]

@[to_additive] lemma finprod_mem_inter_mul_support_eq' (f : α → M) (s t : set α)
  (h : ∀ x ∈ mul_support f, x ∈ s ↔ x ∈ t) :
  ∏ᶠ i ∈ s, f i = ∏ᶠ i ∈ t, f i :=
begin
  apply finprod_mem_inter_mul_support_eq,
  ext x,
  exact and_congr_left (h x)
end

@[to_additive] lemma finprod_mem_univ (f : α → M) : ∏ᶠ i ∈ @set.univ α, f i = ∏ᶠ i : α, f i :=
finprod_congr $ λ i, finprod_true _

variables {f g : α → M} {a b : α} {s t : set α}

@[to_additive] lemma finprod_mem_congr (h₀ : s = t) (h₁ : ∀ x ∈ t, f x = g x) :
  ∏ᶠ i ∈ s, f i = ∏ᶠ i ∈ t, g i :=
h₀.symm ▸ (finprod_congr $ λ i, finprod_congr_Prop rfl (h₁ i))

@[to_additive]
lemma finprod_eq_one_of_forall_eq_one {f : α → M} (h : ∀ x, f x = 1) :
  ∏ᶠ i, f i = 1 :=
by simp [h] {contextual := tt}

/-!
### Distributivity w.r.t. addition, subtraction, and (scalar) multiplication
-/

/-- If the multiplicative supports of `f` and `g` are finite, then the product of `f i * g i` equals
the product of `f i` multiplied by the product of `g i`. -/
@[to_additive "If the additive supports of `f` and `g` are finite, then the sum of `f i + g i`
equals the sum of `f i` plus the sum of `g i`."]
lemma finprod_mul_distrib (hf : (mul_support f).finite) (hg : (mul_support g).finite) :
  ∏ᶠ i, f i * g i = (∏ᶠ i, f i) * ∏ᶠ i, g i :=
begin
  classical,
  rw [finprod_eq_prod_of_mul_support_to_finset_subset _ hf (finset.subset_union_left _ _),
    finprod_eq_prod_of_mul_support_to_finset_subset _ hg (finset.subset_union_right _ _),
    ← finset.prod_mul_distrib],
  refine finprod_eq_prod_of_mul_support_subset _ _,
  simp [mul_support_mul]
end

/-- If the multiplicative supports of `f` and `g` are finite, then the product of `f i / g i`
equals the product of `f i` divided by the product of `g i`. -/
@[to_additive "If the additive supports of `f` and `g` are finite, then the sum of `f i - g i`
equals the sum of `f i` minus the sum of `g i`."]
lemma finprod_div_distrib [division_comm_monoid G] {f g : α → G} (hf : (mul_support f).finite)
  (hg : (mul_support g).finite) :
  ∏ᶠ i, f i / g i = (∏ᶠ i, f i) / ∏ᶠ i, g i :=
by simp only [div_eq_mul_inv, finprod_mul_distrib hf ((mul_support_inv g).symm.rec hg),
              finprod_inv_distrib]

/-- A more general version of `finprod_mem_mul_distrib` that only requires `s ∩ mul_support f` and
`s ∩ mul_support g` rather than `s` to be finite. -/
@[to_additive "A more general version of `finsum_mem_add_distrib` that only requires `s ∩ support f`
and `s ∩ support g` rather than `s` to be finite."]
lemma finprod_mem_mul_distrib' (hf : (s ∩ mul_support f).finite) (hg : (s ∩ mul_support g).finite) :
  ∏ᶠ i ∈ s, f i * g i = (∏ᶠ i ∈ s, f i) * ∏ᶠ i ∈ s, g i :=
begin
  rw [← mul_support_mul_indicator] at hf hg,
  simp only [finprod_mem_def, mul_indicator_mul, finprod_mul_distrib hf hg]
end

/-- The product of the constant function `1` over any set equals `1`. -/
@[to_additive "The product of the constant function `0` over any set equals `0`."]
lemma finprod_mem_one (s : set α) : ∏ᶠ i ∈ s, (1 : M) = 1 := by simp

/-- If a function `f` equals `1` on a set `s`, then the product of `f i` over `i ∈ s` equals `1`. -/
@[to_additive "If a function `f` equals `0` on a set `s`, then the product of `f i` over `i ∈ s`
equals `0`."]
lemma finprod_mem_of_eq_on_one (hf : s.eq_on f 1) : ∏ᶠ i ∈ s, f i = 1 :=
by { rw ← finprod_mem_one s, exact finprod_mem_congr rfl hf }

/-- If the product of `f i` over `i ∈ s` is not equal to `1`, then there is some `x ∈ s` such that
`f x ≠ 1`. -/
@[to_additive "If the product of `f i` over `i ∈ s` is not equal to `0`, then there is some `x ∈ s`
such that `f x ≠ 0`."]
lemma exists_ne_one_of_finprod_mem_ne_one (h : ∏ᶠ i ∈ s, f i ≠ 1) : ∃ x ∈ s, f x ≠ 1 :=
begin
  by_contra' h',
  exact h (finprod_mem_of_eq_on_one h')
end

/-- Given a finite set `s`, the product of `f i * g i` over `i ∈ s` equals the product of `f i`
over `i ∈ s` times the product of `g i` over `i ∈ s`. -/
@[to_additive "Given a finite set `s`, the sum of `f i + g i` over `i ∈ s` equals the sum of `f i`
over `i ∈ s` plus the sum of `g i` over `i ∈ s`."]
lemma finprod_mem_mul_distrib (hs : s.finite) :
  ∏ᶠ i ∈ s, f i * g i = (∏ᶠ i ∈ s, f i) * ∏ᶠ i ∈ s, g i :=
finprod_mem_mul_distrib' (hs.inter_of_left _) (hs.inter_of_left _)

@[to_additive] lemma monoid_hom.map_finprod {f : α → M} (g : M →* N) (hf : (mul_support f).finite) :
  g (∏ᶠ i, f i) = ∏ᶠ i, g (f i) :=
g.map_finprod_plift f $ hf.preimage $ equiv.plift.injective.inj_on _

@[to_additive] lemma finprod_pow (hf : (mul_support f).finite) (n : ℕ) :
  (∏ᶠ i, f i) ^ n = ∏ᶠ i, f i ^ n :=
(pow_monoid_hom n).map_finprod hf

/-- A more general version of `monoid_hom.map_finprod_mem` that requires `s ∩ mul_support f` rather
than `s` to be finite. -/
@[to_additive "A more general version of `add_monoid_hom.map_finsum_mem` that requires
`s ∩ support f` rather than `s` to be finite."]
lemma monoid_hom.map_finprod_mem' {f : α → M} (g : M →* N) (h₀ : (s ∩ mul_support f).finite) :
  g (∏ᶠ j ∈ s, f j) = ∏ᶠ i ∈ s, g (f i) :=
begin
  rw [g.map_finprod],
  { simp only [g.map_finprod_Prop] },
  { simpa only [finprod_eq_mul_indicator_apply, mul_support_mul_indicator] }
end

/-- Given a monoid homomorphism `g : M →* N` and a function `f : α → M`, the value of `g` at the
product of `f i` over `i ∈ s` equals the product of `g (f i)` over `s`. -/
@[to_additive "Given an additive monoid homomorphism `g : M →* N` and a function `f : α → M`, the
value of `g` at the sum of `f i` over `i ∈ s` equals the sum of `g (f i)` over `s`."]
lemma monoid_hom.map_finprod_mem (f : α → M) (g : M →* N) (hs : s.finite) :
  g (∏ᶠ j ∈ s, f j) = ∏ᶠ i ∈ s, g (f i) :=
g.map_finprod_mem' (hs.inter_of_left _)

@[to_additive] lemma mul_equiv.map_finprod_mem (g : M ≃* N) (f : α → M) {s : set α}
  (hs : s.finite) : g (∏ᶠ i ∈ s, f i) = ∏ᶠ i ∈ s, g (f i) :=
g.to_monoid_hom.map_finprod_mem f hs

@[to_additive] lemma finprod_mem_inv_distrib [division_comm_monoid G] (f : α → G) (hs : s.finite) :
  ∏ᶠ x ∈ s, (f x)⁻¹ = (∏ᶠ x ∈ s, f x)⁻¹ :=
((mul_equiv.inv G).map_finprod_mem f hs).symm

/-- Given a finite set `s`, the product of `f i / g i` over `i ∈ s` equals the product of `f i`
over `i ∈ s` divided by the product of `g i` over `i ∈ s`. -/
@[to_additive "Given a finite set `s`, the sum of `f i / g i` over `i ∈ s` equals the sum of `f i`
over `i ∈ s` minus the sum of `g i` over `i ∈ s`."]
lemma finprod_mem_div_distrib [division_comm_monoid G] (f g : α → G) (hs : s.finite) :
  ∏ᶠ i ∈ s, f i / g i = (∏ᶠ i ∈ s, f i) / ∏ᶠ i ∈ s, g i :=
by simp only [div_eq_mul_inv, finprod_mem_mul_distrib hs, finprod_mem_inv_distrib g hs]

/-!
### `∏ᶠ x ∈ s, f x` and set operations
-/

/-- The product of any function over an empty set is `1`. -/
@[to_additive "The sum of any function over an empty set is `0`."]
lemma finprod_mem_empty : ∏ᶠ i ∈ (∅ : set α), f i = 1 := by simp

/-- A set `s` is nonempty if the product of some function over `s` is not equal to `1`. -/
@[to_additive "A set `s` is nonempty if the sum of some function over `s` is not equal to `0`."]
lemma nonempty_of_finprod_mem_ne_one (h : ∏ᶠ i ∈ s, f i ≠ 1) : s.nonempty :=
ne_empty_iff_nonempty.1 $ λ h', h $ h'.symm ▸ finprod_mem_empty

/-- Given finite sets `s` and `t`, the product of `f i` over `i ∈ s ∪ t` times the product of
`f i` over `i ∈ s ∩ t` equals the product of `f i` over `i ∈ s` times the product of `f i`
over `i ∈ t`. -/
@[to_additive "Given finite sets `s` and `t`, the sum of `f i` over `i ∈ s ∪ t` plus the sum of
`f i` over `i ∈ s ∩ t` equals the sum of `f i` over `i ∈ s` plus the sum of `f i` over `i ∈ t`."]
lemma finprod_mem_union_inter (hs : s.finite) (ht : t.finite) :
  (∏ᶠ i ∈ s ∪ t, f i) * ∏ᶠ i ∈ s ∩ t, f i = (∏ᶠ i ∈ s, f i) * ∏ᶠ i ∈ t, f i :=
begin
  lift s to finset α using hs, lift t to finset α using ht,
  classical,
  rw [← finset.coe_union, ← finset.coe_inter],
  simp only [finprod_mem_coe_finset, finset.prod_union_inter]
end

/-- A more general version of `finprod_mem_union_inter` that requires `s ∩ mul_support f` and
`t ∩ mul_support f` rather than `s` and `t` to be finite. -/
@[to_additive "A more general version of `finsum_mem_union_inter` that requires `s ∩ support f` and
`t ∩ support f` rather than `s` and `t` to be finite."] lemma finprod_mem_union_inter'
  (hs : (s ∩ mul_support f).finite) (ht : (t ∩ mul_support f).finite) :
  (∏ᶠ i ∈ s ∪ t, f i) * ∏ᶠ i ∈ s ∩ t, f i = (∏ᶠ i ∈ s, f i) * ∏ᶠ i ∈ t, f i :=
begin
  rw [← finprod_mem_inter_mul_support f s, ← finprod_mem_inter_mul_support f t,
    ← finprod_mem_union_inter hs ht, ← union_inter_distrib_right, finprod_mem_inter_mul_support,
    ← finprod_mem_inter_mul_support f (s ∩ t)],
  congr' 2,
  rw [inter_left_comm, inter_assoc, inter_assoc, inter_self, inter_left_comm]
end

/-- A more general version of `finprod_mem_union` that requires `s ∩ mul_support f` and
`t ∩ mul_support f` rather than `s` and `t` to be finite. -/
@[to_additive "A more general version of `finsum_mem_union` that requires `s ∩ support f` and
`t ∩ support f` rather than `s` and `t` to be finite."]
lemma finprod_mem_union' (hst : disjoint s t) (hs : (s ∩ mul_support f).finite)
  (ht : (t ∩ mul_support f).finite) :
  ∏ᶠ i ∈ s ∪ t, f i = (∏ᶠ i ∈ s, f i) * ∏ᶠ i ∈ t, f i :=
by rw [← finprod_mem_union_inter' hs ht, disjoint_iff_inter_eq_empty.1 hst, finprod_mem_empty,
  mul_one]

/-- Given two finite disjoint sets `s` and `t`, the product of `f i` over `i ∈ s ∪ t` equals the
product of `f i` over `i ∈ s` times the product of `f i` over `i ∈ t`. -/
@[to_additive "Given two finite disjoint sets `s` and `t`, the sum of `f i` over `i ∈ s ∪ t` equals
the sum of `f i` over `i ∈ s` plus the sum of `f i` over `i ∈ t`."]
lemma finprod_mem_union (hst : disjoint s t) (hs : s.finite) (ht : t.finite) :
  ∏ᶠ i ∈ s ∪ t, f i = (∏ᶠ i ∈ s, f i) * ∏ᶠ i ∈ t, f i :=
finprod_mem_union' hst (hs.inter_of_left _) (ht.inter_of_left _)

/-- A more general version of `finprod_mem_union'` that requires `s ∩ mul_support f` and
`t ∩ mul_support f` rather than `s` and `t` to be disjoint -/
@[to_additive "A more general version of `finsum_mem_union'` that requires `s ∩ support f` and
`t ∩ support f` rather than `s` and `t` to be disjoint"]
lemma finprod_mem_union'' (hst : disjoint (s ∩ mul_support f) (t ∩ mul_support f))
  (hs : (s ∩ mul_support f).finite) (ht : (t ∩ mul_support f).finite) :
  ∏ᶠ i ∈ s ∪ t, f i = (∏ᶠ i ∈ s, f i) * ∏ᶠ i ∈ t, f i :=
by rw [← finprod_mem_inter_mul_support f s, ← finprod_mem_inter_mul_support f t,
  ← finprod_mem_union hst hs ht, ← union_inter_distrib_right, finprod_mem_inter_mul_support]

/-- The product of `f i` over `i ∈ {a}` equals `f a`. -/
@[to_additive "The sum of `f i` over `i ∈ {a}` equals `f a`."]
lemma finprod_mem_singleton : ∏ᶠ i ∈ ({a} : set α), f i = f a :=
by rw [← finset.coe_singleton, finprod_mem_coe_finset, finset.prod_singleton]

@[simp, to_additive] lemma finprod_cond_eq_left : ∏ᶠ i = a, f i = f a :=
finprod_mem_singleton

@[simp, to_additive] lemma finprod_cond_eq_right : ∏ᶠ i (hi : a = i), f i = f a :=
by simp [@eq_comm _ a]

/-- A more general version of `finprod_mem_insert` that requires `s ∩ mul_support f` rather than `s`
to be finite. -/
@[to_additive "A more general version of `finsum_mem_insert` that requires `s ∩ support f` rather
than `s` to be finite."]
lemma finprod_mem_insert' (f : α → M) (h : a ∉ s) (hs : (s ∩ mul_support f).finite) :
  ∏ᶠ i ∈ insert a s, f i = f a * ∏ᶠ i ∈ s, f i :=
begin
  rw [insert_eq, finprod_mem_union' _ _ hs, finprod_mem_singleton],
  { rwa disjoint_singleton_left },
  { exact (finite_singleton a).inter_of_left _ }
end

/-- Given a finite set `s` and an element `a ∉ s`, the product of `f i` over `i ∈ insert a s` equals
`f a` times the product of `f i` over `i ∈ s`. -/
@[to_additive "Given a finite set `s` and an element `a ∉ s`, the sum of `f i` over `i ∈ insert a s`
equals `f a` plus the sum of `f i` over `i ∈ s`."]
lemma finprod_mem_insert (f : α → M) (h : a ∉ s) (hs : s.finite) :
  ∏ᶠ i ∈ insert a s, f i = f a * ∏ᶠ i ∈ s, f i :=
finprod_mem_insert' f h $ hs.inter_of_left _

/-- If `f a = 1` when `a ∉ s`, then the product of `f i` over `i ∈ insert a s` equals the product of
`f i` over `i ∈ s`. -/
@[to_additive "If `f a = 0` when `a ∉ s`, then the sum of `f i` over `i ∈ insert a s` equals the sum
of `f i` over `i ∈ s`."]
lemma finprod_mem_insert_of_eq_one_if_not_mem (h : a ∉ s → f a = 1) :
  ∏ᶠ i ∈ insert a s, f i = ∏ᶠ i ∈ s, f i :=
begin
  refine finprod_mem_inter_mul_support_eq' _ _ _ (λ x hx, ⟨_, or.inr⟩),
  rintro (rfl|hxs),
  exacts [not_imp_comm.1 h hx, hxs]
end

/-- If `f a = 1`, then the product of `f i` over `i ∈ insert a s` equals the product of `f i` over
`i ∈ s`. -/
@[to_additive "If `f a = 0`, then the sum of `f i` over `i ∈ insert a s` equals the sum of `f i`
over `i ∈ s`."]
lemma finprod_mem_insert_one (h : f a = 1) : ∏ᶠ i ∈ insert a s, f i = ∏ᶠ i ∈ s, f i :=
finprod_mem_insert_of_eq_one_if_not_mem (λ _, h)

/-- If the multiplicative support of `f` is finite, then for every `x` in the domain of `f`, `f x`
divides `finprod f`.  -/
lemma finprod_mem_dvd {f : α → N} (a : α) (hf : (mul_support f).finite) : f a ∣ finprod f :=
begin
  by_cases ha : a ∈ mul_support f,
  { rw finprod_eq_prod_of_mul_support_to_finset_subset f hf (set.subset.refl _),
    exact finset.dvd_prod_of_mem f ((finite.mem_to_finset hf).mpr ha) },
  { rw nmem_mul_support.mp ha,
    exact one_dvd (finprod f) }
end

/-- The product of `f i` over `i ∈ {a, b}`, `a ≠ b`, is equal to `f a * f b`. -/
@[to_additive "The sum of `f i` over `i ∈ {a, b}`, `a ≠ b`, is equal to `f a + f b`."]
lemma finprod_mem_pair (h : a ≠ b) : ∏ᶠ i ∈ ({a, b} : set α), f i = f a * f b :=
by { rw [finprod_mem_insert, finprod_mem_singleton], exacts [h, finite_singleton b] }

/-- The product of `f y` over `y ∈ g '' s` equals the product of `f (g i)` over `s`
provided that `g` is injective on `s ∩ mul_support (f ∘ g)`. -/
@[to_additive "The sum of `f y` over `y ∈ g '' s` equals the sum of `f (g i)` over `s` provided that
`g` is injective on `s ∩ support (f ∘ g)`."]
lemma finprod_mem_image' {s : set β} {g : β → α} (hg : (s ∩ mul_support (f ∘ g)).inj_on g) :
  ∏ᶠ i ∈ g '' s, f i = ∏ᶠ j ∈ s, f (g j) :=
begin
  classical,
  by_cases hs : (s ∩ mul_support (f ∘ g)).finite,
  { have hg : ∀ (x ∈ hs.to_finset) (y ∈ hs.to_finset), g x = g y → x = y,
      by simpa only [hs.mem_to_finset],
    rw [finprod_mem_eq_prod _ hs, ← finset.prod_image hg],
    refine finprod_mem_eq_prod_of_inter_mul_support_eq f _,
    rw [finset.coe_image, hs.coe_to_finset, ← image_inter_mul_support_eq, inter_assoc,
      inter_self] },
  { rw [finprod_mem_eq_one_of_infinite hs, finprod_mem_eq_one_of_infinite],
    rwa [image_inter_mul_support_eq, infinite_image_iff hg] }
end

/-- The product of `f y` over `y ∈ g '' s` equals the product of `f (g i)` over `s` provided that
`g` is injective on `s`. -/
@[to_additive "The sum of `f y` over `y ∈ g '' s` equals the sum of `f (g i)` over `s` provided that
`g` is injective on `s`."]
lemma finprod_mem_image {s : set β} {g : β → α} (hg : s.inj_on g) :
  ∏ᶠ i ∈ g '' s, f i = ∏ᶠ j ∈ s, f (g j) :=
finprod_mem_image' $ hg.mono $ inter_subset_left _ _

/-- The product of `f y` over `y ∈ set.range g` equals the product of `f (g i)` over all `i`
provided that `g` is injective on `mul_support (f ∘ g)`. -/
@[to_additive "The sum of `f y` over `y ∈ set.range g` equals the sum of `f (g i)` over all `i`
provided that `g` is injective on `support (f ∘ g)`."]
lemma finprod_mem_range' {g : β → α} (hg : (mul_support (f ∘ g)).inj_on g) :
  ∏ᶠ i ∈ range g, f i = ∏ᶠ j, f (g j) :=
begin
  rw [← image_univ, finprod_mem_image', finprod_mem_univ],
  rwa univ_inter
end

/-- The product of `f y` over `y ∈ set.range g` equals the product of `f (g i)` over all `i`
provided that `g` is injective. -/
@[to_additive "The sum of `f y` over `y ∈ set.range g` equals the sum of `f (g i)` over all `i`
provided that `g` is injective."]
lemma finprod_mem_range {g : β → α} (hg : injective g) : ∏ᶠ i ∈ range g, f i = ∏ᶠ j, f (g j) :=
finprod_mem_range' (hg.inj_on _)

/-- See also `finset.prod_bij`. -/
@[to_additive "See also `finset.sum_bij`."]
lemma finprod_mem_eq_of_bij_on {s : set α} {t : set β} {f : α → M} {g : β → M} (e : α → β)
  (he₀ : s.bij_on e t) (he₁ : ∀ x ∈ s, f x = g (e x)) :
  ∏ᶠ i ∈ s, f i = ∏ᶠ j ∈ t, g j :=
begin
  rw [← set.bij_on.image_eq he₀, finprod_mem_image he₀.2.1],
  exact finprod_mem_congr rfl he₁
end

/-- See `finprod_comp`, `fintype.prod_bijective` and `finset.prod_bij`. -/
@[to_additive "See `finsum_comp`, `fintype.sum_bijective` and `finset.sum_bij`."]
lemma finprod_eq_of_bijective {f : α → M} {g : β → M} (e : α → β) (he₀ : bijective e)
  (he₁ : ∀ x, f x = g (e x)) :
  ∏ᶠ i, f i = ∏ᶠ j, g j :=
begin
  rw [← finprod_mem_univ f, ← finprod_mem_univ g],
  exact finprod_mem_eq_of_bij_on _ (bijective_iff_bij_on_univ.mp he₀) (λ x _, he₁ x),
end

/-- See also `finprod_eq_of_bijective`, `fintype.prod_bijective` and `finset.prod_bij`. -/
@[to_additive "See also `finsum_eq_of_bijective`, `fintype.sum_bijective` and `finset.sum_bij`."]
lemma finprod_comp {g : β → M} (e : α → β) (he₀ : function.bijective e) :
  ∏ᶠ i, g (e i) = ∏ᶠ j, g j := finprod_eq_of_bijective e he₀ (λ x, rfl)

@[to_additive] lemma finprod_set_coe_eq_finprod_mem (s : set α) : ∏ᶠ j : s, f j = ∏ᶠ i ∈ s, f i :=
begin
  rw [← finprod_mem_range, subtype.range_coe],
  exact subtype.coe_injective
end

@[to_additive] lemma finprod_subtype_eq_finprod_cond (p : α → Prop) :
  ∏ᶠ j : subtype p, f j = ∏ᶠ i (hi : p i), f i :=
finprod_set_coe_eq_finprod_mem {i | p i}

@[to_additive] lemma finprod_mem_inter_mul_diff' (t : set α) (h : (s ∩ mul_support f).finite) :
  (∏ᶠ i ∈ s ∩ t, f i) * ∏ᶠ i ∈ s \ t, f i = ∏ᶠ i ∈ s, f i :=
begin
  rw [← finprod_mem_union', inter_union_diff],
  exacts [λ x hx, hx.2.2 hx.1.2, h.subset (λ x hx, ⟨hx.1.1, hx.2⟩),
    h.subset (λ x hx, ⟨hx.1.1, hx.2⟩)],
end

@[to_additive] lemma finprod_mem_inter_mul_diff (t : set α) (h : s.finite) :
  (∏ᶠ i ∈ s ∩ t, f i) * ∏ᶠ i ∈ s \ t, f i = ∏ᶠ i ∈ s, f i :=
finprod_mem_inter_mul_diff' _ $ h.inter_of_left _

/-- A more general version of `finprod_mem_mul_diff` that requires `t ∩ mul_support f` rather than
`t` to be finite. -/
@[to_additive "A more general version of `finsum_mem_add_diff` that requires `t ∩ support f` rather
than `t` to be finite."]
lemma finprod_mem_mul_diff' (hst : s ⊆ t) (ht : (t ∩ mul_support f).finite) :
  (∏ᶠ i ∈ s, f i) * ∏ᶠ i ∈ t \ s, f i = ∏ᶠ i ∈ t, f i :=
by rw [← finprod_mem_inter_mul_diff' _ ht, inter_eq_self_of_subset_right hst]

/-- Given a finite set `t` and a subset `s` of `t`, the product of `f i` over `i ∈ s`
times the product of `f i` over `t \ s` equals the product of `f i` over `i ∈ t`. -/
@[to_additive "Given a finite set `t` and a subset `s` of `t`, the sum of `f i` over `i ∈ s` plus
the sum of `f i` over `t \\ s` equals the sum of `f i` over `i ∈ t`."]
lemma finprod_mem_mul_diff (hst : s ⊆ t) (ht : t.finite) :
  (∏ᶠ i ∈ s, f i) * ∏ᶠ i ∈ t \ s, f i = ∏ᶠ i ∈ t, f i :=
finprod_mem_mul_diff' hst (ht.inter_of_left _)

/-- Given a family of pairwise disjoint finite sets `t i` indexed by a finite type, the product of
`f a` over the union `⋃ i, t i` is equal to the product over all indexes `i` of the products of
`f a` over `a ∈ t i`. -/
@[to_additive "Given a family of pairwise disjoint finite sets `t i` indexed by a finite type, the
sum of `f a` over the union `⋃ i, t i` is equal to the sum over all indexes `i` of the sums of `f a`
over `a ∈ t i`."]
lemma finprod_mem_Union [fintype ι] {t : ι → set α} (h : pairwise (disjoint on t))
  (ht : ∀ i, (t i).finite) :
  ∏ᶠ a ∈ (⋃ i : ι, t i), f a = ∏ᶠ i, ∏ᶠ a ∈ t i, f a :=
begin
  lift t to ι → finset α using ht,
  classical,
  rw [← bUnion_univ, ← finset.coe_univ, ← finset.coe_bUnion,
    finprod_mem_coe_finset, finset.prod_bUnion],
  { simp only [finprod_mem_coe_finset, finprod_eq_prod_of_fintype] },
  { exact λ x _ y _ hxy, finset.disjoint_coe.1 (h x y hxy) }
end

/-- Given a family of sets `t : ι → set α`, a finite set `I` in the index type such that all sets
`t i`, `i ∈ I`, are finite, if all `t i`, `i ∈ I`, are pairwise disjoint, then the product of `f a`
over `a ∈ ⋃ i ∈ I, t i` is equal to the product over `i ∈ I` of the products of `f a` over
`a ∈ t i`. -/
@[to_additive "Given a family of sets `t : ι → set α`, a finite set `I` in the index type such that
all sets `t i`, `i ∈ I`, are finite, if all `t i`, `i ∈ I`, are pairwise disjoint, then the sum of
`f a` over `a ∈ ⋃ i ∈ I, t i` is equal to the sum over `i ∈ I` of the sums of `f a` over
`a ∈ t i`."]
lemma finprod_mem_bUnion {I : set ι} {t : ι → set α} (h : I.pairwise_disjoint t) (hI : I.finite)
  (ht : ∀ i ∈ I, (t i).finite) :
  ∏ᶠ a ∈ ⋃ x ∈ I, t x, f a = ∏ᶠ i ∈ I, ∏ᶠ j ∈ t i, f j :=
begin
  haveI := hI.fintype,
  rw [bUnion_eq_Union, finprod_mem_Union, ← finprod_set_coe_eq_finprod_mem],
  exacts [λ x y hxy, h x.2 y.2 (subtype.coe_injective.ne hxy), λ b, ht b b.2]
end

/-- If `t` is a finite set of pairwise disjoint finite sets, then the product of `f a`
over `a ∈ ⋃₀ t` is the product over `s ∈ t` of the products of `f a` over `a ∈ s`. -/
@[to_additive "If `t` is a finite set of pairwise disjoint finite sets, then the sum of `f a` over
`a ∈ ⋃₀ t` is the sum over `s ∈ t` of the sums of `f a` over `a ∈ s`."]
lemma finprod_mem_sUnion {t : set (set α)} (h : t.pairwise_disjoint id) (ht₀ : t.finite)
  (ht₁ : ∀ x ∈ t, set.finite x) :
  ∏ᶠ a ∈ ⋃₀ t, f a = ∏ᶠ s ∈ t, ∏ᶠ a ∈ s, f a :=
by { rw set.sUnion_eq_bUnion, exact finprod_mem_bUnion h ht₀ ht₁ }

@[to_additive] lemma mul_finprod_cond_ne (a : α) (hf : (mul_support f).finite) :
  f a * (∏ᶠ i ≠ a, f i) = ∏ᶠ i, f i :=
begin
  classical,
  rw [finprod_eq_prod _ hf],
  have h : ∀ x : α, f x ≠ 1 → (x ≠ a ↔ x ∈ hf.to_finset \ {a}),
  { intros x hx,
    rw [finset.mem_sdiff, finset.mem_singleton, finite.mem_to_finset, mem_mul_support],
    exact ⟨λ h, and.intro hx h, λ h, h.2⟩,},
  rw [finprod_cond_eq_prod_of_cond_iff f h, finset.sdiff_singleton_eq_erase],
  by_cases ha : a ∈ mul_support f,
  { apply finset.mul_prod_erase _ _ ((finite.mem_to_finset _ ).mpr ha), },
  { rw [mem_mul_support, not_not] at ha,
    rw [ha, one_mul],
    apply finset.prod_erase _ ha, }
end

/-- If `s : set α` and `t : set β` are finite sets, then taking the product over `s` commutes with
taking the product over `t`. -/
@[to_additive "If `s : set α` and `t : set β` are finite sets, then summing over `s` commutes with
summing over `t`."]
lemma finprod_mem_comm {s : set α} {t : set β} (f : α → β → M) (hs : s.finite) (ht : t.finite) :
  ∏ᶠ i ∈ s, ∏ᶠ j ∈ t, f i j = ∏ᶠ j ∈ t, ∏ᶠ i ∈ s, f i j :=
begin
  lift s to finset α using hs, lift t to finset β using ht,
  simp only [finprod_mem_coe_finset],
  exact finset.prod_comm
end

/-- To prove a property of a finite product, it suffices to prove that the property is
multiplicative and holds on factors. -/
@[to_additive "To prove a property of a finite sum, it suffices to prove that the property is
additive and holds on summands."] lemma finprod_mem_induction (p : M → Prop) (hp₀ : p 1)
  (hp₁ : ∀ x y, p x → p y → p (x * y)) (hp₂ : ∀ x ∈ s, p $ f x) :
  p (∏ᶠ i ∈ s, f i) :=
finprod_induction _ hp₀ hp₁ $ λ x, finprod_induction _ hp₀ hp₁ $ hp₂ x

lemma finprod_cond_nonneg {R : Type*} [ordered_comm_semiring R] {p : α → Prop} {f : α → R}
  (hf : ∀ x, p x → 0 ≤ f x) :
  0 ≤ ∏ᶠ x (h : p x), f x :=
finprod_nonneg $ λ x, finprod_nonneg $ hf x

@[to_additive]
lemma single_le_finprod {M : Type*} [ordered_comm_monoid M] (i : α) {f : α → M}
  (hf : (mul_support f).finite) (h : ∀ j, 1 ≤ f j) :
  f i ≤ ∏ᶠ j, f j :=
by classical;
calc f i ≤ ∏ j in insert i hf.to_finset, f j :
  finset.single_le_prod' (λ j hj, h j) (finset.mem_insert_self _ _)
     ... = ∏ᶠ j, f j                :
  (finprod_eq_prod_of_mul_support_to_finset_subset _ hf (finset.subset_insert _ _)).symm

lemma finprod_eq_zero {M₀ : Type*} [comm_monoid_with_zero M₀] (f : α → M₀) (x : α)
  (hx : f x = 0) (hf : (mul_support f).finite) :
  ∏ᶠ x, f x = 0 :=
begin
  nontriviality,
  rw [finprod_eq_prod f hf],
  refine finset.prod_eq_zero (hf.mem_to_finset.2 _) hx,
  simp [hx]
end

@[to_additive] lemma finprod_prod_comm (s : finset β) (f : α → β → M)
  (h : ∀ b ∈ s, (mul_support (λ a, f a b)).finite) :
  ∏ᶠ a : α, ∏ b in s, f a b = ∏ b in s, ∏ᶠ a : α, f a b :=
begin
  have hU : mul_support (λ a, ∏ b in s, f a b) ⊆
    (s.finite_to_set.bUnion (λ b hb, h b (finset.mem_coe.1 hb))).to_finset,
  { rw finite.coe_to_finset,
    intros x hx,
    simp only [exists_prop, mem_Union, ne.def, mem_mul_support, finset.mem_coe],
    contrapose! hx,
    rw [mem_mul_support, not_not, finset.prod_congr rfl hx, finset.prod_const_one] },
  rw [finprod_eq_prod_of_mul_support_subset _ hU, finset.prod_comm],
  refine finset.prod_congr rfl (λ b hb, (finprod_eq_prod_of_mul_support_subset _ _).symm),
  intros a ha,
  simp only [finite.coe_to_finset, mem_Union],
  exact ⟨b, hb, ha⟩
end

@[to_additive] lemma prod_finprod_comm (s : finset α) (f : α → β → M)
  (h : ∀ a ∈ s, (mul_support (f a)).finite) :
  ∏ a in s, ∏ᶠ b : β, f a b = ∏ᶠ b : β, ∏ a in s, f a b :=
(finprod_prod_comm s (λ b a, f a b) h).symm

lemma mul_finsum {R : Type*} [semiring R] (f : α → R) (r : R) (h : (support f).finite) :
  r * ∑ᶠ a : α, f a = ∑ᶠ a : α, r * f a :=
(add_monoid_hom.mul_left r).map_finsum h

lemma finsum_mul {R : Type*} [semiring R] (f : α → R) (r : R) (h : (support f).finite) :
  (∑ᶠ a : α, f a) * r = ∑ᶠ a : α, f a * r :=
(add_monoid_hom.mul_right r).map_finsum h

@[to_additive] lemma finset.mul_support_of_fiberwise_prod_subset_image [decidable_eq β]
  (s : finset α) (f : α → M) (g : α → β) :
  mul_support (λ b, (s.filter (λ a, g a = b)).prod f) ⊆ s.image g :=
begin
  simp only [finset.coe_image, set.mem_image, finset.mem_coe, function.support_subset_iff],
  intros b h,
  suffices : (s.filter (λ (a : α), g a = b)).nonempty,
  { simpa only [s.fiber_nonempty_iff_mem_image g b, finset.mem_image, exists_prop], },
  exact finset.nonempty_of_prod_ne_one h,
end

/-- Note that `b ∈ (s.filter (λ ab, prod.fst ab = a)).image prod.snd` iff `(a, b) ∈ s` so we can
simplify the right hand side of this lemma. However the form stated here is more useful for
iterating this lemma, e.g., if we have `f : α × β × γ → M`. -/
@[to_additive "Note that `b ∈ (s.filter (λ ab, prod.fst ab = a)).image prod.snd` iff `(a, b) ∈ s` so
we can simplify the right hand side of this lemma. However the form stated here is more useful for
iterating this lemma, e.g., if we have `f : α × β × γ → M`."]
lemma finprod_mem_finset_product' [decidable_eq α] [decidable_eq β]
  (s : finset (α × β)) (f : α × β → M) :
  ∏ᶠ ab (h : ab ∈ s), f ab =
  ∏ᶠ a b (h : b ∈ (s.filter (λ ab, prod.fst ab = a)).image prod.snd), f (a, b) :=
begin
  have : ∀ a, ∏ (i : β) in (s.filter (λ ab, prod.fst ab = a)).image prod.snd, f (a, i) =
    (finset.filter (λ ab, prod.fst ab = a) s).prod f,
  { refine (λ a, finset.prod_bij (λ b _, (a, b)) _ _ _ _); -- `finish` closes these goals
    try { simp, done },
    suffices : ∀ a' b, (a', b) ∈ s → a' = a → (a, b) ∈ s ∧ a' = a, by simpa,
    rintros a' b hp rfl,
    exact ⟨hp, rfl⟩ },
  rw finprod_mem_finset_eq_prod,
  simp_rw [finprod_mem_finset_eq_prod, this],
  rw [finprod_eq_prod_of_mul_support_subset _
    (s.mul_support_of_fiberwise_prod_subset_image f prod.fst),
    ← finset.prod_fiberwise_of_maps_to _ f],  -- `finish` could close the goal here
  simp only [finset.mem_image, prod.mk.eta],
  exact λ x hx, ⟨x, hx, rfl⟩,
end

/-- See also `finprod_mem_finset_product'`. -/
@[to_additive "See also `finsum_mem_finset_product'`."]
lemma finprod_mem_finset_product (s : finset (α × β)) (f : α × β → M) :
  ∏ᶠ ab (h : ab ∈ s), f ab = ∏ᶠ a b (h : (a, b) ∈ s), f (a, b) :=
by { classical, rw finprod_mem_finset_product', simp, }

@[to_additive] lemma finprod_mem_finset_product₃ {γ : Type*}
  (s : finset (α × β × γ)) (f : α × β × γ → M) :
  ∏ᶠ abc (h : abc ∈ s), f abc = ∏ᶠ a b c (h : (a, b, c) ∈ s), f (a, b, c) :=
by { classical, rw finprod_mem_finset_product', simp_rw finprod_mem_finset_product', simp, }

@[to_additive] lemma finprod_curry (f : α × β → M) (hf : (mul_support f).finite) :
  ∏ᶠ ab, f ab = ∏ᶠ a b, f (a, b) :=
begin
  have h₁ : ∀ a, ∏ᶠ (h : a ∈ hf.to_finset), f a = f a, { simp, },
  have h₂ : ∏ᶠ a, f a = ∏ᶠ a (h : a ∈ hf.to_finset), f a, { simp, },
  simp_rw [h₂, finprod_mem_finset_product, h₁],
end

@[to_additive] lemma finprod_curry₃ {γ : Type*} (f : α × β × γ → M) (h : (mul_support f).finite) :
  ∏ᶠ abc, f abc = ∏ᶠ a b c, f (a, b, c) :=
by { rw finprod_curry f h, congr, ext a, rw finprod_curry, simp [h], }

@[to_additive]
lemma finprod_dmem {s : set α} [decidable_pred (∈ s)] (f : (Π (a : α), a ∈ s → M)) :
  ∏ᶠ (a : α) (h : a ∈ s), f a h = ∏ᶠ (a : α) (h : a ∈ s), if h' : a ∈ s then f a h' else 1 :=
finprod_congr (λ a, finprod_congr (λ ha, (dif_pos ha).symm))

@[to_additive]
lemma finprod_emb_domain' {f : α → β} (hf : injective f) [decidable_pred (∈ set.range f)]
  (g : α → M) :
  ∏ᶠ (b : β), (if h : b ∈ set.range f then g (classical.some h) else 1) = ∏ᶠ (a : α), g a :=
begin
  simp_rw [← finprod_eq_dif],
  rw [finprod_dmem, finprod_mem_range hf, finprod_congr (λ a, _)],
  rw [dif_pos (set.mem_range_self a), hf (classical.some_spec (set.mem_range_self a))]
end

@[to_additive]
lemma finprod_emb_domain (f : α ↪ β) [decidable_pred (∈ set.range f)] (g : α → M) :
  ∏ᶠ (b : β), (if h : b ∈ set.range f then g (classical.some h) else 1) = ∏ᶠ (a : α), g a :=
finprod_emb_domain' f.injective g

end type<|MERGE_RESOLUTION|>--- conflicted
+++ resolved
@@ -202,11 +202,7 @@
 
 @[to_additive] lemma monoid_hom.map_finprod_Prop {p : Prop} (f : M →* N) (g : p → M) :
   f (∏ᶠ x, g x) = ∏ᶠ x, f (g x) :=
-<<<<<<< HEAD
-f.map_finprod_plift g (finite_of_subtype _)
-=======
 f.map_finprod_plift g (set.to_finite _)
->>>>>>> 7428bd9b
 
 @[to_additive] lemma monoid_hom.map_finprod_of_preimage_one (f : M →* N)
   (hf : ∀ x, f x = 1 → x = 1) (g : α → M) :
@@ -314,11 +310,7 @@
 
 @[to_additive] lemma finprod_eq_prod_of_fintype [fintype α] (f : α → M) :
   ∏ᶠ i : α, f i = ∏ i, f i :=
-<<<<<<< HEAD
-finprod_eq_prod_of_mul_support_to_finset_subset _ (finite_of_subtype _) $ finset.subset_univ _
-=======
 finprod_eq_prod_of_mul_support_to_finset_subset _ (set.to_finite _) $ finset.subset_univ _
->>>>>>> 7428bd9b
 
 @[to_additive] lemma finprod_cond_eq_prod_of_cond_iff (f : α → M) {p : α → Prop} {t : finset α}
   (h : ∀ {x}, f x ≠ 1 → (p x ↔ x ∈ t)) :
