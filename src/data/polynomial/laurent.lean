/-
Copyright (c) 2022 Damiano Testa. All rights reserved.
Released under Apache 2.0 license as described in the file LICENSE.
Authors: Damiano Testa
-/
import ring_theory.localization.basic
import data.polynomial.algebra_map

/-!  # Laurent polynomials

We introduce Laurent polynomials over a semiring `R`.  Mathematically, they are expressions of the
form
$$
\sum_{i \in \mathbb{Z}} a_i T ^ i
$$
where the sum extends over a finite subset of `ℤ`.  Thus, negative exponents are allowed.  The
coefficients come from the semiring `R` and the variable `T` commutes with everything.

Since we are going to convert back and forth between polynomials and Laurent polynomials, we
decided to maintain some distinction by using the symbol `T`, rather than `X`, as the variable for
Laurent polynomials

## Notation
The symbol `R[T;T⁻¹]` stands for `laurent_polynomial R`.  We also define

* `C : R →+* R[T;T⁻¹]` the inclusion of constant polynomials, analogous to the one for `R[X]`;
* `T : ℤ → R[T;T⁻¹]` the sequence of powers of the variable `T`.

## Implementation notes

We define Laurent polynomials as `add_monoid_algebra R ℤ`.
Thus, they are essentially `finsupp`s `ℤ →₀ R`.
This choice differs from the current irreducible design of `polynomial`, that instead shields away
the implementation via `finsupp`s.  It is closer to the original definition of polynomials.

As a consequence, `laurent_polynomial` plays well with polynomials, but there is a little roughness
in establishing the API, since the `finsupp` implementation of `polynomial R` is well-shielded.

Unlike the case of polynomials, I felt that the exponent notation was not too easy to use, as only
natural exponents would be allowed.  Moreover, in the end, it seems likely that we should aim to
perform computations on exponents in `ℤ` anyway and separating this via the symbol `T` seems
convenient.

I made a *heavy* use of `simp` lemmas, aiming to bring Laurent polynomials to the form `C a * T n`.
Any comments or suggestions for improvements is greatly appreciated!

##  Future work
Lots is missing!
<<<<<<< HEAD
* (Riccardo) add inclusion into Laurent series.
* (Riccardo) giving a morphism (as `R`-alg, so in the commutative case)
  from `R[T,T⁻¹]` to `S` is the same as choosing a unit of `S`.
* A "better" definition of `trunc` would be as an `R`-linear map.  This works:
  ```
  def trunc : R[T;T⁻¹] →[R] R[X] :=
  begin
    refine (_ : add_monoid_algebra R ℕ →[R] R[X]).comp _,
    { exact ⟨(to_finsupp_iso R).symm, by simp⟩ },
    { refine ⟨λ r, comap_domain _ r (set.inj_on_of_injective (λ a b ab, int.of_nat.inj ab) _), _⟩,
      exact λ r f, comap_domain_smul _ _ _ }
  end
  ```
  but it would make sense to bundle the maps better, for a smoother user experience.  I (DT) did not
  have the strength to embark on this (possibly short!) journey, after getting to this stage of the
  Laurent process!  This would likely involve adding a `comap_domain` analogue of
  `add_monoid_algebra.map_domain_alg_hom` and an `R`-linear version of `polynomial.to_finsupp_iso`.
* Add `degree, int_degree, int_trailing_degree, leading_coeff, trailing_coeff,...`.
=======
-- (Riccardo) add inclusion into Laurent series.
-- (Riccardo) giving a morphism (as `R`-alg, so in the commutative case)
  from `R[T,T⁻¹]` to `S` is the same as choosing a unit of `S`.
-- A "better" definition of `trunc` would be as an `R`-linear map.  This works:
--  ```
--  def trunc : R[T;T⁻¹] →[R] R[X] :=
--  begin
--    refine (_ : add_monoid_algebra R ℕ →[R] R[X]).comp _,
--    { exact ⟨(to_finsupp_iso R).symm, by simp⟩ },
--    { refine ⟨λ r, comap_domain _ r (set.inj_on_of_injective (λ a b ab, int.of_nat.inj ab) _), _⟩,
--      exact λ r f, comap_domain_smul _ _ _ }
--  end
--  ```
--  but it would make sense to bundle the maps better, for a smoother user experience.
--  I (DT) did not have the strength to embark on this (possibly short!) journey, after getting to
--  this stage of the Laurent process!
--  This would likely involve adding a `comap_domain` analogue of
--  `add_monoid_algebra.map_domain_alg_hom` and an `R`-linear version of
--  `polynomial.to_finsupp_iso`.
-- Add `degree, int_degree, int_trailing_degree, leading_coeff, trailing_coeff,...`.
>>>>>>> e3ac672e
-/

open_locale polynomial big_operators
open polynomial add_monoid_algebra finsupp
noncomputable theory

variables {R : Type*}

/--  The semiring of Laurent polynomials with coefficients in the semiring `R`.
We denote it by `R[T;T⁻¹]`.
The ring homomorphism `C : R →+* R[T;T⁻¹]` includes `R` as the constant polynomials. -/
abbreviation laurent_polynomial (R : Type*) [semiring R] := add_monoid_algebra R ℤ

local notation R`[T;T⁻¹]`:9000 := laurent_polynomial R

/--  The ring homomorphism, taking a polynomial with coefficients in `R` to a Laurent polynomial
with coefficients in `R`. -/
def polynomial.to_laurent [semiring R] : R[X] →+* R[T;T⁻¹] :=
(map_domain_ring_hom R int.of_nat_hom).comp (to_finsupp_iso R)

/-- This is not a simp lemma, as it is usually preferable to use the lemmas about `C` and `X`
instead. -/
lemma polynomial.to_laurent_apply [semiring R] (p : R[X]) :
  p.to_laurent = p.to_finsupp.map_domain coe := rfl

/--  The `R`-algebra map, taking a polynomial with coefficients in `R` to a Laurent polynomial
with coefficients in `R`. -/
def polynomial.to_laurent_alg [comm_semiring R] :
  R[X] →ₐ[R] R[T;T⁻¹] :=
begin
  refine alg_hom.comp _ (to_finsupp_iso_alg R).to_alg_hom,
  exact (map_domain_alg_hom R R int.of_nat_hom),
end

@[simp]
lemma polynomial.to_laurent_alg_apply [comm_semiring R] (f : R[X]) :
  f.to_laurent_alg = f.to_laurent := rfl

namespace laurent_polynomial

section semiring
variables [semiring R]

lemma single_zero_one_eq_one : (single 0 1 : R[T;T⁻¹]) = (1 : R[T;T⁻¹]) := rfl

/-!  ### The functions `C` and `T`. -/
/--  The ring homomorphism `C`, including `R` into the ring of Laurent polynomials over `R` as
the constant Laurent polynomials. -/
def C : R →+* R[T;T⁻¹] :=
single_zero_ring_hom

lemma algebra_map_apply {R A : Type*} [comm_semiring R] [semiring A] [algebra R A] (r : R) :
  algebra_map R (laurent_polynomial A) r = C (algebra_map R A r) :=
rfl

/--
When we have `[comm_semiring R]`, the function `C` is the same as `algebra_map R R[T;T⁻¹]`.
(But note that `C` is defined when `R` is not necessarily commutative, in which case
`algebra_map` is not available.)
-/
lemma C_eq_algebra_map {R : Type*} [comm_semiring R] (r : R) :
  C r = algebra_map R R[T;T⁻¹] r :=
rfl

lemma single_eq_C (r : R) : single 0 r = C r := rfl

/--  The function `n ↦ T ^ n`, implemented as a sequence `ℤ → R[T;T⁻¹]`.

Using directly `T ^ n` does not work, since we want the exponents to be of Type `ℤ` and there
is no `ℤ`-power defined on `R[T;T⁻¹]`.  Using that `T` is a unit introduces extra coercions.
For these reasons, the definition of `T` is as a sequence. -/
def T (n : ℤ) : R[T;T⁻¹] := single n 1

@[simp]
lemma T_zero : (T 0 : R[T;T⁻¹]) = 1 := rfl

lemma T_add (m n : ℤ) : (T (m + n) : R[T;T⁻¹]) = T m * T n :=
by { convert single_mul_single.symm, simp [T] }

lemma T_sub (m n : ℤ) : (T (m - n) : R[T;T⁻¹]) = T m * T (-n) :=
by rw [← T_add, sub_eq_add_neg]

@[simp]
lemma T_pow (m : ℤ) (n : ℕ) : (T m ^ n : R[T;T⁻¹]) = T (n * m) :=
by rw [T, T, single_pow n, one_pow, nsmul_eq_mul, int.nat_cast_eq_coe_nat]

/-- The `simp` version of `mul_assoc`, in the presence of `T`'s. -/
@[simp]
lemma mul_T_assoc (f : R[T;T⁻¹]) (m n : ℤ) : f * T m * T n = f * T (m + n) :=
by simp [← T_add, mul_assoc]

@[simp]
lemma single_eq_C_mul_T (r : R) (n : ℤ) :
  (single n r : R[T;T⁻¹]) = (C r * T n : R[T;T⁻¹]) :=
by convert single_mul_single.symm; simp

-- This lemma locks in the right changes and is what Lean proved directly.
-- The actual `simp`-normal form of a Laurent monomial is `C a * T n`, whenever it can be reached.
@[simp]
lemma _root_.polynomial.to_laurent_C_mul_T (n : ℕ) (r : R) :
  ((polynomial.monomial n r).to_laurent : R[T;T⁻¹]) = C r * T n :=
show map_domain coe (monomial n r).to_finsupp = (C r * T n : R[T;T⁻¹]),
by rw [to_finsupp_monomial, map_domain_single, single_eq_C_mul_T]

@[simp]
lemma _root_.polynomial.to_laurent_C (r : R) :
  (polynomial.C r).to_laurent = C r :=
begin
  convert polynomial.to_laurent_C_mul_T 0 r,
  simp only [int.coe_nat_zero, T_zero, mul_one],
end

@[simp]
lemma _root_.polynomial.to_laurent_X :
  (polynomial.X.to_laurent : R[T;T⁻¹]) = T 1 :=
begin
  have : (polynomial.X : R[X]) = monomial 1 1,
  { simp [monomial_eq_C_mul_X] },
  simp [this, polynomial.to_laurent_C_mul_T],
end

@[simp] lemma _root_.polynomial.to_laurent_one : (polynomial.to_laurent : R[X] → R[T;T⁻¹]) 1 = 1 :=
map_one polynomial.to_laurent

@[simp]
lemma _root_.polynomial.to_laurent_C_mul_eq (r : R) (f : R[X]):
  (polynomial.C r * f).to_laurent = C r * f.to_laurent :=
by simp only [_root_.map_mul, polynomial.to_laurent_C]

@[simp]
lemma _root_.polynomial.to_laurent_X_pow (n : ℕ) :
  (X ^ n : R[X]).to_laurent = T n :=
by simp only [map_pow, polynomial.to_laurent_X, T_pow, mul_one]

@[simp]
lemma _root_.polynomial.to_laurent_C_mul_X_pow (n : ℕ) (r : R) :
  (polynomial.C r * X ^ n).to_laurent = C r * T n :=
by simp only [_root_.map_mul, polynomial.to_laurent_C, polynomial.to_laurent_X_pow]

instance invertible_T (n : ℤ) : invertible (T n : R[T;T⁻¹]) :=
{ inv_of := T (- n),
  inv_of_mul_self := by rw [← T_add, add_left_neg, T_zero],
  mul_inv_of_self := by rw [← T_add, add_right_neg, T_zero] }

@[simp]
lemma inv_of_T (n : ℤ) : ⅟ (T n : R[T;T⁻¹]) = T (- n) := rfl

lemma is_unit_T (n : ℤ) : is_unit (T n : R[T;T⁻¹]) :=
is_unit_of_invertible _

@[elab_as_eliminator] protected lemma induction_on {M : R[T;T⁻¹] → Prop} (p : R[T;T⁻¹])
  (h_C         : ∀ a, M (C a))
  (h_add       : ∀ {p q}, M p → M q → M (p + q))
  (h_C_mul_T   : ∀ (n : ℕ) (a : R), M (C a * T n) → M (C a * T (n + 1)))
  (h_C_mul_T_Z : ∀ (n : ℕ) (a : R), M (C a * T (- n)) → M (C a * T (- n - 1))) :
  M p :=
begin
  have A : ∀ {n : ℤ} {a : R}, M (C a * T n),
  { assume n a,
    apply n.induction_on,
    { simpa only [T_zero, mul_one] using h_C a },
    { exact λ m, h_C_mul_T m a },
    { exact λ m, h_C_mul_T_Z m a } },
  have B : ∀ (s : finset ℤ), M (s.sum (λ (n : ℤ), C (p.to_fun n) * T n)),
  { apply finset.induction,
    { convert h_C 0, simp only [finset.sum_empty, _root_.map_zero] },
    { assume n s ns ih, rw finset.sum_insert ns, exact h_add A ih } },
  convert B p.support,
  ext a,
  simp_rw [← single_eq_C_mul_T, finset.sum_apply', single_apply, finset.sum_ite_eq'],
  split_ifs with h h,
  { refl },
  { exact finsupp.not_mem_support_iff.mp h }
end

/--  To prove something about Laurent polynomials, it suffices to show that
* the condition is closed under taking sums, and
* it holds for monomials.
-/
@[elab_as_eliminator] protected lemma induction_on' {M : R[T;T⁻¹] → Prop} (p : R[T;T⁻¹])
  (h_add     : ∀p q, M p → M q → M (p + q))
  (h_C_mul_T : ∀(n : ℤ) (a : R), M (C a * T n)) :
  M p :=
begin
  refine p.induction_on (λ a, _) h_add _ _;
  try { exact λ n f _, h_C_mul_T _ f },
  convert h_C_mul_T 0 a,
  exact (mul_one _).symm,
end

lemma commute_T (n : ℤ) (f : R[T;T⁻¹]) : commute (T n) f :=
f.induction_on' (λ p q Tp Tq, commute.add_right Tp Tq) $ λ m a,
show T n * _ = _, by
{ rw [T, T, ← single_eq_C, single_mul_single, single_mul_single, single_mul_single],
  simp [add_comm] }

@[simp]
lemma T_mul (n : ℤ) (f : R[T;T⁻¹]) : T n * f = f * T n :=
(commute_T n f).eq

/--  `trunc : R[T;T⁻¹] →+ R[X]` maps a Laurent polynomial `f` to the polynomial whose terms of
nonnegative degree coincide with the ones of `f`.  The terms of negative degree of `f` "vanish".
`trunc` is a left-inverse to `polynomial.to_laurent`. -/
def trunc : R[T;T⁻¹] →+ R[X] :=
((to_finsupp_iso R).symm.to_add_monoid_hom).comp $
  comap_domain.add_monoid_hom $ λ a b, int.of_nat.inj

@[simp]
lemma trunc_C_mul_T (n : ℤ) (r : R) : trunc (C r * T n) = ite (0 ≤ n) (monomial n.to_nat r) 0 :=
begin
  apply (to_finsupp_iso R).injective,
  rw [← single_eq_C_mul_T, trunc, add_monoid_hom.coe_comp, function.comp_app,
    comap_domain.add_monoid_hom_apply, to_finsupp_iso_apply],
  by_cases n0 : 0 ≤ n,
  { lift n to ℕ using n0,
    erw [comap_domain_single, to_finsupp_iso_symm_apply],
    simp only [int.coe_nat_nonneg, int.to_nat_coe_nat, if_true, to_finsupp_iso_apply,
      to_finsupp_monomial] },
  { lift (- n) to ℕ using (neg_pos.mpr (not_le.mp n0)).le with m,
    rw [to_finsupp_iso_apply, to_finsupp_inj, if_neg n0],
    erw to_finsupp_iso_symm_apply,
    ext a,
    have := ((not_le.mp n0).trans_le (int.coe_zero_le a)).ne',
    simp only [coeff, comap_domain_apply, int.of_nat_eq_coe, coeff_zero, single_apply_eq_zero, this,
      forall_false_left] }
end

@[simp] lemma left_inverse_trunc_to_laurent :
  function.left_inverse (trunc : R[T;T⁻¹] → R[X]) polynomial.to_laurent :=
begin
  refine λ f, f.induction_on' _ _,
  { exact λ f g hf hg, by simp only [hf, hg, _root_.map_add] },
  { exact λ n r, by simp only [polynomial.to_laurent_C_mul_T, trunc_C_mul_T, int.coe_nat_nonneg,
      int.to_nat_coe_nat, if_true] }
end

@[simp] lemma _root_.polynomial.trunc_to_laurent (f : R[X]) : trunc f.to_laurent = f :=
left_inverse_trunc_to_laurent _

lemma _root_.polynomial.to_laurent_injective :
  function.injective (polynomial.to_laurent : R[X] → R[T;T⁻¹]) :=
left_inverse_trunc_to_laurent.injective

@[simp] lemma _root_.polynomial.to_laurent_inj (f g : R[X]) :
  f.to_laurent = g.to_laurent ↔ f = g :=
⟨λ h, polynomial.to_laurent_injective h, congr_arg _⟩

lemma exists_T_pow (f : R[T;T⁻¹]) :
  ∃ (n : ℕ) (f' : R[X]), f'.to_laurent = f * T n :=
begin
  apply f.induction_on' _ (λ n a, _); clear f,
  { rintros f g ⟨m, fn, hf⟩ ⟨n, gn, hg⟩,
    by_cases h : m ≤ n;
    refine ⟨m + n, fn * X ^ n + gn * X ^ m, _⟩;
    simp only [hf, hg, add_mul, add_comm (n : ℤ), map_add, map_mul, polynomial.to_laurent_X_pow,
      mul_T_assoc, int.coe_nat_add] },
  { cases n with n n,
    { exact ⟨0, polynomial.C a * X ^ n, by simp⟩ },
    { refine ⟨n + 1, polynomial.C a, _⟩,
      simp only [int.neg_succ_of_nat_eq, polynomial.to_laurent_C, int.coe_nat_succ, mul_T_assoc,
        add_left_neg, T_zero, mul_one] } }
end

/--  This is a version of `exists_T_pow` stated as an induction principle. -/
@[elab_as_eliminator] lemma induction_on_mul_T {Q : R[T;T⁻¹] → Prop} (f : R[T;T⁻¹])
  (Qf : ∀ {f : R[X]} {n : ℕ}, Q (f.to_laurent * T (- n))) :
  Q f :=
begin
  rcases f.exists_T_pow with ⟨n, f', hf⟩,
  rw [← mul_one f, ← T_zero, ← nat.cast_zero, ← nat.sub_self n, nat.cast_sub rfl.le, T_sub,
    ← mul_assoc, int.nat_cast_eq_coe_nat, ← hf],
  exact Qf,
end

/--  Suppose that `Q` is a statement about Laurent polynomials such that
* `Q` is true on *ordinary* polynomials;
* `Q (f * T)` implies `Q f`;
it follow that `Q` is true on all Laurent polynomials. -/
lemma reduce_to_polynomial_of_mul_T (f : R[T;T⁻¹]) {Q : R[T;T⁻¹] → Prop}
  (Qf : ∀ (f : R[X]), Q f.to_laurent)
  (QT : ∀ f, Q (f * T 1) → Q f) :
  Q f :=
begin
  induction f using laurent_polynomial.induction_on_mul_T with f n,
  induction n with n hn,
  { simpa only [int.coe_nat_zero, neg_zero', T_zero, mul_one] using Qf _ },
  { convert QT _ _,
    simpa using hn }
end

<<<<<<< HEAD
section degrees

/--  The degree of a Laurent polynomial takes values in `with_bot ℤ`.
If `f : R[T;T⁻¹]` is a Laurent polynomial, then `f.degree` is the maximum of its support of `f`,
or `⊥`, if `f = 0`. -/
def degree (f : R[T;T⁻¹]) : with_bot ℤ := f.support.max

@[simp] lemma degree_zero : degree (0 : R[T;T⁻¹]) = ⊥ := rfl

end degrees

=======
>>>>>>> e3ac672e
instance : module R[X] R[T;T⁻¹] :=
module.comp_hom _ polynomial.to_laurent

instance (R : Type*) [semiring R] : is_scalar_tower R[X] R[X] R[T;T⁻¹] :=
{ smul_assoc := λ x y z, by simp only [has_scalar.smul, has_scalar.comp.smul, map_mul, mul_assoc] }

end semiring

section comm_semiring
variable [comm_semiring R]

instance algebra_polynomial (R : Type*) [comm_semiring R] : algebra R[X] R[T;T⁻¹] :=
{ commutes' := λ f l, by simp [mul_comm],
  smul_def' := λ f l, rfl,
  .. polynomial.to_laurent }

lemma algebra_map_X_pow (n : ℕ) : algebra_map R[X] R[T;T⁻¹] (X ^ n) = T n :=
polynomial.to_laurent_X_pow n

@[simp]
lemma algebra_map_eq_to_laurent (f : R[X]) : algebra_map R[X] R[T;T⁻¹] f = f.to_laurent :=
rfl

lemma is_localization : is_localization (submonoid.closure ({X} : set R[X])) R[T;T⁻¹] :=
{ map_units := λ t, begin
    cases t with t ht,
    rcases submonoid.mem_closure_singleton.mp ht with ⟨n, rfl⟩,
    simp only [is_unit_T n, set_like.coe_mk, algebra_map_eq_to_laurent, polynomial.to_laurent_X_pow]
  end,
  surj := λ f, begin
    induction f using laurent_polynomial.induction_on_mul_T with f n,
    have := (submonoid.closure ({X} : set R[X])).pow_mem submonoid.mem_closure_singleton_self n,
    refine ⟨(f, ⟨_, this⟩), _⟩,
    simp only [set_like.coe_mk, algebra_map_eq_to_laurent, polynomial.to_laurent_X_pow, mul_T_assoc,
      add_left_neg, T_zero, mul_one],
  end,
  eq_iff_exists := λ f g, begin
    rw [algebra_map_eq_to_laurent, algebra_map_eq_to_laurent, polynomial.to_laurent_inj],
    refine ⟨_, _⟩,
    { rintro rfl,
      exact ⟨1, rfl⟩ },
    { rintro ⟨⟨h, hX⟩, h⟩,
      rcases submonoid.mem_closure_singleton.mp hX with ⟨n, rfl⟩,
      rw [mul_comm, mul_comm _ ↑_] at h,
      exact mul_X_pow_injective n h }
  end }

end comm_semiring

end laurent_polynomial<|MERGE_RESOLUTION|>--- conflicted
+++ resolved
@@ -46,26 +46,6 @@
 
 ##  Future work
 Lots is missing!
-<<<<<<< HEAD
-* (Riccardo) add inclusion into Laurent series.
-* (Riccardo) giving a morphism (as `R`-alg, so in the commutative case)
-  from `R[T,T⁻¹]` to `S` is the same as choosing a unit of `S`.
-* A "better" definition of `trunc` would be as an `R`-linear map.  This works:
-  ```
-  def trunc : R[T;T⁻¹] →[R] R[X] :=
-  begin
-    refine (_ : add_monoid_algebra R ℕ →[R] R[X]).comp _,
-    { exact ⟨(to_finsupp_iso R).symm, by simp⟩ },
-    { refine ⟨λ r, comap_domain _ r (set.inj_on_of_injective (λ a b ab, int.of_nat.inj ab) _), _⟩,
-      exact λ r f, comap_domain_smul _ _ _ }
-  end
-  ```
-  but it would make sense to bundle the maps better, for a smoother user experience.  I (DT) did not
-  have the strength to embark on this (possibly short!) journey, after getting to this stage of the
-  Laurent process!  This would likely involve adding a `comap_domain` analogue of
-  `add_monoid_algebra.map_domain_alg_hom` and an `R`-linear version of `polynomial.to_finsupp_iso`.
-* Add `degree, int_degree, int_trailing_degree, leading_coeff, trailing_coeff,...`.
-=======
 -- (Riccardo) add inclusion into Laurent series.
 -- (Riccardo) giving a morphism (as `R`-alg, so in the commutative case)
   from `R[T,T⁻¹]` to `S` is the same as choosing a unit of `S`.
@@ -86,7 +66,6 @@
 --  `add_monoid_algebra.map_domain_alg_hom` and an `R`-linear version of
 --  `polynomial.to_finsupp_iso`.
 -- Add `degree, int_degree, int_trailing_degree, leading_coeff, trailing_coeff,...`.
->>>>>>> e3ac672e
 -/
 
 open_locale polynomial big_operators
@@ -377,7 +356,6 @@
     simpa using hn }
 end
 
-<<<<<<< HEAD
 section degrees
 
 /--  The degree of a Laurent polynomial takes values in `with_bot ℤ`.
@@ -389,8 +367,6 @@
 
 end degrees
 
-=======
->>>>>>> e3ac672e
 instance : module R[X] R[T;T⁻¹] :=
 module.comp_hom _ polynomial.to_laurent
 
