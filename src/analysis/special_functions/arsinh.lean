--- conflicted
+++ resolved
@@ -167,13 +167,8 @@
 
 section fderiv
 
-<<<<<<< HEAD
-variables {E : Type*} [normed_group E] [normed_space ℝ E] {f : E → ℝ} {s : set E} {a : E}
+variables {E : Type*} [normed_add_comm_group E] [normed_space ℝ E] {f : E → ℝ} {s : set E} {a : E}
   {f' : E →L[ℝ] ℝ} {n : ℕ∞}
-=======
-variables {E : Type*} [normed_add_comm_group E] [normed_space ℝ E] {f : E → ℝ} {s : set E} {a : E}
-  {f' : E →L[ℝ] ℝ} {n : with_top ℕ}
->>>>>>> 7edb6d5d
 
 lemma has_strict_fderiv_at.arsinh (hf : has_strict_fderiv_at f f' a) :
   has_strict_fderiv_at (λ x, arsinh (f x)) ((sqrt (1 + (f a) ^ 2))⁻¹ • f') a :=
