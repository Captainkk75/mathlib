--- conflicted
+++ resolved
@@ -1317,11 +1317,7 @@
 λ ⟨i, h⟩, h.not_lt (lt_lsub f i)
 
 theorem nonempty_compl_range {ι : Type u} (f : ι → ordinal.{max u v}) : (set.range f)ᶜ.nonempty :=
-<<<<<<< HEAD
-⟨_, lsub_nmem_range f⟩
-=======
 ⟨_, lsub_not_mem_range f⟩
->>>>>>> 50903f0d
 
 @[simp] theorem lsub_typein (o : ordinal) :
   lsub.{u u} (typein ((<) : o.out.α → o.out.α → Prop)) = o :=
@@ -1348,14 +1344,9 @@
 end
 
 /-- The least strict upper bound of a family of ordinals indexed by the set of ordinals less than
-<<<<<<< HEAD
-    some `o : ordinal.{u}`. This is a special case of `lsub` over the family provided by
-    `family_of_bfamily`.-/
-=======
     some `o : ordinal.{u}`.
 
     This is to `lsub` as `bsup` is to `sup`. -/
->>>>>>> 50903f0d
 def blsub (o : ordinal.{u}) (f : Π a < o, ordinal.{max u v}) : ordinal.{max u v} :=
 o.bsup (λ a ha, (f a ha).succ)
 
@@ -1539,19 +1530,11 @@
 def mex {ι : Type u} (f : ι → ordinal.{max u v}) : ordinal :=
 Inf (set.range f)ᶜ
 
-<<<<<<< HEAD
-theorem mex_nmem_range {ι : Type u} (f : ι → ordinal.{max u v}) : mex f ∉ set.range f :=
-Inf_mem (nonempty_compl_range f)
-
-theorem ne_mex {ι} (f : ι → ordinal) : ∀ i, f i ≠ mex f :=
-by simpa using mex_nmem_range f
-=======
 theorem mex_not_mem_range {ι : Type u} (f : ι → ordinal.{max u v}) : mex f ∉ set.range f :=
 Inf_mem (nonempty_compl_range f)
 
 theorem ne_mex {ι} (f : ι → ordinal) : ∀ i, f i ≠ mex f :=
 by simpa using mex_not_mem_range f
->>>>>>> 50903f0d
 
 theorem mex_le_of_ne {ι} {f : ι → ordinal} {a} (ha : ∀ i, f i ≠ a) : mex f ≤ a :=
 cInf_le' (by simp [ha])
@@ -1560,11 +1543,7 @@
 by { by_contra' ha', exact ha.not_le (mex_le_of_ne ha') }
 
 theorem mex_le_lsub {ι} (f : ι → ordinal) : mex f ≤ lsub f :=
-<<<<<<< HEAD
-cInf_le' (lsub_nmem_range f)
-=======
 cInf_le' (lsub_not_mem_range f)
->>>>>>> 50903f0d
 
 theorem mex_monotone {α β} {f : α → ordinal} {g : β → ordinal} (h : set.range f ⊆ set.range g) :
   mex f ≤ mex g :=
@@ -1592,14 +1571,6 @@
 
 /-- The minimum excluded ordinal of a family of ordinals indexed by the set of ordinals less than
     some `o : ordinal.{u}`. This is a special case of `mex` over the family provided by
-<<<<<<< HEAD
-    `family_of_bfamily`.-/
-def bmex (o : ordinal) (f : Π a < o, ordinal) : ordinal :=
-mex (family_of_bfamily o f)
-
-theorem bmex_nmem_brange {o : ordinal} (f : Π a < o, ordinal) : bmex o f ∉ brange o f :=
-by { rw ←range_family_of_bfamily, apply mex_nmem_range }
-=======
     `family_of_bfamily`.
 
     This is to `mex` as `bsup` is to `sup`. -/
@@ -1608,7 +1579,6 @@
 
 theorem bmex_not_mem_brange {o : ordinal} (f : Π a < o, ordinal) : bmex o f ∉ brange o f :=
 by { rw ←range_family_of_bfamily, apply mex_not_mem_range }
->>>>>>> 50903f0d
 
 theorem ne_bmex {o : ordinal} (f : Π a < o, ordinal) {i} (hi) : f i hi ≠ bmex o f :=
 begin
