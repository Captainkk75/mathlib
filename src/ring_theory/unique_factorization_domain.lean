/-
Copyright (c) 2018 Johannes Hölzl. All rights reserved.
Released under Apache 2.0 license as described in the file LICENSE.
Authors: Johannes Hölzl, Jens Wagemaker, Aaron Anderson
-/

import algebra.big_operators.associated
import algebra.gcd_monoid.basic
import data.finsupp.multiset
import ring_theory.noetherian
import ring_theory.multiplicity

/-!

# Unique factorization

## Main Definitions
* `wf_dvd_monoid` holds for `monoid`s for which a strict divisibility relation is
  well-founded.
* `unique_factorization_monoid` holds for `wf_dvd_monoid`s where
  `irreducible` is equivalent to `prime`

## To do
* set up the complete lattice structure on `factor_set`.

-/

variables {α : Type*}
local infix ` ~ᵤ ` : 50 := associated

/-- Well-foundedness of the strict version of |, which is equivalent to the descending chain
condition on divisibility and to the ascending chain condition on
principal ideals in an integral domain.
  -/
class wf_dvd_monoid (α : Type*) [comm_monoid_with_zero α] : Prop :=
(well_founded_dvd_not_unit : well_founded (@dvd_not_unit α _))

export wf_dvd_monoid (well_founded_dvd_not_unit)

@[priority 100]  -- see Note [lower instance priority]
instance is_noetherian_ring.wf_dvd_monoid [comm_ring α] [is_domain α] [is_noetherian_ring α] :
  wf_dvd_monoid α :=
⟨by { convert inv_image.wf (λ a, ideal.span ({a} : set α)) (well_founded_submodule_gt _ _),
      ext,
      exact ideal.span_singleton_lt_span_singleton.symm }⟩

namespace wf_dvd_monoid

variables [comm_monoid_with_zero α]
open associates nat

theorem of_wf_dvd_monoid_associates (h : wf_dvd_monoid (associates α)): wf_dvd_monoid α :=
⟨begin
  haveI := h,
  refine (surjective.well_founded_iff mk_surjective _).2 well_founded_dvd_not_unit,
  intros, rw mk_dvd_not_unit_mk_iff
end⟩

variables [wf_dvd_monoid α]

instance wf_dvd_monoid_associates : wf_dvd_monoid (associates α) :=
⟨begin
  refine (surjective.well_founded_iff mk_surjective _).1 well_founded_dvd_not_unit,
  intros, rw mk_dvd_not_unit_mk_iff
end⟩

theorem well_founded_associates : well_founded ((<) : associates α → associates α → Prop) :=
subrelation.wf (λ x y, dvd_not_unit_of_lt) well_founded_dvd_not_unit

local attribute [elab_as_eliminator] well_founded.fix

lemma exists_irreducible_factor {a : α} (ha : ¬ is_unit a) (ha0 : a ≠ 0) :
  ∃ i, irreducible i ∧ i ∣ a :=
let ⟨b, hs, hr⟩ := well_founded_dvd_not_unit.has_min {b | b ∣ a ∧ ¬ is_unit b} ⟨a, dvd_rfl, ha⟩ in
⟨b, ⟨hs.2, λ c d he, let h := dvd_trans ⟨d, he⟩ hs.1 in or_iff_not_imp_left.2 $
  λ hc, of_not_not $ λ hd, hr c ⟨h, hc⟩ ⟨ne_zero_of_dvd_ne_zero ha0 h, d, hd, he⟩⟩, hs.1⟩

@[elab_as_eliminator] lemma induction_on_irreducible {P : α → Prop} (a : α)
  (h0 : P 0) (hu : ∀ u : α, is_unit u → P u)
  (hi : ∀ a i : α, a ≠ 0 → irreducible i → P a → P (i * a)) :
  P a :=
by haveI := classical.dec; exact
well_founded_dvd_not_unit.fix
  (λ a ih, if ha0 : a = 0 then ha0.substr h0
    else if hau : is_unit a then hu a hau
    else let ⟨i, hii, b, hb⟩ := exists_irreducible_factor hau ha0,
      hb0 : b ≠ 0 := ne_zero_of_dvd_ne_zero ha0 ⟨i, mul_comm i b ▸ hb⟩ in
      hb.symm ▸ hi b i hb0 hii $ ih b ⟨hb0, i, hii.1, mul_comm i b ▸ hb⟩)
  a

lemma exists_factors (a : α) : a ≠ 0 →
  ∃ f : multiset α, (∀ b ∈ f, irreducible b) ∧ associated f.prod a :=
induction_on_irreducible a
  (λ h, (h rfl).elim)
  (λ u hu _, ⟨0, λ _ h, h.elim, hu.unit, one_mul _⟩)
  (λ a i ha0 hi ih _,
    let ⟨s, hs⟩ := ih ha0 in
    ⟨i ::ₘ s, λ b H, (multiset.mem_cons.1 H).elim (λ h, h.symm ▸ hi) (hs.1 b),
      by { rw s.prod_cons i, exact hs.2.mul_left i }⟩)

lemma not_unit_iff_exists_factors_eq (a : α) (hn0 : a ≠ 0) :
  ¬ is_unit a ↔ ∃ f : multiset α, (∀ b ∈ f, irreducible b) ∧ f.prod = a ∧ f ≠ ∅ :=
⟨λ hnu, begin
  obtain ⟨f, hi, u, rfl⟩ := exists_factors a hn0,
  obtain ⟨b, h⟩ := multiset.exists_mem_of_ne_zero (λ h : f = 0, hnu $ by simp [h]),
  classical, refine ⟨(f.erase b).cons (b * u), λ a ha, _, _, multiset.cons_ne_zero⟩,
  { obtain (rfl|ha) := multiset.mem_cons.1 ha,
    exacts [associated.irreducible ⟨u,rfl⟩ (hi b h), hi a (multiset.mem_of_mem_erase ha)] },
  { rw [multiset.prod_cons, mul_comm b, mul_assoc, multiset.prod_erase h, mul_comm] },
end,
λ ⟨f, hi, he, hne⟩, let ⟨b, h⟩ := multiset.exists_mem_of_ne_zero hne in
  not_is_unit_of_not_is_unit_dvd (hi b h).not_unit $ he ▸ multiset.dvd_prod h⟩

end wf_dvd_monoid

theorem wf_dvd_monoid.of_well_founded_associates [cancel_comm_monoid_with_zero α]
  (h : well_founded ((<) : associates α → associates α → Prop)) : wf_dvd_monoid α :=
wf_dvd_monoid.of_wf_dvd_monoid_associates
  ⟨by { convert h, ext, exact associates.dvd_not_unit_iff_lt }⟩

theorem wf_dvd_monoid.iff_well_founded_associates [cancel_comm_monoid_with_zero α] :
  wf_dvd_monoid α ↔ well_founded ((<) : associates α → associates α → Prop) :=
⟨by apply wf_dvd_monoid.well_founded_associates, wf_dvd_monoid.of_well_founded_associates⟩
section prio
set_option default_priority 100 -- see Note [default priority]
/-- unique factorization monoids.

These are defined as `comm_monoid_with_zero`s with well-founded strict divisibility relations
(though most results need `cancel_comm_monoid_with_zero`),
but this is equivalent to more familiar definitions:

Each element (except zero) is uniquely represented as a multiset of irreducible factors.
Uniqueness is only up to associated elements.

Each element (except zero) is non-uniquely represented as a multiset
of prime factors.

To define a UFD using the definition in terms of multisets
of irreducible factors, use the definition `of_exists_unique_irreducible_factors`

To define a UFD using the definition in terms of multisets
of prime factors, use the definition `of_exists_prime_factors`

-/
class unique_factorization_monoid (α : Type*) [comm_monoid_with_zero α]
  extends wf_dvd_monoid α : Prop :=
(irreducible_iff_prime : ∀ {a : α}, irreducible a ↔ prime a)

/-- Can't be an instance because it would cause a loop `ufm → wf_dvd_monoid → ufm → ...`. -/
@[reducible] lemma ufm_of_gcd_of_wf_dvd_monoid [cancel_comm_monoid_with_zero α]
  [wf_dvd_monoid α] [gcd_monoid α] : unique_factorization_monoid α :=
{ irreducible_iff_prime := λ _, gcd_monoid.irreducible_iff_prime
  .. ‹wf_dvd_monoid α› }

instance associates.ufm [comm_monoid_with_zero α]
  [unique_factorization_monoid α] : unique_factorization_monoid (associates α) :=
{ irreducible_iff_prime := by { rw ← associates.irreducible_iff_prime_iff,
    apply unique_factorization_monoid.irreducible_iff_prime, }
  .. (wf_dvd_monoid.wf_dvd_monoid_associates : wf_dvd_monoid (associates α)) }

end prio

namespace unique_factorization_monoid
variables [comm_monoid_with_zero α] [unique_factorization_monoid α]

theorem exists_prime_factors (a : α) : a ≠ 0 →
  ∃ f : multiset α, (∀b ∈ f, prime b) ∧ f.prod ~ᵤ a :=
by { simp_rw ← unique_factorization_monoid.irreducible_iff_prime,
     apply wf_dvd_monoid.exists_factors a }

@[elab_as_eliminator] lemma induction_on_prime {P : α → Prop}
  (a : α) (h₁ : P 0) (h₂ : ∀ x : α, is_unit x → P x)
  (h₃ : ∀ a p : α, a ≠ 0 → prime p → P a → P (p * a)) : P a :=
begin
  simp_rw ← unique_factorization_monoid.irreducible_iff_prime at h₃,
  exact wf_dvd_monoid.induction_on_irreducible a h₁ h₂ h₃,
end

end unique_factorization_monoid

namespace unique_factorization_monoid
variables [cancel_comm_monoid_with_zero α] [unique_factorization_monoid α]

lemma factors_unique : ∀{f g : multiset α},
  (∀x∈f, irreducible x) → (∀x∈g, irreducible x) → f.prod ~ᵤ g.prod →
  multiset.rel associated f g :=
by haveI := classical.dec_eq α; exact
λ f, multiset.induction_on f
  (λ g _ hg h,
    multiset.rel_zero_left.2 $
      multiset.eq_zero_of_forall_not_mem (λ x hx,
        have is_unit g.prod, by simpa [associated_one_iff_is_unit] using h.symm,
        (hg x hx).not_unit (is_unit_iff_dvd_one.2 ((multiset.dvd_prod hx).trans
          (is_unit_iff_dvd_one.1 this)))))
  (λ p f ih g hf hg hfg,
    let ⟨b, hbg, hb⟩ := exists_associated_mem_of_dvd_prod
      (irreducible_iff_prime.1 (hf p (by simp)))
      (λ q hq, irreducible_iff_prime.1 (hg _ hq)) $
        hfg.dvd_iff_dvd_right.1
          (show p ∣ (p ::ₘ f).prod, by simp) in
    begin
      rw ← multiset.cons_erase hbg,
      exact multiset.rel.cons hb (ih (λ q hq, hf _ (by simp [hq]))
        (λ q (hq : q ∈ g.erase b), hg q (multiset.mem_of_mem_erase hq))
        (associated.of_mul_left
          (by rwa [← multiset.prod_cons, ← multiset.prod_cons, multiset.cons_erase hbg]) hb
        (hf p (by simp)).ne_zero))
    end)

end unique_factorization_monoid

lemma prime_factors_unique [cancel_comm_monoid_with_zero α] : ∀ {f g : multiset α},
  (∀ x ∈ f, prime x) → (∀ x ∈ g, prime x) → f.prod ~ᵤ g.prod →
  multiset.rel associated f g :=
by haveI := classical.dec_eq α; exact
λ f, multiset.induction_on f
  (λ g _ hg h,
    multiset.rel_zero_left.2 $
    multiset.eq_zero_of_forall_not_mem $ λ x hx,
    have is_unit g.prod, by simpa [associated_one_iff_is_unit] using h.symm,
    (hg x hx).not_unit $ is_unit_iff_dvd_one.2 $
    (multiset.dvd_prod hx).trans (is_unit_iff_dvd_one.1 this))
  (λ p f ih g hf hg hfg,
    let ⟨b, hbg, hb⟩ := exists_associated_mem_of_dvd_prod
      (hf p (by simp)) (λ q hq, hg _ hq) $
        hfg.dvd_iff_dvd_right.1
          (show p ∣ (p ::ₘ f).prod, by simp) in
    begin
      rw ← multiset.cons_erase hbg,
      exact multiset.rel.cons hb (ih (λ q hq, hf _ (by simp [hq]))
        (λ q (hq : q ∈ g.erase b), hg q (multiset.mem_of_mem_erase hq))
        (associated.of_mul_left
          (by rwa [← multiset.prod_cons, ← multiset.prod_cons, multiset.cons_erase hbg]) hb
        (hf p (by simp)).ne_zero)),
    end)

/-- If an irreducible has a prime factorization,
  then it is an associate of one of its prime factors. -/
lemma prime_factors_irreducible [comm_monoid_with_zero α] {a : α} {f : multiset α}
  (ha : irreducible a) (pfa : (∀ b ∈ f, prime b) ∧ f.prod ~ᵤ a) :
  ∃ p, a ~ᵤ p ∧ f = {p} :=
begin
  haveI := classical.dec_eq α,
  refine multiset.induction_on f (λ h, (ha.not_unit
    (associated_one_iff_is_unit.1 (associated.symm h))).elim) _ pfa.2 pfa.1,
  rintros p s _ ⟨u, hu⟩ hs,
  use p,
  have hs0 : s = 0,
  { by_contra hs0,
    obtain ⟨q, hq⟩ := multiset.exists_mem_of_ne_zero hs0,
    apply (hs q (by simp [hq])).2.1,
    refine (ha.is_unit_or_is_unit (_ : _ = ((p * ↑u) * (s.erase q).prod) * _)).resolve_left _,
    { rw [mul_right_comm _ _ q, mul_assoc, ← multiset.prod_cons, multiset.cons_erase hq, ← hu,
        mul_comm, mul_comm p _, mul_assoc],
      simp, },
    apply mt is_unit_of_mul_is_unit_left (mt is_unit_of_mul_is_unit_left _),
    apply (hs p (multiset.mem_cons_self _ _)).2.1 },
  simp only [mul_one, multiset.prod_cons, multiset.prod_zero, hs0] at *,
  exact ⟨associated.symm ⟨u, hu⟩, rfl⟩,
end

section exists_prime_factors

variables [cancel_comm_monoid_with_zero α]
variables (pf : ∀ (a : α), a ≠ 0 → ∃ f : multiset α, (∀b ∈ f, prime b) ∧ f.prod ~ᵤ a)

include pf

lemma wf_dvd_monoid.of_exists_prime_factors : wf_dvd_monoid α :=
⟨begin
  classical,
  refine rel_hom_class.well_founded
    (rel_hom.mk _ _ : (dvd_not_unit : α → α → Prop) →r ((<) : with_top ℕ → with_top ℕ → Prop))
    (with_top.well_founded_lt nat.lt_wf),
  { intro a,
    by_cases h : a = 0, { exact ⊤ },
    exact (classical.some (pf a h)).card },

  rintros a b ⟨ane0, ⟨c, hc, b_eq⟩⟩,
  rw dif_neg ane0,
  by_cases h : b = 0, { simp [h, lt_top_iff_ne_top] },
  rw [dif_neg h, with_top.coe_lt_coe],
  have cne0 : c ≠ 0, { refine mt (λ con, _) h, rw [b_eq, con, mul_zero] },
  calc multiset.card (classical.some (pf a ane0))
      < _ + multiset.card (classical.some (pf c cne0)) :
    lt_add_of_pos_right _ (multiset.card_pos.mpr (λ con, hc (associated_one_iff_is_unit.mp _)))
  ... = multiset.card (classical.some (pf a ane0) + classical.some (pf c cne0)) :
    (multiset.card_add _ _).symm
  ... = multiset.card (classical.some (pf b h)) :
    multiset.card_eq_card_of_rel (prime_factors_unique _ (classical.some_spec (pf _ h)).1 _),
  { convert (classical.some_spec (pf c cne0)).2.symm,
    rw [con, multiset.prod_zero] },
  { intros x hadd,
    rw multiset.mem_add at hadd,
    cases hadd; apply (classical.some_spec (pf _ _)).1 _ hadd },
  { rw multiset.prod_add,
    transitivity a * c,
    { apply associated.mul_mul; apply (classical.some_spec (pf _ _)).2 },
    { rw ← b_eq,
      apply (classical.some_spec (pf _ _)).2.symm, } }
end⟩

lemma irreducible_iff_prime_of_exists_prime_factors {p : α} : irreducible p ↔ prime p :=
begin
  by_cases hp0 : p = 0,
  { simp [hp0] },
  refine ⟨λ h, _, prime.irreducible⟩,
  obtain ⟨f, hf⟩ := pf p hp0,
  obtain ⟨q, hq, rfl⟩ := prime_factors_irreducible h hf,
  rw hq.prime_iff,
  exact hf.1 q (multiset.mem_singleton_self _)
end

theorem unique_factorization_monoid.of_exists_prime_factors :
  unique_factorization_monoid α :=
{ irreducible_iff_prime := λ _, irreducible_iff_prime_of_exists_prime_factors pf,
  .. wf_dvd_monoid.of_exists_prime_factors pf }

end exists_prime_factors

theorem unique_factorization_monoid.iff_exists_prime_factors [cancel_comm_monoid_with_zero α] :
  unique_factorization_monoid α ↔
    (∀ (a : α), a ≠ 0 → ∃ f : multiset α, (∀b ∈ f, prime b) ∧ f.prod ~ᵤ a) :=
⟨λ h, @unique_factorization_monoid.exists_prime_factors _ _ h,
  unique_factorization_monoid.of_exists_prime_factors⟩

section
variables {β : Type*} [cancel_comm_monoid_with_zero α] [cancel_comm_monoid_with_zero β]

lemma mul_equiv.unique_factorization_monoid (e : α ≃* β)
  (hα : unique_factorization_monoid α) : unique_factorization_monoid β :=
begin
  rw unique_factorization_monoid.iff_exists_prime_factors at hα ⊢, intros a ha,
  obtain ⟨w,hp,u,h⟩ := hα (e.symm a) (λ h, ha $ by { convert ← map_zero e, simp [← h] }),
  exact ⟨ w.map e,
    λ b hb, let ⟨c,hc,he⟩ := multiset.mem_map.1 hb in he ▸ e.prime_iff.1 (hp c hc),
    units.map e.to_monoid_hom u,
    by { erw [multiset.prod_hom, ← e.map_mul, h], simp } ⟩,
end

lemma mul_equiv.unique_factorization_monoid_iff (e : α ≃* β) :
  unique_factorization_monoid α ↔ unique_factorization_monoid β :=
⟨ e.unique_factorization_monoid, e.symm.unique_factorization_monoid ⟩

end

theorem irreducible_iff_prime_of_exists_unique_irreducible_factors [cancel_comm_monoid_with_zero α]
  (eif : ∀ (a : α), a ≠ 0 → ∃ f : multiset α, (∀b ∈ f, irreducible b) ∧ f.prod ~ᵤ a)
  (uif : ∀ (f g : multiset α),
  (∀ x ∈ f, irreducible x) → (∀ x ∈ g, irreducible x) → f.prod ~ᵤ g.prod →
    multiset.rel associated f g)
  (p : α) : irreducible p ↔ prime p :=
⟨by letI := classical.dec_eq α; exact λ hpi,
    ⟨hpi.ne_zero, hpi.1,
      λ a b ⟨x, hx⟩,
      if hab0 : a * b = 0
      then (eq_zero_or_eq_zero_of_mul_eq_zero hab0).elim
        (λ ha0, by simp [ha0])
        (λ hb0, by simp [hb0])
      else
        have hx0 : x ≠ 0, from λ hx0, by simp * at *,
        have ha0 : a ≠ 0, from left_ne_zero_of_mul hab0,
        have hb0 : b ≠ 0, from right_ne_zero_of_mul hab0,
        begin
          cases eif x hx0 with fx hfx,
          cases eif a ha0 with fa hfa,
          cases eif b hb0 with fb hfb,
          have h : multiset.rel associated (p ::ₘ fx) (fa + fb),
          { apply uif,
            { exact λ i hi, (multiset.mem_cons.1 hi).elim (λ hip, hip.symm ▸ hpi) (hfx.1 _), },
            { exact λ i hi, (multiset.mem_add.1 hi).elim (hfa.1 _) (hfb.1 _), },
            calc multiset.prod (p ::ₘ fx)
                  ~ᵤ a * b : by rw [hx, multiset.prod_cons];
                    exact hfx.2.mul_left _
              ... ~ᵤ (fa).prod * (fb).prod :
                hfa.2.symm.mul_mul hfb.2.symm
              ... = _ : by rw multiset.prod_add, },
          exact let ⟨q, hqf, hq⟩ := multiset.exists_mem_of_rel_of_mem h
          (multiset.mem_cons_self p _) in
        (multiset.mem_add.1 hqf).elim
          (λ hqa, or.inl $ hq.dvd_iff_dvd_left.2 $
            hfa.2.dvd_iff_dvd_right.1
              (multiset.dvd_prod hqa))
          (λ hqb, or.inr $ hq.dvd_iff_dvd_left.2 $
            hfb.2.dvd_iff_dvd_right.1
              (multiset.dvd_prod hqb))
        end⟩, prime.irreducible⟩

theorem unique_factorization_monoid.of_exists_unique_irreducible_factors
  [cancel_comm_monoid_with_zero α]
  (eif : ∀ (a : α), a ≠ 0 → ∃ f : multiset α, (∀b ∈ f, irreducible b) ∧ f.prod ~ᵤ a)
  (uif : ∀ (f g : multiset α),
  (∀ x ∈ f, irreducible x) → (∀ x ∈ g, irreducible x) → f.prod ~ᵤ g.prod →
    multiset.rel associated f g) :
  unique_factorization_monoid α :=
unique_factorization_monoid.of_exists_prime_factors (by
  { convert eif,
    simp_rw irreducible_iff_prime_of_exists_unique_irreducible_factors eif uif })

namespace unique_factorization_monoid
variables [comm_monoid_with_zero α] [decidable_eq α] [unique_factorization_monoid α]
/-- Noncomputably determines the multiset of prime factors. -/
noncomputable def factors (a : α) : multiset α := if h : a = 0 then 0 else
classical.some (unique_factorization_monoid.exists_prime_factors a h)

theorem factors_prod {a : α} (ane0 : a ≠ 0) : associated (factors a).prod a :=
begin
  rw [factors, dif_neg ane0],
  exact (classical.some_spec (exists_prime_factors a ane0)).2
end

lemma ne_zero_of_mem_factors {p a : α} (h : p ∈ factors a) : a ≠ 0 :=
begin
  intro ha,
  rw [factors, dif_pos ha] at h,
  exact multiset.not_mem_zero _ h
end

lemma dvd_of_mem_factors {p a : α} (h : p ∈ factors a) : p ∣ a :=
dvd_trans (multiset.dvd_prod h) (associated.dvd (factors_prod (ne_zero_of_mem_factors h)))

theorem prime_of_factor {a : α} : ∀ (x : α), x ∈ factors a → prime x :=
begin
  rw [factors],
  split_ifs with ane0, { simp only [multiset.not_mem_zero, forall_false_left, forall_const] },
  intros x hx,
  exact (classical.some_spec (unique_factorization_monoid.exists_prime_factors a ane0)).1 x hx,
end

end unique_factorization_monoid

namespace unique_factorization_monoid
variables [comm_monoid_with_zero α] [unique_factorization_monoid α]

lemma no_factors_of_no_prime_factors {a b : α} (ha : a ≠ 0)
  (h : (∀ {d}, d ∣ a → d ∣ b → ¬ prime d)) : ∀ {d}, d ∣ a → d ∣ b → is_unit d :=
λ d, induction_on_prime d
  (by { simp only [zero_dvd_iff], intros, contradiction })
  (λ x hx _ _, hx)
  (λ d q hp hq ih dvd_a dvd_b,
    absurd hq (h (dvd_of_mul_right_dvd dvd_a) (dvd_of_mul_right_dvd dvd_b)))

end unique_factorization_monoid

namespace unique_factorization_monoid
variables [cancel_comm_monoid_with_zero α] [decidable_eq α] [unique_factorization_monoid α]

theorem irreducible_of_factor {a : α} : ∀ (x : α), x ∈ factors a → irreducible x :=
λ x h, (prime_of_factor x h).irreducible

@[simp] lemma factors_zero : factors (0 : α) = 0 :=
by simp [factors]

@[simp] lemma factors_one : factors (1 : α) = 0 :=
begin
  nontriviality α using [factors],
  rw ← multiset.rel_zero_right,
  refine factors_unique irreducible_of_factor (λ x hx, (multiset.not_mem_zero x hx).elim) _,
  rw multiset.prod_zero,
  exact factors_prod one_ne_zero,
end

lemma exists_mem_factors_of_dvd {a p : α} (ha0 : a ≠ 0) (hp : irreducible p) : p ∣ a →
  ∃ q ∈ factors a, p ~ᵤ q :=
λ ⟨b, hb⟩,
have hb0 : b ≠ 0, from λ hb0, by simp * at *,
have multiset.rel associated (p ::ₘ factors b) (factors a),
  from factors_unique
    (λ x hx, (multiset.mem_cons.1 hx).elim (λ h, h.symm ▸ hp) (irreducible_of_factor _))
    irreducible_of_factor
    (associated.symm $ calc multiset.prod (factors a) ~ᵤ a : factors_prod ha0
      ... = p * b : hb
      ... ~ᵤ multiset.prod (p ::ₘ factors b) :
        by rw multiset.prod_cons; exact (factors_prod hb0).symm.mul_left _),
multiset.exists_mem_of_rel_of_mem this (by simp)

<<<<<<< HEAD
=======
lemma ne_zero_of_mem_factors {p a : α} (h : p ∈ factors a) : a ≠ 0 :=
begin
  intro ha,
  rw [factors, dif_pos ha] at h,
  exact multiset.not_mem_zero _ h
end

lemma dvd_of_mem_factors {p a : α} (h : p ∈ factors a) : p ∣ a :=
dvd_trans (multiset.dvd_prod h) (associated.dvd (factors_prod (ne_zero_of_mem_factors h)))

lemma factors_mul {x y : α} (hx : x ≠ 0) (hy : y ≠ 0) :
  multiset.rel associated (factors (x * y)) (factors x + factors y) :=
begin
  refine factors_unique irreducible_of_factor
    (λ a ha, (multiset.mem_add.mp ha).by_cases (irreducible_of_factor _) (irreducible_of_factor _))
    ((factors_prod (mul_ne_zero hx hy)).trans _),
  rw multiset.prod_add,
  exact (associated.mul_mul (factors_prod hx) (factors_prod hy)).symm,
end

@[simp] lemma factors_pow {x : α} (n : ℕ) :
  multiset.rel associated (factors (x ^ n)) (n • factors x) :=
begin
  induction n with n ih,
  { simp },
  by_cases h0 : x = 0,
  { simp [h0, zero_pow n.succ_pos, smul_zero] },
  rw [pow_succ, succ_nsmul],
  refine multiset.rel.trans _ (factors_mul h0 (pow_ne_zero n h0)) _,
  refine multiset.rel.add _ ih,
  exact multiset.rel_refl_of_refl_on (λ y hy, associated.refl _),
end

>>>>>>> abee6498
end unique_factorization_monoid

namespace unique_factorization_monoid
variables [cancel_comm_monoid_with_zero α] [decidable_eq α] [normalization_monoid α]
variables [unique_factorization_monoid α]

/-- Noncomputably determines the multiset of prime factors. -/
noncomputable def normalized_factors (a : α) : multiset α :=
multiset.map normalize $ factors a

/-- An arbitrary choice of factors of `x : M` is exactly the (unique) normalized set of factors,
if `M` has a trivial group of units. -/
@[simp] lemma factors_eq_normalized_factors {M : Type*} [cancel_comm_monoid_with_zero M]
  [decidable_eq M] [unique_factorization_monoid M] [unique (Mˣ)] (x : M) :
  factors x = normalized_factors x :=
begin
  unfold normalized_factors,
  convert (multiset.map_id (factors x)).symm,
  ext p,
  exact normalize_eq p
end

theorem normalized_factors_prod {a : α} (ane0 : a ≠ 0) : associated (normalized_factors a).prod a :=
begin
  rw [normalized_factors, factors, dif_neg ane0],
  refine associated.trans _ (classical.some_spec (exists_prime_factors a ane0)).2,
  rw [← associates.mk_eq_mk_iff_associated, ← associates.prod_mk, ← associates.prod_mk,
      multiset.map_map],
  congr' 2,
  ext,
  rw [function.comp_apply, associates.mk_normalize],
end

theorem prime_of_normalized_factor {a : α} : ∀ (x : α), x ∈ normalized_factors a → prime x :=
begin
  rw [normalized_factors, factors],
  split_ifs with ane0, { simp },
  intros x hx, rcases multiset.mem_map.1 hx with ⟨y, ⟨hy, rfl⟩⟩,
  rw (normalize_associated _).prime_iff,
  exact (classical.some_spec (unique_factorization_monoid.exists_prime_factors a ane0)).1 y hy,
end

theorem irreducible_of_normalized_factor {a : α} :
  ∀ (x : α), x ∈ normalized_factors a → irreducible x :=
λ x h, (prime_of_normalized_factor x h).irreducible

theorem normalize_normalized_factor {a : α} :
  ∀ (x : α), x ∈ normalized_factors a → normalize x = x :=
begin
  rw [normalized_factors, factors],
  split_ifs with h, { simp },
  intros x hx,
  obtain ⟨y, hy, rfl⟩ := multiset.mem_map.1 hx,
  apply normalize_idem
end

lemma normalized_factors_irreducible {a : α} (ha : irreducible a) :
  normalized_factors a = {normalize a} :=
begin
  obtain ⟨p, a_assoc, hp⟩ := prime_factors_irreducible ha
    ⟨prime_of_normalized_factor, normalized_factors_prod ha.ne_zero⟩,
  have p_mem : p ∈ normalized_factors a,
  { rw hp, exact multiset.mem_singleton_self _ },
  convert hp,
  rwa [← normalize_normalized_factor p p_mem, normalize_eq_normalize_iff, dvd_dvd_iff_associated]
end

lemma exists_mem_normalized_factors_of_dvd {a p : α} (ha0 : a ≠ 0) (hp : irreducible p) : p ∣ a →
  ∃ q ∈ normalized_factors a, p ~ᵤ q :=
λ ⟨b, hb⟩,
have hb0 : b ≠ 0, from λ hb0, by simp * at *,
have multiset.rel associated (p ::ₘ normalized_factors b) (normalized_factors a),
  from factors_unique
    (λ x hx, (multiset.mem_cons.1 hx).elim (λ h, h.symm ▸ hp)
      (irreducible_of_normalized_factor _))
    irreducible_of_normalized_factor
    (associated.symm $ calc multiset.prod (normalized_factors a) ~ᵤ a : normalized_factors_prod ha0
      ... = p * b : hb
      ... ~ᵤ multiset.prod (p ::ₘ normalized_factors b) :
        by rw multiset.prod_cons; exact (normalized_factors_prod hb0).symm.mul_left _),
multiset.exists_mem_of_rel_of_mem this (by simp)

@[simp] lemma normalized_factors_zero : normalized_factors (0 : α) = 0 :=
by simp [normalized_factors, factors]

@[simp] lemma normalized_factors_one : normalized_factors (1 : α) = 0 :=
begin
  nontriviality α using [normalized_factors, factors],
  rw ← multiset.rel_zero_right,
  apply factors_unique irreducible_of_normalized_factor,
  { intros x hx,
    exfalso,
    apply multiset.not_mem_zero x hx },
  { simp [normalized_factors_prod (@one_ne_zero α _ _)] },
  apply_instance
end

@[simp] lemma normalized_factors_mul {x y : α} (hx : x ≠ 0) (hy : y ≠ 0) :
  normalized_factors (x * y) = normalized_factors x + normalized_factors y :=
begin
  have h : (normalize : α → α) = associates.out ∘ associates.mk,
  { ext, rw [function.comp_apply, associates.out_mk], },
  rw [← multiset.map_id' (normalized_factors (x * y)), ← multiset.map_id' (normalized_factors x),
    ← multiset.map_id' (normalized_factors y), ← multiset.map_congr rfl normalize_normalized_factor,
    ← multiset.map_congr rfl normalize_normalized_factor,
    ← multiset.map_congr rfl normalize_normalized_factor,
    ← multiset.map_add, h, ← multiset.map_map associates.out, eq_comm,
    ← multiset.map_map associates.out],
  refine congr rfl _,
  apply multiset.map_mk_eq_map_mk_of_rel,
  apply factors_unique,
  { intros x hx,
    rcases multiset.mem_add.1 hx with hx | hx;
    exact irreducible_of_normalized_factor x hx },
  { exact irreducible_of_normalized_factor },
  { rw multiset.prod_add,
    exact ((normalized_factors_prod hx).mul_mul (normalized_factors_prod hy)).trans
      (normalized_factors_prod (mul_ne_zero hx hy)).symm }
end

@[simp] lemma normalized_factors_pow {x : α} (n : ℕ) :
  normalized_factors (x ^ n) = n • normalized_factors x :=
begin
  induction n with n ih,
  { simp },
  by_cases h0 : x = 0,
  { simp [h0, zero_pow n.succ_pos, smul_zero] },
  rw [pow_succ, succ_nsmul, normalized_factors_mul h0 (pow_ne_zero _ h0), ih],
end

theorem _root_.irreducible.normalized_factors_pow {p : α} (hp : irreducible p) (k : ℕ) :
  normalized_factors (p ^ k) = multiset.repeat (normalize p) k :=
by rw [normalized_factors_pow, normalized_factors_irreducible hp, multiset.nsmul_singleton]

lemma dvd_iff_normalized_factors_le_normalized_factors {x y : α} (hx : x ≠ 0) (hy : y ≠ 0) :
  x ∣ y ↔ normalized_factors x ≤ normalized_factors y :=
begin
  split,
  { rintro ⟨c, rfl⟩,
    simp [hx, right_ne_zero_of_mul hy] },
  { rw [← (normalized_factors_prod hx).dvd_iff_dvd_left,
      ← (normalized_factors_prod hy).dvd_iff_dvd_right],
    apply multiset.prod_dvd_prod_of_le }
end

theorem normalized_factors_of_irreducible_pow {p : α} (hp : irreducible p) (k : ℕ) :
  normalized_factors (p ^ k) = multiset.repeat (normalize p) k :=
by rw [normalized_factors_pow, normalized_factors_irreducible hp, multiset.nsmul_singleton]

lemma zero_not_mem_normalized_factors (x : α) : (0 : α) ∉ normalized_factors x :=
λ h, prime.ne_zero (prime_of_normalized_factor _ h) rfl

lemma dvd_of_mem_normalized_factors {a p : α} (H : p ∈ normalized_factors a) : p ∣ a :=
begin
  by_cases hcases : a = 0,
  { rw hcases,
    exact dvd_zero p },
  { exact dvd_trans (multiset.dvd_prod H) (associated.dvd (normalized_factors_prod hcases)) },
end

lemma exists_associated_prime_pow_of_unique_normalized_factor {p r : α}
  (h : ∀ {m}, m ∈ normalized_factors r → m = p) (hr : r ≠ 0) : ∃ (i : ℕ), associated (p ^ i) r :=
begin
  use (normalized_factors r).card,
  have := unique_factorization_monoid.normalized_factors_prod hr,
  rwa [multiset.eq_repeat_of_mem (λ b, h), multiset.prod_repeat] at this
end

end unique_factorization_monoid

namespace unique_factorization_monoid

open_locale classical
open multiset associates
noncomputable theory

variables [cancel_comm_monoid_with_zero α] [nontrivial α] [unique_factorization_monoid α]

/-- Noncomputably defines a `normalization_monoid` structure on a `unique_factorization_monoid`. -/
protected def normalization_monoid : normalization_monoid α :=
normalization_monoid_of_monoid_hom_right_inverse
{ to_fun := λ a : associates α, if a = 0 then 0 else ((normalized_factors a).map
    (classical.some mk_surjective.has_right_inverse : associates α → α)).prod,
  map_one' := by simp,
  map_mul' := λ x y, by
  { by_cases hx : x = 0, { simp [hx] },
    by_cases hy : y = 0, { simp [hy] },
    simp [hx, hy] } } begin
  intro x,
  dsimp,
  by_cases hx : x = 0, { simp [hx] },
  have h : associates.mk_monoid_hom ∘ (classical.some mk_surjective.has_right_inverse) =
           (id : associates α → associates α),
  { ext x,
    rw [function.comp_apply, mk_monoid_hom_apply,
      classical.some_spec mk_surjective.has_right_inverse x],
    refl },
  rw [if_neg hx, ← mk_monoid_hom_apply, monoid_hom.map_multiset_prod, map_map, h, map_id,
      ← associated_iff_eq],
  apply normalized_factors_prod hx
end

instance : inhabited (normalization_monoid α) := ⟨unique_factorization_monoid.normalization_monoid⟩

end unique_factorization_monoid

namespace unique_factorization_monoid

variables {R : Type*} [cancel_comm_monoid_with_zero R] [unique_factorization_monoid R]

/-- Euclid's lemma: if `a ∣ b * c` and `a` and `c` have no common prime factors, `a ∣ b`.
Compare `is_coprime.dvd_of_dvd_mul_left`. -/
lemma dvd_of_dvd_mul_left_of_no_prime_factors {a b c : R} (ha : a ≠ 0) :
  (∀ {d}, d ∣ a → d ∣ c → ¬ prime d) → a ∣ b * c → a ∣ b :=
begin
  refine induction_on_prime c _ _ _,
  { intro no_factors,
    simp only [dvd_zero, mul_zero, forall_prop_of_true],
    haveI := classical.prop_decidable,
    exact is_unit_iff_forall_dvd.mp
      (no_factors_of_no_prime_factors ha @no_factors (dvd_refl a) (dvd_zero a)) _ },
  { rintros _ ⟨x, rfl⟩ _ a_dvd_bx,
    apply units.dvd_mul_right.mp a_dvd_bx },
  { intros c p hc hp ih no_factors a_dvd_bpc,
    apply ih (λ q dvd_a dvd_c hq, no_factors dvd_a (dvd_c.mul_left _) hq),
    rw mul_left_comm at a_dvd_bpc,
    refine or.resolve_left (hp.left_dvd_or_dvd_right_of_dvd_mul a_dvd_bpc) (λ h, _),
    exact no_factors h (dvd_mul_right p c) hp }
end

/-- Euclid's lemma: if `a ∣ b * c` and `a` and `b` have no common prime factors, `a ∣ c`.
Compare `is_coprime.dvd_of_dvd_mul_right`. -/
lemma dvd_of_dvd_mul_right_of_no_prime_factors {a b c : R} (ha : a ≠ 0)
  (no_factors : ∀ {d}, d ∣ a → d ∣ b → ¬ prime d) : a ∣ b * c → a ∣ c :=
by simpa [mul_comm b c] using dvd_of_dvd_mul_left_of_no_prime_factors ha @no_factors

/-- If `a ≠ 0, b` are elements of a unique factorization domain, then dividing
out their common factor `c'` gives `a'` and `b'` with no factors in common. -/
lemma exists_reduced_factors : ∀ (a ≠ (0 : R)) b,
  ∃ a' b' c', (∀ {d}, d ∣ a' → d ∣ b' → is_unit d) ∧ c' * a' = a ∧ c' * b' = b :=
begin
  haveI := classical.prop_decidable,
  intros a,
  refine induction_on_prime a _ _ _,
  { intros, contradiction },
  { intros a a_unit a_ne_zero b,
    use [a, b, 1],
    split,
    { intros p p_dvd_a _,
      exact is_unit_of_dvd_unit p_dvd_a a_unit },
    { simp } },
  { intros a p a_ne_zero p_prime ih_a pa_ne_zero b,
    by_cases p ∣ b,
    { rcases h with ⟨b, rfl⟩,
      obtain ⟨a', b', c', no_factor, ha', hb'⟩ := ih_a a_ne_zero b,
      refine ⟨a', b', p * c', @no_factor, _, _⟩,
      { rw [mul_assoc, ha'] },
      { rw [mul_assoc, hb'] } },
    { obtain ⟨a', b', c', coprime, rfl, rfl⟩ := ih_a a_ne_zero b,
      refine ⟨p * a', b', c', _, mul_left_comm _ _ _, rfl⟩,
      intros q q_dvd_pa' q_dvd_b',
      cases p_prime.left_dvd_or_dvd_right_of_dvd_mul q_dvd_pa' with p_dvd_q q_dvd_a',
      { have : p ∣ c' * b' := dvd_mul_of_dvd_right (p_dvd_q.trans q_dvd_b') _,
        contradiction },
      exact coprime q_dvd_a' q_dvd_b' } }
end

lemma exists_reduced_factors' (a b : R) (hb : b ≠ 0) :
  ∃ a' b' c', (∀ {d}, d ∣ a' → d ∣ b' → is_unit d) ∧ c' * a' = a ∧ c' * b' = b :=
let ⟨b', a', c', no_factor, hb, ha⟩ := exists_reduced_factors b hb a
in ⟨a', b', c', λ _ hpb hpa, no_factor hpa hpb, ha, hb⟩

section multiplicity
variables [nontrivial R] [normalization_monoid R] [decidable_eq R]
variables [dec_dvd : decidable_rel (has_dvd.dvd : R → R → Prop)]
open multiplicity multiset

include dec_dvd
lemma le_multiplicity_iff_repeat_le_normalized_factors {a b : R} {n : ℕ}
  (ha : irreducible a) (hb : b ≠ 0) :
  ↑n ≤ multiplicity a b ↔ repeat (normalize a) n ≤ normalized_factors b :=
begin
  rw ← pow_dvd_iff_le_multiplicity,
  revert b,
  induction n with n ih, { simp },
  intros b hb,
  split,
  { rintro ⟨c, rfl⟩,
    rw [ne.def, pow_succ, mul_assoc, mul_eq_zero, decidable.not_or_iff_and_not] at hb,
    rw [pow_succ, mul_assoc, normalized_factors_mul hb.1 hb.2, repeat_succ,
      normalized_factors_irreducible ha, singleton_add, cons_le_cons_iff, ← ih hb.2],
    apply dvd.intro _ rfl },
  { rw [multiset.le_iff_exists_add],
    rintro ⟨u, hu⟩,
    rw [← (normalized_factors_prod hb).dvd_iff_dvd_right, hu, prod_add, prod_repeat],
    exact (associated.pow_pow $ associated_normalize a).dvd.trans (dvd.intro u.prod rfl) }
end

/-- The multiplicity of an irreducible factor of a nonzero element is exactly the number of times
the normalized factor occurs in the `normalized_factors`.

See also `count_normalized_factors_eq` which expands the definition of `multiplicity`
to produce a specification for `count (normalized_factors _) _`..
-/
lemma multiplicity_eq_count_normalized_factors {a b : R} (ha : irreducible a) (hb : b ≠ 0) :
  multiplicity a b = (normalized_factors b).count (normalize a) :=
begin
  apply le_antisymm,
  { apply enat.le_of_lt_add_one,
    rw [← nat.cast_one, ← nat.cast_add, lt_iff_not_ge, ge_iff_le,
      le_multiplicity_iff_repeat_le_normalized_factors ha hb, ← le_count_iff_repeat_le],
    simp },
  rw [le_multiplicity_iff_repeat_le_normalized_factors ha hb, ← le_count_iff_repeat_le],
end

omit dec_dvd
/-- The number of times an irreducible factor `p` appears in `normalized_factors x` is defined by
the number of times it divides `x`.

See also `multiplicity_eq_count_normalized_factors` if `n` is given by `multiplicity p x`.
-/
lemma count_normalized_factors_eq {p x : R} (hp : irreducible p) (hnorm : normalize p = p) {n : ℕ}
  (hle : p^n ∣ x) (hlt : ¬ (p^(n+1) ∣ x)) :
  (normalized_factors x).count p = n :=
begin
  letI : decidable_rel ((∣) : R → R → Prop) := λ _ _, classical.prop_decidable _,
  by_cases hx0 : x = 0,
  { simp [hx0] at hlt, contradiction },
  rw [← enat.coe_inj],
  convert (multiplicity_eq_count_normalized_factors hp hx0).symm,
  { exact hnorm.symm },
  exact (multiplicity.eq_coe_iff.mpr ⟨hle, hlt⟩).symm
end

end multiplicity

end unique_factorization_monoid


namespace associates
open unique_factorization_monoid associated multiset
variables [cancel_comm_monoid_with_zero α]

/-- `factor_set α` representation elements of unique factorization domain as multisets.
`multiset α` produced by `normalized_factors` are only unique up to associated elements, while the
multisets in `factor_set α` are unique by equality and restricted to irreducible elements. This
gives us a representation of each element as a unique multisets (or the added ⊤ for 0), which has a
complete lattice struture. Infimum is the greatest common divisor and supremum is the least common
multiple.
-/
@[reducible] def {u} factor_set (α : Type u) [cancel_comm_monoid_with_zero α] :
  Type u :=
with_top (multiset { a : associates α // irreducible a })

local attribute [instance] associated.setoid

theorem factor_set.coe_add {a b : multiset { a : associates α // irreducible a }} :
  (↑(a + b) : factor_set α) = a + b :=
by norm_cast

lemma factor_set.sup_add_inf_eq_add [decidable_eq (associates α)] :
  ∀(a b : factor_set α), a ⊔ b + a ⊓ b = a + b
| none     b        := show ⊤ ⊔ b + ⊤ ⊓ b = ⊤ + b, by simp
| a        none     := show a ⊔ ⊤ + a ⊓ ⊤ = a + ⊤, by simp
| (some a) (some b) := show (a : factor_set α) ⊔ b + a ⊓ b = a + b, from
  begin
    rw [← with_top.coe_sup, ← with_top.coe_inf, ← with_top.coe_add, ← with_top.coe_add,
      with_top.coe_eq_coe],
    exact multiset.union_add_inter _ _
  end

/-- Evaluates the product of a `factor_set` to be the product of the corresponding multiset,
  or `0` if there is none. -/
def factor_set.prod : factor_set α → associates α
| none     := 0
| (some s) := (s.map coe).prod

@[simp] theorem prod_top : (⊤ : factor_set α).prod = 0 := rfl

@[simp] theorem prod_coe {s : multiset { a : associates α // irreducible a }} :
  (s : factor_set α).prod = (s.map coe).prod :=
rfl

@[simp] theorem prod_add : ∀(a b : factor_set α), (a + b).prod = a.prod * b.prod
| none b    := show (⊤ + b).prod = (⊤:factor_set α).prod * b.prod, by simp
| a    none := show (a + ⊤).prod = a.prod * (⊤:factor_set α).prod, by simp
| (some a) (some b) :=
  show (↑a + ↑b:factor_set α).prod = (↑a:factor_set α).prod * (↑b:factor_set α).prod,
    by rw [← factor_set.coe_add, prod_coe, prod_coe, prod_coe, multiset.map_add, multiset.prod_add]

theorem prod_mono : ∀{a b : factor_set α}, a ≤ b → a.prod ≤ b.prod
| none b h := have b = ⊤, from top_unique h, by rw [this, prod_top]; exact le_rfl
| a none h := show a.prod ≤ (⊤ : factor_set α).prod, by simp; exact le_top
| (some a) (some b) h := prod_le_prod $ multiset.map_le_map $ with_top.coe_le_coe.1 $ h

theorem factor_set.prod_eq_zero_iff [nontrivial α] (p : factor_set α) :
  p.prod = 0 ↔ p = ⊤ :=
begin
  induction p using with_top.rec_top_coe,
  { simp only [iff_self, eq_self_iff_true, associates.prod_top] },
  simp only [prod_coe, with_top.coe_ne_top, iff_false, prod_eq_zero_iff, multiset.mem_map],
  rintro ⟨⟨a, ha⟩, -, eq⟩,
  rw [subtype.coe_mk] at eq,
  exact ha.ne_zero eq,
end

/-- `bcount p s` is the multiplicity of `p` in the factor_set `s` (with bundled `p`)-/
def bcount [decidable_eq (associates α)] (p : {a : associates α // irreducible a}) :
  factor_set α → ℕ
| none := 0
| (some s) := s.count p

variables [dec_irr : Π (p : associates α), decidable (irreducible p)]
include dec_irr

/-- `count p s` is the multiplicity of the irreducible `p` in the factor_set `s`.

If `p` is not irreducible, `count p s` is defined to be `0`. -/
def count [decidable_eq (associates α)] (p : associates α) :
  factor_set α → ℕ :=
if hp : irreducible p then bcount ⟨p, hp⟩  else 0

@[simp] lemma count_some [decidable_eq (associates α)] {p : associates α} (hp : irreducible p)
  (s : multiset _) : count p (some s) = s.count ⟨p, hp⟩:=
by { dunfold count, split_ifs, refl }

@[simp] lemma count_zero [decidable_eq (associates α)] {p : associates α} (hp : irreducible p) :
  count p (0 : factor_set α) = 0 :=
by { dunfold count, split_ifs, refl }

lemma count_reducible [decidable_eq (associates α)] {p : associates α} (hp : ¬ irreducible p) :
  count p = 0 := dif_neg hp

omit dec_irr

/-- membership in a factor_set (bundled version) -/
def bfactor_set_mem : {a : associates α // irreducible a} → (factor_set α) → Prop
| _ ⊤ := true
| p (some l) := p ∈ l

include dec_irr

/-- `factor_set_mem p s` is the predicate that the irreducible `p` is a member of
`s : factor_set α`.

If `p` is not irreducible, `p` is not a member of any `factor_set`. -/
def factor_set_mem (p : associates α) (s : factor_set α) : Prop :=
if hp : irreducible p then bfactor_set_mem ⟨p, hp⟩ s else false

instance : has_mem (associates α) (factor_set α) := ⟨factor_set_mem⟩

@[simp] lemma factor_set_mem_eq_mem (p : associates α) (s : factor_set α) :
  factor_set_mem p s = (p ∈ s) := rfl

lemma mem_factor_set_top {p : associates α} {hp : irreducible p} :
  p ∈ (⊤ : factor_set α) :=
begin
  dunfold has_mem.mem, dunfold factor_set_mem, split_ifs, exact trivial
end

lemma mem_factor_set_some {p : associates α} {hp : irreducible p}
   {l : multiset {a : associates α // irreducible a }} :
  p ∈ (l : factor_set α) ↔ subtype.mk p hp ∈ l :=
begin
  dunfold has_mem.mem, dunfold factor_set_mem, split_ifs, refl
end

lemma reducible_not_mem_factor_set {p : associates α} (hp : ¬ irreducible p)
  (s : factor_set α) : ¬ p ∈ s :=
λ (h : if hp : irreducible p then bfactor_set_mem ⟨p, hp⟩ s else false),
  by rwa [dif_neg hp] at h

omit dec_irr

variable [unique_factorization_monoid α]

theorem unique' {p q : multiset (associates α)} :
  (∀a∈p, irreducible a) → (∀a∈q, irreducible a) → p.prod = q.prod → p = q :=
begin
  apply multiset.induction_on_multiset_quot p,
  apply multiset.induction_on_multiset_quot q,
  assume s t hs ht eq,
  refine multiset.map_mk_eq_map_mk_of_rel (unique_factorization_monoid.factors_unique _ _ _),
  { exact assume a ha, ((irreducible_mk _).1 $ hs _ $ multiset.mem_map_of_mem _ ha) },
  { exact assume a ha, ((irreducible_mk _).1 $ ht _ $ multiset.mem_map_of_mem _ ha) },
  simpa [quot_mk_eq_mk, prod_mk, mk_eq_mk_iff_associated] using eq
end

theorem factor_set.unique [nontrivial α] {p q : factor_set α} (h : p.prod = q.prod) : p = q :=
begin
  induction p using with_top.rec_top_coe;
  induction q using with_top.rec_top_coe,
  { refl },
  { rw [eq_comm, ←factor_set.prod_eq_zero_iff, ←h, associates.prod_top] },
  { rw [←factor_set.prod_eq_zero_iff, h, associates.prod_top] },
  { congr' 1,
    rw  ←multiset.map_eq_map subtype.coe_injective,
    apply unique' _ _ h;
    { intros a ha,
      obtain ⟨⟨a', irred⟩, -, rfl⟩ := multiset.mem_map.mp ha,
      rwa [subtype.coe_mk] } },
end

theorem prod_le_prod_iff_le [nontrivial α] {p q : multiset (associates α)}
  (hp : ∀a∈p, irreducible a) (hq : ∀a∈q, irreducible a) :
  p.prod ≤ q.prod ↔ p ≤ q :=
iff.intro
  begin
    classical,
    rintros ⟨c, eqc⟩,
    refine multiset.le_iff_exists_add.2 ⟨factors c, unique' hq (λ x hx, _) _⟩,
    { obtain h|h := multiset.mem_add.1 hx,
      { exact hp x h },
      { exact irreducible_of_factor _ h } },
    { rw [eqc, multiset.prod_add],
      congr,
      refine associated_iff_eq.mp (factors_prod (λ hc, _)).symm,
      refine not_irreducible_zero (hq _ _),
      rw [←prod_eq_zero_iff, eqc, hc, mul_zero] }
  end
  prod_le_prod

variables [dec : decidable_eq α] [dec' : decidable_eq (associates α)]
include dec

/-- This returns the multiset of irreducible factors as a `factor_set`,
  a multiset of irreducible associates `with_top`. -/
noncomputable def factors' (a : α) :
  multiset { a : associates α // irreducible a } :=
(factors a).pmap (λa ha, ⟨associates.mk a, (irreducible_mk _).2 ha⟩)
  (irreducible_of_factor)

@[simp] theorem map_subtype_coe_factors' {a : α} :
  (factors' a).map coe = (factors a).map associates.mk :=
by simp [factors', multiset.map_pmap, multiset.pmap_eq_map]

theorem factors'_cong {a b : α} (h : a ~ᵤ b) :
  factors' a = factors' b :=
begin
  obtain rfl|hb := eq_or_ne b 0,
  { rw associated_zero_iff_eq_zero at h, rw h },
  have ha : a ≠ 0,
  { contrapose! hb with ha,
    rw [←associated_zero_iff_eq_zero, ←ha],
    exact h.symm },
  rw [←multiset.map_eq_map subtype.coe_injective, map_subtype_coe_factors',
    map_subtype_coe_factors', ←rel_associated_iff_map_eq_map],
  exact factors_unique irreducible_of_factor irreducible_of_factor
    ((factors_prod ha).trans $ h.trans $ (factors_prod hb).symm),
end

include dec'

/-- This returns the multiset of irreducible factors of an associate as a `factor_set`,
  a multiset of irreducible associates `with_top`. -/
noncomputable def factors (a : associates α) :
  factor_set α :=
begin
  refine (if h : a = 0 then ⊤ else
    quotient.hrec_on a (λx h, some $ factors' x) _ h),
  assume a b hab,
  apply function.hfunext,
  { have : a ~ᵤ 0 ↔ b ~ᵤ 0, from
      iff.intro (assume ha0, hab.symm.trans ha0) (assume hb0, hab.trans hb0),
    simp only [associated_zero_iff_eq_zero] at this,
    simp only [quotient_mk_eq_mk, this, mk_eq_zero] },
  exact (assume ha hb eq, heq_of_eq $ congr_arg some $ factors'_cong hab)
end

@[simp] theorem factors_0 : (0 : associates α).factors = ⊤ :=
dif_pos rfl

@[simp] theorem factors_mk (a : α) (h : a ≠ 0) :
  (associates.mk a).factors = factors' a :=
by { classical, apply dif_neg, apply (mt mk_eq_zero.1 h) }

@[simp]
theorem factors_prod (a : associates α) : a.factors.prod = a :=
quotient.induction_on a $ assume a, decidable.by_cases
  (assume : associates.mk a = 0, by simp [quotient_mk_eq_mk, this])
  (assume : associates.mk a ≠ 0,
    have a ≠ 0, by simp * at *,
    by simp [this, quotient_mk_eq_mk, prod_mk,
      mk_eq_mk_iff_associated.2 (factors_prod this)])

theorem prod_factors [nontrivial α] (s : factor_set α) : s.prod.factors = s :=
factor_set.unique $ factors_prod _

@[nontriviality] lemma factors_subsingleton [subsingleton α] {a : associates α} :
  a.factors = option.none :=
by { convert factors_0; apply_instance }

lemma factors_eq_none_iff_zero {a : associates α} :
  a.factors = option.none ↔ a = 0 :=
begin
  nontriviality α,
  exact ⟨λ h, by rwa [← factors_prod a, factor_set.prod_eq_zero_iff], λ h, h.symm ▸ factors_0⟩
end

lemma factors_eq_some_iff_ne_zero {a : associates α} :
  (∃ (s : multiset {p : associates α // irreducible p}), a.factors = some s) ↔ a ≠ 0 :=
by rw [← option.is_some_iff_exists, ← option.ne_none_iff_is_some, ne.def, ne.def,
  factors_eq_none_iff_zero]

theorem eq_of_factors_eq_factors {a b : associates α} (h : a.factors = b.factors) : a = b :=
have a.factors.prod = b.factors.prod, by rw h,
by rwa [factors_prod, factors_prod] at this

omit dec dec'

theorem eq_of_prod_eq_prod [nontrivial α] {a b : factor_set α} (h : a.prod = b.prod) : a = b :=
begin
  classical,
  have : a.prod.factors = b.prod.factors, by rw h,
  rwa [prod_factors, prod_factors] at this
end

include dec dec' dec_irr

theorem eq_factors_of_eq_counts {a b : associates α} (ha : a ≠ 0) (hb : b ≠ 0)
  (h : ∀ (p : associates α) (hp : irreducible p), p.count a.factors = p.count b.factors) :
  a.factors = b.factors :=
begin
  obtain ⟨sa, h_sa⟩ := factors_eq_some_iff_ne_zero.mpr ha,
  obtain ⟨sb, h_sb⟩ := factors_eq_some_iff_ne_zero.mpr hb,
  rw [h_sa, h_sb] at h ⊢,
  rw option.some_inj,
  have h_count : ∀ (p : associates α) (hp : irreducible p), sa.count ⟨p, hp⟩ = sb.count ⟨p, hp⟩,
  { intros p hp, rw [← count_some, ← count_some, h p hp] },
  apply multiset.to_finsupp.injective,
  ext ⟨p, hp⟩,
  rw [multiset.to_finsupp_apply, multiset.to_finsupp_apply, h_count p hp]
end

theorem eq_of_eq_counts {a b : associates α} (ha : a ≠ 0) (hb  : b ≠ 0)
  (h : ∀ (p : associates α), irreducible p → p.count a.factors = p.count b.factors) : a = b :=
eq_of_factors_eq_factors (eq_factors_of_eq_counts ha hb h)

lemma count_le_count_of_factors_le {a b p : associates α} (hb : b ≠ 0)
  (hp : irreducible p) (h : a.factors ≤ b.factors) : p.count a.factors ≤ p.count b.factors :=
begin
  by_cases ha : a = 0,
  { simp [*] at *, },
  obtain ⟨sa, h_sa⟩ := factors_eq_some_iff_ne_zero.mpr ha,
  obtain ⟨sb, h_sb⟩ := factors_eq_some_iff_ne_zero.mpr hb,
  rw [h_sa, h_sb] at h ⊢,
  rw [count_some hp, count_some hp], rw with_top.some_le_some at h,
  exact multiset.count_le_of_le _ h
end

omit dec_irr

@[simp] theorem factors_mul (a b : associates α) :
  (a * b).factors = a.factors + b.factors :=
begin
  casesI subsingleton_or_nontrivial α,
  { simp [subsingleton.elim a 0], },
  refine (eq_of_prod_eq_prod (eq_of_factors_eq_factors _)),
  rw [prod_add, factors_prod, factors_prod, factors_prod],
end

theorem factors_mono : ∀{a b : associates α}, a ≤ b → a.factors ≤ b.factors
| s t ⟨d, rfl⟩ := by rw [factors_mul] ; exact le_add_of_nonneg_right bot_le

theorem factors_le {a b : associates α} : a.factors ≤ b.factors ↔ a ≤ b :=
iff.intro
  (assume h, have a.factors.prod ≤ b.factors.prod, from prod_mono h,
    by rwa [factors_prod, factors_prod] at this)
  factors_mono

include dec_irr

lemma count_le_count_of_le {a b p : associates α} (hb : b ≠ 0)
  (hp : irreducible p) (h : a ≤ b) : p.count a.factors ≤ p.count b.factors :=
count_le_count_of_factors_le hb hp $ factors_mono h

omit dec dec' dec_irr

theorem prod_le [nontrivial α] {a b : factor_set α} : a.prod ≤ b.prod ↔ a ≤ b :=
begin
  classical,
  exact iff.intro
  (assume h, have a.prod.factors ≤ b.prod.factors, from factors_mono h,
    by rwa [prod_factors, prod_factors] at this)
  prod_mono
end

include dec dec'

noncomputable instance : has_sup (associates α) := ⟨λa b, (a.factors ⊔ b.factors).prod⟩
noncomputable instance : has_inf (associates α) := ⟨λa b, (a.factors ⊓ b.factors).prod⟩

noncomputable instance : lattice (associates α) :=
{ sup          := (⊔),
  inf          := (⊓),
  sup_le       :=
    assume a b c hac hbc, factors_prod c ▸ prod_mono (sup_le (factors_mono hac) (factors_mono hbc)),
  le_sup_left  := assume a b,
    le_trans (le_of_eq (factors_prod a).symm) $ prod_mono $ le_sup_left,
  le_sup_right := assume a b,
    le_trans (le_of_eq (factors_prod b).symm) $ prod_mono $ le_sup_right,
  le_inf :=
    assume a b c hac hbc, factors_prod a ▸ prod_mono (le_inf (factors_mono hac) (factors_mono hbc)),
  inf_le_left  := assume a b,
    le_trans (prod_mono inf_le_left) (le_of_eq (factors_prod a)),
  inf_le_right := assume a b,
    le_trans (prod_mono inf_le_right) (le_of_eq (factors_prod b)),
  .. associates.partial_order }

lemma sup_mul_inf (a b : associates α) : (a ⊔ b) * (a ⊓ b) = a * b :=
show (a.factors ⊔ b.factors).prod * (a.factors ⊓ b.factors).prod = a * b,
begin
  nontriviality α,
  refine eq_of_factors_eq_factors _,
  rw [← prod_add, prod_factors, factors_mul, factor_set.sup_add_inf_eq_add]
end

include dec_irr

lemma dvd_of_mem_factors {a p : associates α} {hp : irreducible p}
  (hm : p ∈ factors a) : p ∣ a :=
begin
  by_cases ha0 : a = 0, { rw ha0, exact dvd_zero p },
  obtain ⟨a0, nza, ha'⟩ := exists_non_zero_rep ha0,
  rw [← associates.factors_prod a],
  rw [← ha', factors_mk a0 nza] at hm ⊢,
  erw prod_coe,
  apply multiset.dvd_prod, apply multiset.mem_map.mpr,
  exact ⟨⟨p, hp⟩, mem_factor_set_some.mp hm, rfl⟩
end

omit dec'

lemma dvd_of_mem_factors' {a : α} {p : associates α} {hp : irreducible p} {hz : a ≠ 0}
  (h_mem : subtype.mk p hp ∈ factors' a) : p ∣ associates.mk a :=
by { haveI := classical.dec_eq (associates α),
  apply @dvd_of_mem_factors _ _ _ _ _ _ _ _ hp,
  rw factors_mk _ hz,
  apply mem_factor_set_some.2 h_mem }

omit dec_irr

lemma mem_factors'_of_dvd {a p : α} (ha0 : a ≠ 0) (hp : irreducible p) (hd : p ∣ a) :
  subtype.mk (associates.mk p) ((irreducible_mk _).2 hp) ∈ factors' a :=
begin
  obtain ⟨q, hq, hpq⟩ := exists_mem_factors_of_dvd ha0 hp hd,
  apply multiset.mem_pmap.mpr, use q, use hq,
  exact subtype.eq (eq.symm (mk_eq_mk_iff_associated.mpr hpq))
end

include dec_irr

lemma mem_factors'_iff_dvd {a p : α} (ha0 : a ≠ 0) (hp : irreducible p) :
  subtype.mk (associates.mk p) ((irreducible_mk _).2 hp) ∈ factors' a ↔ p ∣ a :=
begin
  split,
  { rw ← mk_dvd_mk, apply dvd_of_mem_factors', apply ha0 },
  { apply mem_factors'_of_dvd ha0 }
end

include dec'

lemma mem_factors_of_dvd {a p : α} (ha0 : a ≠ 0) (hp : irreducible p) (hd : p ∣ a) :
  (associates.mk p) ∈ factors (associates.mk a) :=
begin
  rw factors_mk _ ha0, exact mem_factor_set_some.mpr (mem_factors'_of_dvd ha0 hp hd)
end

lemma mem_factors_iff_dvd {a p : α} (ha0 : a ≠ 0) (hp : irreducible p) :
  (associates.mk p) ∈ factors (associates.mk a) ↔ p ∣ a :=
begin
  split,
  { rw ← mk_dvd_mk, apply dvd_of_mem_factors, exact (irreducible_mk p).mpr hp },
  { apply mem_factors_of_dvd ha0 hp }
end

lemma exists_prime_dvd_of_not_inf_one {a b : α}
  (ha : a ≠ 0) (hb : b ≠ 0) (h : (associates.mk a) ⊓ (associates.mk b) ≠ 1)  :
  ∃ (p : α), prime p ∧ p ∣ a ∧ p ∣ b :=
begin
  have hz : (factors (associates.mk a)) ⊓ (factors (associates.mk b)) ≠ 0,
  { contrapose! h with hf,
    change ((factors (associates.mk a)) ⊓ (factors (associates.mk b))).prod = 1,
    rw hf,
    exact multiset.prod_zero },
  rw [factors_mk a ha, factors_mk b hb, ← with_top.coe_inf] at hz,
  obtain ⟨⟨p0, p0_irr⟩, p0_mem⟩ := multiset.exists_mem_of_ne_zero ((mt with_top.coe_eq_coe.mpr) hz),
  rw multiset.inf_eq_inter at p0_mem,
  obtain ⟨p, rfl⟩ : ∃ p, associates.mk p = p0 := quot.exists_rep p0,
  refine ⟨p, _, _, _⟩,
  { rw [← irreducible_iff_prime, ← irreducible_mk],
    exact p0_irr },
  { apply dvd_of_mk_le_mk,
    apply dvd_of_mem_factors' (multiset.mem_inter.mp p0_mem).left,
    apply ha, },
  { apply dvd_of_mk_le_mk,
    apply dvd_of_mem_factors' (multiset.mem_inter.mp p0_mem).right,
    apply hb }
end

theorem coprime_iff_inf_one {a b : α} (ha0 : a ≠ 0) (hb0 : b ≠ 0) :
  (associates.mk a) ⊓ (associates.mk b) = 1 ↔ ∀ {d : α}, d ∣ a → d ∣ b → ¬ prime d :=
begin
  split,
  { intros hg p ha hb hp,
    refine ((associates.prime_mk _).mpr hp).not_unit (is_unit_of_dvd_one _ _),
    rw ← hg,
    exact le_inf (mk_le_mk_of_dvd ha) (mk_le_mk_of_dvd hb) },
  { contrapose,
    intros hg hc,
    obtain ⟨p, hp, hpa, hpb⟩ := exists_prime_dvd_of_not_inf_one ha0 hb0 hg,
    exact hc hpa hpb hp }
end

omit dec_irr

theorem factors_self [nontrivial α] {p : associates α}  (hp : irreducible p) :
  p.factors = some ({⟨p, hp⟩}) :=
eq_of_prod_eq_prod (by rw [factors_prod, factor_set.prod, map_singleton, prod_singleton,
                            subtype.coe_mk])

theorem factors_prime_pow [nontrivial α] {p : associates α} (hp : irreducible p)
  (k : ℕ) : factors (p ^ k) = some (multiset.repeat ⟨p, hp⟩ k) :=
eq_of_prod_eq_prod (by rw [associates.factors_prod, factor_set.prod, multiset.map_repeat,
                           multiset.prod_repeat, subtype.coe_mk])

include dec_irr

theorem prime_pow_dvd_iff_le [nontrivial α] {m p : associates α} (h₁ : m ≠ 0)
  (h₂ : irreducible p) {k : ℕ} : p ^ k ≤ m ↔ k ≤ count p m.factors :=
begin
  obtain ⟨a, nz, rfl⟩ := associates.exists_non_zero_rep h₁,
  rw [factors_mk _ nz, ← with_top.some_eq_coe, count_some, multiset.le_count_iff_repeat_le,
      ← factors_le, factors_prime_pow h₂, factors_mk _ nz],
  exact with_top.coe_le_coe
end

theorem le_of_count_ne_zero {m p : associates α} (h0 : m ≠ 0)
  (hp : irreducible p) : count p m.factors ≠ 0 → p ≤ m :=
begin
  nontriviality α,
  rw [← pos_iff_ne_zero],
  intro h,
  rw [← pow_one p],
  apply (prime_pow_dvd_iff_le h0 hp).2,
  simpa only
end

theorem count_ne_zero_iff_dvd {a p : α} (ha0 : a ≠ 0) (hp : irreducible p) :
  (associates.mk p).count (associates.mk a).factors ≠ 0 ↔ p ∣ a :=
begin
  nontriviality α,
  rw ← associates.mk_le_mk_iff_dvd_iff,
  refine ⟨λ h, associates.le_of_count_ne_zero (associates.mk_ne_zero.mpr ha0)
    ((associates.irreducible_mk p).mpr hp) h, λ h, _⟩,
  { rw [← pow_one (associates.mk p), associates.prime_pow_dvd_iff_le
      (associates.mk_ne_zero.mpr ha0) ((associates.irreducible_mk p).mpr hp)] at h,
    exact (zero_lt_one.trans_le h).ne' }
end

theorem count_self [nontrivial α] {p : associates α} (hp : irreducible p) :
  p.count p.factors = 1 :=
by simp [factors_self hp, associates.count_some hp]

lemma count_eq_zero_of_ne {p q : associates α} (hp : irreducible p) (hq : irreducible q)
  (h : p ≠ q) : p.count q.factors = 0 :=
not_ne_iff.mp $ λ h', h $ associated_iff_eq.mp $ hp.associated_of_dvd hq $
by { nontriviality α, exact le_of_count_ne_zero hq.ne_zero hp h' }

theorem count_mul {a : associates α} (ha : a ≠ 0) {b : associates α} (hb : b ≠ 0)
  {p : associates α} (hp : irreducible p) :
  count p (factors (a * b)) = count p a.factors + count p b.factors :=
begin
  obtain ⟨a0, nza, ha'⟩ := exists_non_zero_rep ha,
  obtain ⟨b0, nzb, hb'⟩ := exists_non_zero_rep hb,
  rw [factors_mul, ← ha', ← hb', factors_mk a0 nza, factors_mk b0 nzb, ← factor_set.coe_add,
      ← with_top.some_eq_coe, ← with_top.some_eq_coe, ← with_top.some_eq_coe, count_some hp,
      multiset.count_add, count_some hp, count_some hp]
end

theorem count_of_coprime {a : associates α} (ha : a ≠ 0) {b : associates α}
  (hb : b ≠ 0)
  (hab : ∀ d, d ∣ a → d ∣ b → ¬ prime d) {p : associates α} (hp : irreducible p) :
  count p a.factors = 0 ∨ count p b.factors = 0 :=
begin
  rw [or_iff_not_imp_left, ← ne.def],
  intro hca,
  contrapose! hab with hcb,
  exact ⟨p, le_of_count_ne_zero ha hp hca, le_of_count_ne_zero hb hp hcb,
    (irreducible_iff_prime.mp hp)⟩,
end

theorem count_mul_of_coprime {a : associates α} {b : associates α}
  (hb : b ≠ 0)
  {p : associates α} (hp : irreducible p) (hab : ∀ d, d ∣ a → d ∣ b → ¬ prime d) :
  count p a.factors = 0 ∨ count p a.factors = count p (a * b).factors :=
begin
  by_cases ha : a = 0,
  { simp [ha], },
  cases count_of_coprime ha hb hab hp with hz hb0, { tauto },
  apply or.intro_right,
  rw [count_mul ha hb hp, hb0, add_zero]
end

theorem count_mul_of_coprime' {a b : associates α}
  {p : associates α} (hp : irreducible p) (hab : ∀ d, d ∣ a → d ∣ b → ¬ prime d) :
  count p (a * b).factors = count p a.factors
  ∨ count p (a * b).factors = count p b.factors :=
begin
  by_cases ha : a = 0, { simp [ha], },
  by_cases hb : b = 0, { simp [hb], },
  rw [count_mul ha hb hp],
  cases count_of_coprime ha hb hab hp with ha0 hb0,
  { apply or.intro_right, rw [ha0, zero_add] },
  { apply or.intro_left, rw [hb0, add_zero] }
end

theorem dvd_count_of_dvd_count_mul {a b : associates α} (hb : b ≠ 0)
  {p : associates α} (hp : irreducible p) (hab : ∀ d, d ∣ a → d ∣ b → ¬ prime d)
  {k : ℕ} (habk : k ∣ count p (a * b).factors) : k ∣ count p a.factors :=
begin
  by_cases ha : a = 0, { simpa [*] using habk, },
  cases count_of_coprime ha hb hab hp with hz h,
  { rw hz, exact dvd_zero k },
  { rw [count_mul ha hb hp, h] at habk, exact habk }
end

omit dec_irr

@[simp] lemma factors_one [nontrivial α] : factors (1 : associates α) = 0 :=
begin
  apply eq_of_prod_eq_prod,
  rw associates.factors_prod,
  exact multiset.prod_zero,
end

@[simp] theorem pow_factors [nontrivial α] {a : associates α} {k : ℕ} :
  (a ^ k).factors = k • a.factors :=
begin
  induction k with n h,
  { rw [zero_nsmul, pow_zero], exact factors_one },
  { rw [pow_succ, succ_nsmul, factors_mul, h] }
end

include dec_irr

lemma count_pow [nontrivial α] {a : associates α} (ha : a ≠ 0) {p : associates α}
  (hp : irreducible p)
  (k : ℕ) : count p (a ^ k).factors = k * count p a.factors :=
begin
  induction k with n h,
  { rw [pow_zero, factors_one, zero_mul, count_zero hp] },
  { rw [pow_succ, count_mul ha (pow_ne_zero _ ha) hp, h, nat.succ_eq_add_one], ring }
end

theorem dvd_count_pow [nontrivial α] {a : associates α} (ha : a ≠ 0) {p : associates α}
  (hp : irreducible p)
  (k : ℕ) : k ∣ count p (a ^ k).factors := by { rw count_pow ha hp, apply dvd_mul_right }

theorem is_pow_of_dvd_count [nontrivial α] {a : associates α} (ha : a ≠ 0) {k : ℕ}
  (hk : ∀ (p : associates α) (hp : irreducible p), k ∣ count p a.factors) :
  ∃ (b : associates α), a = b ^ k :=
begin
  obtain ⟨a0, hz, rfl⟩ := exists_non_zero_rep ha,
  rw [factors_mk a0 hz] at hk,
  have hk' : ∀ p, p ∈ (factors' a0) → k ∣ (factors' a0).count p,
  { rintros p -,
    have pp : p = ⟨p.val, p.2⟩, { simp only [subtype.coe_eta, subtype.val_eq_coe] },
    rw [pp, ← count_some p.2], exact hk p.val p.2 },
  obtain ⟨u, hu⟩ := multiset.exists_smul_of_dvd_count _ hk',
  use (u : factor_set α).prod,
  apply eq_of_factors_eq_factors,
  rw [pow_factors, prod_factors, factors_mk a0 hz, ← with_top.some_eq_coe, hu],
  exact with_bot.coe_nsmul u k
end

/-- The only divisors of prime powers are prime powers. See `eq_pow_find_of_dvd_irreducible_pow`
for an explicit expression as a p-power (without using `count`). -/
theorem eq_pow_count_factors_of_dvd_pow {p a : associates α} (hp : irreducible p)
  {n : ℕ} (h : a ∣ p ^ n) : a = p ^ p.count a.factors :=
begin
  nontriviality α,
  have hph := pow_ne_zero n hp.ne_zero,
  have ha := ne_zero_of_dvd_ne_zero hph h,
  apply eq_of_eq_counts ha (pow_ne_zero _ hp.ne_zero),
  have eq_zero_of_ne : ∀ (q : associates α), irreducible q → q ≠ p → _ = 0 :=
  λ q hq h', nat.eq_zero_of_le_zero $ by
  { convert count_le_count_of_le hph hq h, symmetry,
    rw [count_pow hp.ne_zero hq, count_eq_zero_of_ne hq hp h', mul_zero] },
  intros q hq,
  rw count_pow hp.ne_zero hq,
  by_cases h : q = p,
  { rw [h, count_self hp, mul_one] },
  { rw [count_eq_zero_of_ne hq hp h, mul_zero, eq_zero_of_ne q hq h] }
end

lemma count_factors_eq_find_of_dvd_pow {a p : associates α} (hp : irreducible p)
  [∀ n : ℕ, decidable (a ∣ p ^ n)] {n : ℕ} (h : a ∣ p ^ n) : nat.find ⟨n, h⟩ = p.count a.factors :=
begin
  apply le_antisymm,
  { refine nat.find_le ⟨1, _⟩, rw mul_one, symmetry, exact eq_pow_count_factors_of_dvd_pow hp h },
  { have hph := pow_ne_zero (nat.find ⟨n, h⟩) hp.ne_zero,
    casesI (subsingleton_or_nontrivial α) with hα hα,
    { simpa using hph, },
    convert count_le_count_of_le hph hp (nat.find_spec ⟨n, h⟩),
    rw [count_pow hp.ne_zero hp, count_self hp, mul_one] }
end

omit dec
omit dec_irr
omit dec'

theorem eq_pow_of_mul_eq_pow [nontrivial α] {a b c : associates α} (ha : a ≠ 0) (hb : b ≠ 0)
  (hab : ∀ d, d ∣ a → d ∣ b → ¬ prime d) {k : ℕ} (h : a * b = c ^ k) :
  ∃ (d : associates α), a = d ^ k :=
begin
  classical,
  by_cases hk0 : k = 0,
  { use 1,
    rw [hk0, pow_zero] at h ⊢,
    apply (mul_eq_one_iff.1 h).1 },
  { refine is_pow_of_dvd_count ha _,
    intros p hp,
    apply dvd_count_of_dvd_count_mul hb hp hab,
    rw h,
    apply dvd_count_pow _ hp,
    rintros rfl,
    rw zero_pow' _ hk0 at h,
    cases mul_eq_zero.mp h; contradiction }
end

/-- The only divisors of prime powers are prime powers. -/
theorem eq_pow_find_of_dvd_irreducible_pow {a p : associates α} (hp : irreducible p)
  [∀ n : ℕ, decidable (a ∣ p ^ n)] {n : ℕ} (h : a ∣ p ^ n) : a = p ^ nat.find ⟨n, h⟩ :=
by { classical, rw [count_factors_eq_find_of_dvd_pow hp, ← eq_pow_count_factors_of_dvd_pow hp h] }

end associates

section
open associates unique_factorization_monoid

lemma associates.quot_out {α : Type*} [comm_monoid α] (a : associates α):
associates.mk (quot.out (a)) = a :=
by rw [←quot_mk_eq_mk, quot.out_eq]

/-- `to_gcd_monoid` constructs a GCD monoid out of a unique factorization domain. -/
noncomputable def unique_factorization_monoid.to_gcd_monoid
  (α : Type*) [cancel_comm_monoid_with_zero α] [unique_factorization_monoid α]
  [decidable_eq (associates α)] [decidable_eq α] : gcd_monoid α :=
{ gcd := λa b, quot.out (associates.mk a ⊓ associates.mk b : associates α),
  lcm := λa b, quot.out (associates.mk a ⊔ associates.mk b : associates α),
  gcd_dvd_left := λ a b, by
  { rw [←mk_dvd_mk, (associates.mk a ⊓ associates.mk b).quot_out, dvd_eq_le],
    exact inf_le_left },
  gcd_dvd_right := λ a b, by
  { rw [←mk_dvd_mk, (associates.mk a ⊓ associates.mk b).quot_out, dvd_eq_le],
    exact inf_le_right },
  dvd_gcd := λ a b c hac hab, by
  { rw [←mk_dvd_mk, (associates.mk c ⊓ associates.mk b).quot_out, dvd_eq_le,
      le_inf_iff, mk_le_mk_iff_dvd_iff, mk_le_mk_iff_dvd_iff],
    exact ⟨hac, hab⟩ },
  lcm_zero_left := λ a, by
  { have : associates.mk (0 : α) = ⊤ := rfl,
    rw [this, top_sup_eq, ←this, ←associated_zero_iff_eq_zero, ←mk_eq_mk_iff_associated,
      ←associated_iff_eq, associates.quot_out] },
  lcm_zero_right := λ a, by
  { have : associates.mk (0 : α) = ⊤ := rfl,
    rw [this, sup_top_eq, ←this, ←associated_zero_iff_eq_zero, ←mk_eq_mk_iff_associated,
      ←associated_iff_eq, associates.quot_out] },
  gcd_mul_lcm := λ a b, by
  { rw [←mk_eq_mk_iff_associated, ←associates.mk_mul_mk, ←associated_iff_eq, associates.quot_out,
      associates.quot_out, mul_comm, sup_mul_inf, associates.mk_mul_mk] } }

/-- `to_normalized_gcd_monoid` constructs a GCD monoid out of a normalization on a
  unique factorization domain. -/
noncomputable def unique_factorization_monoid.to_normalized_gcd_monoid
  (α : Type*) [cancel_comm_monoid_with_zero α] [unique_factorization_monoid α]
  [normalization_monoid α] [decidable_eq (associates α)] [decidable_eq α] :
  normalized_gcd_monoid α :=
{ gcd := λa b, (associates.mk a ⊓ associates.mk b).out,
  lcm := λa b, (associates.mk a ⊔ associates.mk b).out,
  gcd_dvd_left := assume a b, (out_dvd_iff a (associates.mk a ⊓ associates.mk b)).2 $ inf_le_left,
  gcd_dvd_right := assume a b, (out_dvd_iff b (associates.mk a ⊓ associates.mk b)).2 $ inf_le_right,
  dvd_gcd := assume a b c hac hab, show a ∣ (associates.mk c ⊓ associates.mk b).out,
    by rw [dvd_out_iff, le_inf_iff, mk_le_mk_iff_dvd_iff, mk_le_mk_iff_dvd_iff]; exact ⟨hac, hab⟩,
  lcm_zero_left := assume a, show (⊤ ⊔ associates.mk a).out = 0, by simp,
  lcm_zero_right := assume a, show (associates.mk a ⊔ ⊤).out = 0, by simp,
  gcd_mul_lcm := assume a b, by
  { rw [← out_mul, mul_comm, sup_mul_inf, mk_mul_mk, out_mk],
    exact normalize_associated (a * b) },
  normalize_gcd := assume a b, by convert normalize_out _,
  normalize_lcm := assume a b, by convert normalize_out _,
  .. ‹normalization_monoid α› }

end

namespace unique_factorization_monoid

/-- If `y` is a nonzero element of a unique factorization monoid with finitely
many units (e.g. `ℤ`, `ideal (ring_of_integers K)`), it has finitely many divisors. -/
noncomputable def fintype_subtype_dvd {M : Type*} [cancel_comm_monoid_with_zero M]
  [unique_factorization_monoid M] [fintype Mˣ]
  (y : M) (hy : y ≠ 0) :
  fintype {x // x ∣ y} :=
begin
  haveI : nontrivial M := ⟨⟨y, 0, hy⟩⟩,
  haveI : normalization_monoid M := unique_factorization_monoid.normalization_monoid,
  haveI := classical.dec_eq M,
  haveI := classical.dec_eq (associates M),
  -- We'll show `λ (u : Mˣ) (f ⊆ factors y) → u * Π f` is injective
  -- and has image exactly the divisors of `y`.
  refine fintype.of_finset
    (((normalized_factors y).powerset.to_finset.product (finset.univ : finset Mˣ)).image
      (λ s, (s.snd : M) * s.fst.prod))
    (λ x, _),
  simp only [exists_prop, finset.mem_image, finset.mem_product, finset.mem_univ, and_true,
    multiset.mem_to_finset, multiset.mem_powerset, exists_eq_right, multiset.mem_map],
  split,
  { rintros ⟨s, hs, rfl⟩,
    have prod_s_ne : s.fst.prod ≠ 0,
    { intro hz,
      apply hy (eq_zero_of_zero_dvd _),
      have hz := (@multiset.prod_eq_zero_iff M _ _ _ s.fst).mp hz,
      rw ← (normalized_factors_prod hy).dvd_iff_dvd_right,
      exact multiset.dvd_prod (multiset.mem_of_le hs hz) },
    show (s.snd : M) * s.fst.prod ∣ y,
    rw [(unit_associated_one.mul_right s.fst.prod).dvd_iff_dvd_left, one_mul,
        ← (normalized_factors_prod hy).dvd_iff_dvd_right],
    exact multiset.prod_dvd_prod_of_le hs },
  { rintro (h : x ∣ y),
    have hx : x ≠ 0, { refine mt (λ hx, _) hy, rwa [hx, zero_dvd_iff] at h },
    obtain ⟨u, hu⟩ := normalized_factors_prod hx,
    refine ⟨⟨normalized_factors x, u⟩, _, (mul_comm _ _).trans hu⟩,
    exact (dvd_iff_normalized_factors_le_normalized_factors hx hy).mp h }
end

end unique_factorization_monoid

section finsupp
variables [cancel_comm_monoid_with_zero α] [unique_factorization_monoid α]
variables [normalization_monoid α] [decidable_eq α]

open unique_factorization_monoid

/-- This returns the multiset of irreducible factors as a `finsupp` -/
noncomputable def factorization (n : α) : α →₀ ℕ := (normalized_factors n).to_finsupp

lemma factorization_eq_count {n p : α} :
  factorization n p = multiset.count p (normalized_factors n) :=
by simp [factorization]

@[simp] lemma factorization_zero : factorization (0 : α) = 0 := by simp [factorization]

@[simp] lemma factorization_one : factorization (1 : α) = 0 := by simp [factorization]

/-- The support of `factorization n` is exactly the finset of normalized factors -/
@[simp] lemma support_factorization {n : α} :
  (factorization n).support = (normalized_factors n).to_finset :=
by simp [factorization, multiset.to_finsupp_support]

/-- For nonzero `a` and `b`, the power of `p` in `a * b` is the sum of the powers in `a` and `b` -/
@[simp] lemma factorization_mul {a b : α} (ha : a ≠ 0) (hb : b ≠ 0) :
  factorization (a * b) = factorization a + factorization b :=
by simp [factorization, normalized_factors_mul ha hb]

/-- For any `p`, the power of `p` in `x^n` is `n` times the power in `x` -/
lemma factorization_pow {x : α} {n : ℕ} :
  factorization (x^n) = n • factorization x :=
by { ext, simp [factorization] }

lemma associated_of_factorization_eq (a b: α) (ha: a ≠ 0) (hb: b ≠ 0)
  (h: factorization a = factorization b) : associated a b :=
begin
  simp only [factorization, add_equiv.apply_eq_iff_eq] at h,
  have ha' := normalized_factors_prod ha,
  rw h at ha',
  exact associated.trans ha'.symm (normalized_factors_prod hb),
end

end finsupp<|MERGE_RESOLUTION|>--- conflicted
+++ resolved
@@ -474,18 +474,6 @@
         by rw multiset.prod_cons; exact (factors_prod hb0).symm.mul_left _),
 multiset.exists_mem_of_rel_of_mem this (by simp)
 
-<<<<<<< HEAD
-=======
-lemma ne_zero_of_mem_factors {p a : α} (h : p ∈ factors a) : a ≠ 0 :=
-begin
-  intro ha,
-  rw [factors, dif_pos ha] at h,
-  exact multiset.not_mem_zero _ h
-end
-
-lemma dvd_of_mem_factors {p a : α} (h : p ∈ factors a) : p ∣ a :=
-dvd_trans (multiset.dvd_prod h) (associated.dvd (factors_prod (ne_zero_of_mem_factors h)))
-
 lemma factors_mul {x y : α} (hx : x ≠ 0) (hy : y ≠ 0) :
   multiset.rel associated (factors (x * y)) (factors x + factors y) :=
 begin
@@ -496,7 +484,7 @@
   exact (associated.mul_mul (factors_prod hx) (factors_prod hy)).symm,
 end
 
-@[simp] lemma factors_pow {x : α} (n : ℕ) :
+lemma factors_pow {x : α} (n : ℕ) :
   multiset.rel associated (factors (x ^ n)) (n • factors x) :=
 begin
   induction n with n ih,
@@ -509,7 +497,6 @@
   exact multiset.rel_refl_of_refl_on (λ y hy, associated.refl _),
 end
 
->>>>>>> abee6498
 end unique_factorization_monoid
 
 namespace unique_factorization_monoid
