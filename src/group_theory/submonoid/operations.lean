--- conflicted
+++ resolved
@@ -533,24 +533,12 @@
 @[to_additive]
 lemma map_equiv_eq_comap_symm (f : M ≃* N) (K : submonoid M) :
   K.map f.to_monoid_hom = K.comap f.symm.to_monoid_hom :=
-<<<<<<< HEAD
-by ext; simp only [mem_map_equiv]; simp
-=======
 set_like.coe_injective (f.to_equiv.image_eq_preimage K)
->>>>>>> cd6f2720
 
 @[to_additive]
 lemma comap_equiv_eq_map_symm (f : N ≃* M) (K : submonoid M) :
   K.comap f.to_monoid_hom = K.map f.symm.to_monoid_hom :=
-<<<<<<< HEAD
-by rw [map_equiv_eq_comap_symm, mul_equiv.symm_symm]
-=======
 (map_equiv_eq_comap_symm f.symm K).symm
->>>>>>> cd6f2720
-
-end submonoid
-
-namespace monoid_hom
 
 open submonoid
 
