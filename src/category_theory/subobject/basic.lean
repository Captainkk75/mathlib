/-
Copyright (c) 2020 Bhavik Mehta. All rights reserved.
Released under Apache 2.0 license as described in the file LICENSE.
Authors: Bhavik Mehta, Scott Morrison
-/
import category_theory.subobject.mono_over
import category_theory.skeletal
import tactic.elementwise

/-!
# Subobjects

We define `subobject X` as the quotient (by isomorphisms) of
`mono_over X := {f : over X // mono f.hom}`.

Here `mono_over X` is a thin category (a pair of objects has at most one morphism between them),
so we can think of it as a preorder. However as it is not skeletal, it is not a partial order.

There is a coercion from `subobject X` back to the ambient category `C`
(using choice to pick a representative), and for `P : subobject X`,
`P.arrow : (P : C) ⟶ X` is the inclusion morphism.

We provide
* `def pullback [has_pullbacks C] (f : X ⟶ Y) : subobject Y ⥤ subobject X`
* `def map (f : X ⟶ Y) [mono f] : subobject X ⥤ subobject Y`
* `def «exists» [has_images C] (f : X ⟶ Y) : subobject X ⥤ subobject Y`
and prove their basic properties and relationships.
These are all easy consequences of the earlier development
of the corresponding functors for `mono_over`.

The subobjects of `X` form a preorder making them into a category. We have `X ≤ Y` if and only if
`X.arrow` factors through `Y.arrow`: see `of_le`/`of_le_mk`/`of_mk_le`/`of_mk_le_mk` and
`le_of_comm`. Similarly, to show that two subobjects are equal, we can supply an isomorphism between
the underlying objects that commutes with the arrows (`eq_of_comm`).

See also

* `category_theory.subobject.factor_thru` :
  an API describing factorization of morphisms through subobjects.
* `category_theory.subobject.lattice` :
  the lattice structures on subobjects.

## Notes

This development originally appeared in Bhavik Mehta's "Topos theory for Lean" repository,
and was ported to mathlib by Scott Morrison.

### Implementation note

Currently we describe `pullback`, `map`, etc., as functors.
It may be better to just say that they are monotone functions,
and even avoid using categorical language entirely when describing `subobject X`.
(It's worth keeping this in mind in future use; it should be a relatively easy change here
if it looks preferable.)

### Relation to pseudoelements

There is a separate development of pseudoelements in `category_theory.abelian.pseudoelements`,
as a quotient (but not by isomorphism) of `over X`.

When a morphism `f` has an image, the image represents the same pseudoelement.
In a category with images `pseudoelements X` could be constructed as a quotient of `mono_over X`.
In fact, in an abelian category (I'm not sure in what generality beyond that),
`pseudoelements X` agrees with `subobject X`, but we haven't developed this in mathlib yet.

-/

universes v₁ v₂ u₁ u₂

noncomputable theory
namespace category_theory

open category_theory category_theory.category category_theory.limits

variables {C : Type u₁} [category.{v₁} C] {X Y Z : C}
variables {D : Type u₂} [category.{v₂} D]

/-!
We now construct the subobject lattice for `X : C`,
as the quotient by isomorphisms of `mono_over X`.

Since `mono_over X` is a thin category, we use `thin_skeleton` to take the quotient.

Essentially all the structure defined above on `mono_over X` descends to `subobject X`,
with morphisms becoming inequalities, and isomorphisms becoming equations.
-/

/--
The category of subobjects of `X : C`, defined as isomorphism classes of monomorphisms into `X`.
-/
@[derive [partial_order, category]]
def subobject (X : C) := thin_skeleton (mono_over X)

namespace subobject

/-- Convenience constructor for a subobject. -/
abbreviation mk {X A : C} (f : A ⟶ X) [mono f] : subobject X :=
(to_thin_skeleton _).obj (mono_over.mk' f)

/--
Use choice to pick a representative `mono_over X` for each `subobject X`.
-/
noncomputable
def representative {X : C} : subobject X ⥤ mono_over X :=
thin_skeleton.from_thin_skeleton _


/--
Starting with `A : mono_over X`, we can take its equivalence class in `subobject X`
then pick an arbitrary representative using `representative.obj`.
This is isomorphic (in `mono_over X`) to the original `A`.
-/
noncomputable
def representative_iso {X : C} (A : mono_over X) :
  representative.obj ((to_thin_skeleton _).obj A) ≅ A :=
(thin_skeleton.from_thin_skeleton _).as_equivalence.counit_iso.app A

/--
Use choice to pick a representative underlying object in `C` for any `subobject X`.

Prefer to use the coercion `P : C` rather than explicitly writing `underlying.obj P`.
-/
noncomputable
def underlying {X : C} : subobject X ⥤ C :=
representative ⋙ mono_over.forget _ ⋙ over.forget _

instance : has_coe (subobject X) C :=
{ coe := λ Y, underlying.obj Y, }

@[simp] lemma underlying_as_coe {X : C} (P : subobject X) : underlying.obj P = P := rfl

/--
If we construct a `subobject Y` from an explicit `f : X ⟶ Y` with `[mono f]`,
then pick an arbitrary choice of underlying object `(subobject.mk f : C)` back in `C`,
it is isomorphic (in `C`) to the original `X`.
-/
noncomputable
def underlying_iso {X Y : C} (f : X ⟶ Y) [mono f] : (subobject.mk f : C) ≅ X :=
(mono_over.forget _ ⋙ over.forget _).map_iso (representative_iso (mono_over.mk' f))

/--
The morphism in `C` from the arbitrarily chosen underlying object to the ambient object.
-/
noncomputable
def arrow {X : C} (Y : subobject X) : (Y : C) ⟶ X :=
(representative.obj Y).val.hom

instance arrow_mono {X : C} (Y : subobject X) : mono (Y.arrow) :=
(representative.obj Y).property

@[simp]
lemma representative_coe (Y : subobject X) :
  (representative.obj Y : C) = (Y : C) :=
rfl

@[simp]
lemma representative_arrow (Y : subobject X) :
  (representative.obj Y).arrow = Y.arrow :=
rfl

@[simp, reassoc]
lemma underlying_arrow {X : C} {Y Z : subobject X} (f : Y ⟶ Z) :
  underlying.map f ≫ arrow Z = arrow Y :=
over.w (representative.map f)

<<<<<<< HEAD
@[simp, reassoc, elementwise]
=======
@[simp, reassoc]
>>>>>>> c5976a69
lemma underlying_iso_arrow {X Y : C} (f : X ⟶ Y) [mono f] :
  (underlying_iso f).inv ≫ (subobject.mk f).arrow = f :=
over.w _

@[simp, reassoc]
lemma underlying_iso_hom_comp_eq_mk {X Y : C} (f : X ⟶ Y) [mono f] :
  (underlying_iso f).hom ≫ f = (mk f).arrow :=
(iso.eq_inv_comp _).1 (underlying_iso_arrow f).symm

/-- Two morphisms into a subobject are equal exactly if
the morphisms into the ambient object are equal -/
@[ext]
lemma eq_of_comp_arrow_eq {X Y : C} {P : subobject Y}
  {f g : X ⟶ P} (h : f ≫ P.arrow = g ≫ P.arrow) : f = g :=
(cancel_mono P.arrow).mp h

-- TODO surely there is a cleaner proof here
lemma le_of_comm {B : C} {X Y : subobject B} (f : (X : C) ⟶ (Y : C)) (w : f ≫ Y.arrow = X.arrow) :
  X ≤ Y :=
begin
  revert f w,
  refine quotient.induction_on₂' X Y _,
  intros P Q f w,
  fsplit,
  refine over.hom_mk ((representative_iso P).inv.left ≫ f ≫ (representative_iso Q).hom.left) _,
  dsimp,
  simp only [over.w, category.assoc],
  erw [w, (representative_iso P).inv.w],
  dsimp,
  simp only [category.comp_id],
end

lemma le_mk_of_comm {B A : C} {X : subobject B} {f : A ⟶ B} [mono f] (g : (X : C) ⟶ A)
  (w : g ≫ f = X.arrow) : X ≤ mk f :=
le_of_comm (g ≫ (underlying_iso f).inv) $ by simp [w]

lemma mk_le_of_comm {B A : C} {X : subobject B} {f : A ⟶ B} [mono f] (g : A ⟶ (X : C))
  (w : g ≫ X.arrow = f) : mk f ≤ X :=
le_of_comm ((underlying_iso f).hom ≫ g) $ by simp [w]

lemma mk_le_mk_of_comm {B A₁ A₂ : C} {f₁ : A₁ ⟶ B} {f₂ : A₂ ⟶ B} [mono f₁] [mono f₂] (g : A₁ ⟶ A₂)
  (w : g ≫ f₂ = f₁) : mk f₁ ≤ mk f₂ :=
le_mk_of_comm ((underlying_iso f₁).hom ≫ g) $ by simp [w]

/-- To show that two subobjects are equal, it suffices to exhibit an isomorphism commuting with
    the arrows. -/
@[ext] lemma eq_of_comm {B : C} {X Y : subobject B} (f : (X : C) ≅ (Y : C))
  (w : f.hom ≫ Y.arrow = X.arrow) : X = Y :=
le_antisymm (le_of_comm f.hom w) $ le_of_comm f.inv $ f.inv_comp_eq.2 w.symm

/-- To show that two subobjects are equal, it suffices to exhibit an isomorphism commuting with
    the arrows. -/
@[ext] lemma eq_mk_of_comm {B A : C} {X : subobject B} (f : A ⟶ B) [mono f] (i : (X : C) ≅ A)
  (w : i.hom ≫ f = X.arrow) : X = mk f :=
eq_of_comm (i.trans (underlying_iso f).symm) $ by simp [w]

/-- To show that two subobjects are equal, it suffices to exhibit an isomorphism commuting with
    the arrows. -/
@[ext] lemma mk_eq_of_comm {B A : C} {X : subobject B} (f : A ⟶ B) [mono f] (i : A ≅ (X : C))
  (w : i.hom ≫ X.arrow = f) : mk f = X :=
eq.symm $ eq_mk_of_comm _ i.symm $ by rw [iso.symm_hom, iso.inv_comp_eq, w]

/-- To show that two subobjects are equal, it suffices to exhibit an isomorphism commuting with
    the arrows. -/
@[ext] lemma mk_eq_mk_of_comm {B A₁ A₂ : C} (f : A₁ ⟶ B) (g : A₂ ⟶ B) [mono f] [mono g]
  (i : A₁ ≅ A₂) (w : i.hom ≫ g = f) : mk f = mk g :=
eq_mk_of_comm _ ((underlying_iso f).trans i) $ by simp [w]

/-- An inequality of subobjects is witnessed by some morphism between the corresponding objects. -/
-- We make `X` and `Y` explicit arguments here so that when `of_le` appears in goal statements
-- it is possible to see its source and target
-- (`h` will just display as `_`, because it is in `Prop`).
def of_le {B : C} (X Y : subobject B) (h : X ≤ Y) : (X : C) ⟶ (Y : C) :=
underlying.map $ hom_of_le h

@[simp, reassoc] lemma of_le_arrow {B : C} {X Y : subobject B} (h : X ≤ Y) :
  of_le X Y h ≫ Y.arrow = X.arrow :=
underlying_arrow _

/-- An inequality of subobjects is witnessed by some morphism between the corresponding objects. -/
<<<<<<< HEAD
def of_le_mk {B A : C} {X : subobject B} {f : A ⟶ B} [mono f] (h : X ≤ mk f) : (X : C) ⟶ A :=
=======
def of_le_mk {B A : C} (X : subobject B) (f : A ⟶ B) [mono f] (h : X ≤ mk f) : (X : C) ⟶ A :=
>>>>>>> c5976a69
of_le X (mk f) h ≫ (underlying_iso f).hom

@[simp] lemma of_le_mk_comp {B A : C} {X : subobject B} {f : A ⟶ B} [mono f] (h : X ≤ mk f) :
  of_le_mk X f h ≫ f = X.arrow :=
by simp [of_le_mk]

/-- An inequality of subobjects is witnessed by some morphism between the corresponding objects. -/
<<<<<<< HEAD
def of_mk_le {B A : C} {f : A ⟶ B} [mono f] {X : subobject B} (h : mk f ≤ X) : A ⟶ (X : C) :=
=======
def of_mk_le {B A : C} (f : A ⟶ B) [mono f] (X : subobject B) (h : mk f ≤ X) : A ⟶ (X : C) :=
>>>>>>> c5976a69
(underlying_iso f).inv ≫ of_le (mk f) X h

@[simp] lemma of_mk_le_arrow {B A : C} {f : A ⟶ B} [mono f] {X : subobject B} (h : mk f ≤ X) :
  of_mk_le f X h ≫ X.arrow = f :=
by simp [of_mk_le]

/-- An inequality of subobjects is witnessed by some morphism between the corresponding objects. -/
def of_mk_le_mk {B A₁ A₂ : C} (f : A₁ ⟶ B) (g : A₂ ⟶ B) [mono f] [mono g] (h : mk f ≤ mk g) :
  A₁ ⟶ A₂ :=
(underlying_iso f).inv ≫ of_le (mk f) (mk g) h ≫ (underlying_iso g).hom

@[simp] lemma of_mk_le_mk_comp {B A₁ A₂ : C} {f : A₁ ⟶ B} {g : A₂ ⟶ B} [mono f] [mono g]
  (h : mk f ≤ mk g) : of_mk_le_mk f g h ≫ g = f :=
by simp [of_mk_le_mk]

<<<<<<< HEAD
=======
@[simp, reassoc] lemma of_le_comp_of_le {B : C} (X Y Z : subobject B) (h₁ : X ≤ Y) (h₂ : Y ≤ Z) :
  of_le X Y h₁ ≫ of_le Y Z h₂ = of_le X Z (h₁.trans h₂) :=
by simp [of_le, ←functor.map_comp underlying]

@[simp, reassoc] lemma of_le_comp_of_le_mk {B A : C} (X Y : subobject B) (f : A ⟶ B) [mono f]
  (h₁ : X ≤ Y) (h₂ : Y ≤ mk f) : of_le X Y h₁ ≫ of_le_mk Y f h₂ = of_le_mk X f (h₁.trans h₂) :=
by simp [of_mk_le, of_le_mk, of_le, ←functor.map_comp_assoc underlying]

@[simp, reassoc] lemma of_le_mk_comp_of_mk_le {B A : C} (X : subobject B) (f : A ⟶ B) [mono f]
  (Y : subobject B) (h₁ : X ≤ mk f) (h₂ : mk f ≤ Y) :
  of_le_mk X f h₁ ≫ of_mk_le f Y h₂ = of_le X Y (h₁.trans h₂) :=
by simp [of_mk_le, of_le_mk, of_le, ←functor.map_comp underlying]

@[simp, reassoc] lemma of_le_mk_comp_of_mk_le_mk {B A₁ A₂ : C} (X : subobject B) (f : A₁ ⟶ B)
  [mono f] (g : A₂ ⟶ B) [mono g] (h₁ : X ≤ mk f) (h₂ : mk f ≤ mk g) :
  of_le_mk X f h₁ ≫ of_mk_le_mk f g h₂ = of_le_mk X g (h₁.trans h₂) :=
by simp [of_mk_le, of_le_mk, of_le, of_mk_le_mk, ←functor.map_comp_assoc underlying]

@[simp, reassoc] lemma of_mk_le_comp_of_le {B A₁ : C} (f : A₁ ⟶ B) [mono f] (X Y : subobject B)
  (h₁ : mk f ≤ X) (h₂ : X ≤ Y) :
  of_mk_le f X h₁ ≫ of_le X Y h₂ = of_mk_le f Y (h₁.trans h₂) :=
by simp [of_mk_le, of_le_mk, of_le, of_mk_le_mk, ←functor.map_comp underlying]

@[simp, reassoc] lemma of_mk_le_comp_of_le_mk {B A₁ A₂ : C} (f : A₁ ⟶ B) [mono f] (X : subobject B)
  (g : A₂ ⟶ B) [mono g] (h₁ : mk f ≤ X) (h₂ : X ≤ mk g) :
  of_mk_le f X h₁ ≫ of_le_mk X g h₂ = of_mk_le_mk f g (h₁.trans h₂) :=
by simp [of_mk_le, of_le_mk, of_le, of_mk_le_mk, ←functor.map_comp_assoc underlying]

@[simp, reassoc] lemma of_mk_le_mk_comp_of_mk_le {B A₁ A₂ : C} (f : A₁ ⟶ B) [mono f] (g : A₂ ⟶ B)
  [mono g] (X : subobject B) (h₁ : mk f ≤ mk g) (h₂ : mk g ≤ X) :
  of_mk_le_mk f g h₁ ≫ of_mk_le g X h₂ = of_mk_le f X (h₁.trans h₂) :=
by simp [of_mk_le, of_le_mk, of_le, of_mk_le_mk, ←functor.map_comp underlying]

@[simp, reassoc] lemma of_mk_le_mk_comp_of_mk_le_mk {B A₁ A₂ A₃ : C} (f : A₁ ⟶ B) [mono f]
  (g : A₂ ⟶ B) [mono g] (h : A₃ ⟶ B) [mono h] (h₁ : mk f ≤ mk g) (h₂ : mk g ≤ mk h) :
  of_mk_le_mk f g h₁ ≫ of_mk_le_mk g h h₂ = of_mk_le_mk f h (h₁.trans h₂) :=
by simp [of_mk_le, of_le_mk, of_le, of_mk_le_mk, ←functor.map_comp_assoc underlying]

@[simp] lemma of_le_refl {B : C} (X : subobject B) :
  of_le X X (le_refl _) = 𝟙 _ :=
by { apply (cancel_mono X.arrow).mp, simp }

@[simp] lemma of_mk_le_mk_refl {B A₁ : C} (f : A₁ ⟶ B) [mono f] :
  of_mk_le_mk f f (le_refl _) = 𝟙 _ :=
by { apply (cancel_mono f).mp, simp }

>>>>>>> c5976a69
/-- An equality of subobjects gives an isomorphism of the corresponding objects.
(One could use `underlying.map_iso (eq_to_iso h))` here, but this is more readable.) -/
-- As with `of_le`, we have `X` and `Y` as explicit arguments for readability.
@[simps]
def iso_of_eq {B : C} (X Y : subobject B) (h : X = Y) : (X : C) ≅ (Y : C) :=
{ hom := of_le _ _ h.le,
  inv := of_le _ _ h.ge, }

/-- An equality of subobjects gives an isomorphism of the corresponding objects. -/
@[simps]
<<<<<<< HEAD
def iso_of_eq_mk {B A : C} {X : subobject B} {f : A ⟶ B} [mono f] (h : X = mk f) : (X : C) ≅ A :=
{ hom := of_le_mk h.le,
  inv := of_mk_le h.ge,
  inv_hom_id' := by { apply (cancel_mono f).mp, simp, }, }

/-- An equality of subobjects gives an isomorphism of the corresponding objects. -/
@[simps]
def iso_of_mk_eq {B A : C} {f : A ⟶ B} [mono f] {X : subobject B} (h : mk f = X) : A ≅ (X : C) :=
{ hom := of_mk_le h.le,
  inv := of_le_mk h.ge,
  hom_inv_id' := by { apply (cancel_mono f).mp, simp, }, }

/-- An equality of subobjects gives an isomorphism of the corresponding objects. -/
@[simps]
def iso_of_mk_eq_mk {B A₁ A₂ : C} {f : A₁ ⟶ B} {g : A₂ ⟶ B} [mono f] [mono g] (h : mk f = mk g) :
  A₁ ≅ A₂ :=
{ hom := of_mk_le_mk h.le,
  inv := of_mk_le_mk h.ge,
  hom_inv_id' := by { apply (cancel_mono f).mp, simp, },
  inv_hom_id' := by { apply (cancel_mono g).mp, simp, }, }
=======
def iso_of_eq_mk {B A : C} (X : subobject B) (f : A ⟶ B) [mono f] (h : X = mk f) : (X : C) ≅ A :=
{ hom := of_le_mk X f h.le,
  inv := of_mk_le f X h.ge }

/-- An equality of subobjects gives an isomorphism of the corresponding objects. -/
@[simps]
def iso_of_mk_eq {B A : C} (f : A ⟶ B) [mono f] (X : subobject B) (h : mk f = X) : A ≅ (X : C) :=
{ hom := of_mk_le f X h.le,
  inv := of_le_mk X f h.ge, }

/-- An equality of subobjects gives an isomorphism of the corresponding objects. -/
@[simps]
def iso_of_mk_eq_mk {B A₁ A₂ : C} (f : A₁ ⟶ B) (g : A₂ ⟶ B) [mono f] [mono g] (h : mk f = mk g) :
  A₁ ≅ A₂ :=
{ hom := of_mk_le_mk f g h.le,
  inv := of_mk_le_mk g f h.ge, }
>>>>>>> c5976a69

end subobject


open category_theory.limits

namespace subobject

/-- Any functor `mono_over X ⥤ mono_over Y` descends to a functor
`subobject X ⥤ subobject Y`, because `mono_over Y` is thin. -/
def lower {Y : D} (F : mono_over X ⥤ mono_over Y) : subobject X ⥤ subobject Y :=
thin_skeleton.map F

/-- Isomorphic functors become equal when lowered to `subobject`.
(It's not as evil as usual to talk about equality between functors
because the categories are thin and skeletal.) -/
lemma lower_iso (F₁ F₂ : mono_over X ⥤ mono_over Y) (h : F₁ ≅ F₂) :
  lower F₁ = lower F₂ :=
thin_skeleton.map_iso_eq h

/-- A ternary version of `subobject.lower`. -/
def lower₂ (F : mono_over X ⥤ mono_over Y ⥤ mono_over Z) :
  subobject X ⥤ subobject Y ⥤ subobject Z :=
thin_skeleton.map₂ F

@[simp]
lemma lower_comm (F : mono_over Y ⥤ mono_over X) :
  to_thin_skeleton _ ⋙ lower F = F ⋙ to_thin_skeleton _ :=
rfl

/-- An adjunction between `mono_over A` and `mono_over B` gives an adjunction
between `subobject A` and `subobject B`. -/
def lower_adjunction {A : C} {B : D}
  {L : mono_over A ⥤ mono_over B} {R : mono_over B ⥤ mono_over A} (h : L ⊣ R) :
  lower L ⊣ lower R :=
thin_skeleton.lower_adjunction _ _ h

/-- An equivalence between `mono_over A` and `mono_over B` gives an equivalence
between `subobject A` and `subobject B`. -/
@[simps]
def lower_equivalence {A : C} {B : D} (e : mono_over A ≌ mono_over B) : subobject A ≌ subobject B :=
{ functor := lower e.functor,
  inverse := lower e.inverse,
  unit_iso :=
  begin
    apply eq_to_iso,
    convert thin_skeleton.map_iso_eq e.unit_iso,
    { exact thin_skeleton.map_id_eq.symm },
    { exact (thin_skeleton.map_comp_eq _ _).symm },
  end,
  counit_iso :=
  begin
    apply eq_to_iso,
    convert thin_skeleton.map_iso_eq e.counit_iso,
    { exact (thin_skeleton.map_comp_eq _ _).symm },
    { exact thin_skeleton.map_id_eq.symm },
  end }

section pullback
variables [has_pullbacks C]

/-- When `C` has pullbacks, a morphism `f : X ⟶ Y` induces a functor `subobject Y ⥤ subobject X`,
by pulling back a monomorphism along `f`. -/
def pullback (f : X ⟶ Y) : subobject Y ⥤ subobject X :=
lower (mono_over.pullback f)

lemma pullback_id (x : subobject X) : (pullback (𝟙 X)).obj x = x :=
begin
  apply quotient.induction_on' x,
  intro f,
  apply quotient.sound,
  exact ⟨mono_over.pullback_id.app f⟩,
end

lemma pullback_comp (f : X ⟶ Y) (g : Y ⟶ Z) (x : subobject Z) :
  (pullback (f ≫ g)).obj x = (pullback f).obj ((pullback g).obj x) :=
begin
  apply quotient.induction_on' x,
  intro t,
  apply quotient.sound,
  refine ⟨(mono_over.pullback_comp _ _).app t⟩,
end

instance (f : X ⟶ Y) : faithful (pullback f) := {}

end pullback

section map

/--
We can map subobjects of `X` to subobjects of `Y`
by post-composition with a monomorphism `f : X ⟶ Y`.
-/
def map (f : X ⟶ Y) [mono f] : subobject X ⥤ subobject Y :=
lower (mono_over.map f)

lemma map_id (x : subobject X) : (map (𝟙 X)).obj x = x :=
begin
  apply quotient.induction_on' x,
  intro f,
  apply quotient.sound,
  exact ⟨mono_over.map_id.app f⟩,
end

lemma map_comp (f : X ⟶ Y) (g : Y ⟶ Z) [mono f] [mono g] (x : subobject X) :
  (map (f ≫ g)).obj x = (map g).obj ((map f).obj x) :=
begin
  apply quotient.induction_on' x,
  intro t,
  apply quotient.sound,
  refine ⟨(mono_over.map_comp _ _).app t⟩,
end

/-- Isomorphic objects have equivalent subobject lattices. -/
def map_iso {A B : C} (e : A ≅ B) : subobject A ≌ subobject B :=
lower_equivalence (mono_over.map_iso e)

/-- In fact, there's a type level bijection between the subobjects of isomorphic objects,
which preserves the order. -/
-- @[simps] here generates a lemma `map_iso_to_order_iso_to_equiv_symm_apply`
-- whose left hand side is not in simp normal form.
def map_iso_to_order_iso (e : X ≅ Y) : subobject X ≃o subobject Y :=
{ to_fun := (map e.hom).obj,
  inv_fun := (map e.inv).obj,
  left_inv := λ g, by simp_rw [← map_comp, e.hom_inv_id, map_id],
  right_inv := λ g, by simp_rw [← map_comp, e.inv_hom_id, map_id],
  map_rel_iff' := λ A B, begin
    dsimp, fsplit,
    { intro h,
      apply_fun (map e.inv).obj at h,
      simp_rw [← map_comp, e.hom_inv_id, map_id] at h,
      exact h, },
    { intro h,
      apply_fun (map e.hom).obj at h,
      exact h, },
  end }

@[simp] lemma map_iso_to_order_iso_apply (e : X ≅ Y) (P : subobject X) :
  map_iso_to_order_iso e P = (map e.hom).obj P :=
rfl

@[simp] lemma map_iso_to_order_iso_symm_apply (e : X ≅ Y) (Q : subobject Y) :
  (map_iso_to_order_iso e).symm Q = (map e.inv).obj Q :=
rfl

/-- `map f : subobject X ⥤ subobject Y` is
the left adjoint of `pullback f : subobject Y ⥤ subobject X`. -/
def map_pullback_adj [has_pullbacks C] (f : X ⟶ Y) [mono f] : map f ⊣ pullback f :=
lower_adjunction (mono_over.map_pullback_adj f)

@[simp]
lemma pullback_map_self [has_pullbacks C] (f : X ⟶ Y) [mono f] (g : subobject X) :
  (pullback f).obj ((map f).obj g) = g :=
begin
  revert g,
  apply quotient.ind,
  intro g',
  apply quotient.sound,
  exact ⟨(mono_over.pullback_map_self f).app _⟩,
end

lemma map_pullback [has_pullbacks C]
  {X Y Z W : C} {f : X ⟶ Y} {g : X ⟶ Z} {h : Y ⟶ W} {k : Z ⟶ W} [mono h] [mono g]
  (comm : f ≫ h = g ≫ k) (t : is_limit (pullback_cone.mk f g comm)) (p : subobject Y) :
  (map g).obj ((pullback f).obj p) = (pullback k).obj ((map h).obj p) :=
begin
  revert p,
  apply quotient.ind',
  intro a,
  apply quotient.sound,
  apply thin_skeleton.equiv_of_both_ways,
  { refine mono_over.hom_mk (pullback.lift pullback.fst _ _) (pullback.lift_snd _ _ _),
    change _ ≫ a.arrow ≫ h = (pullback.snd ≫ g) ≫ _,
    rw [assoc, ← comm, pullback.condition_assoc] },
  { refine mono_over.hom_mk (pullback.lift pullback.fst
                        (pullback_cone.is_limit.lift' t (pullback.fst ≫ a.arrow) pullback.snd _).1
                        (pullback_cone.is_limit.lift' _ _ _ _).2.1.symm) _,
    { rw [← pullback.condition, assoc], refl },
    { dsimp, rw [pullback.lift_snd_assoc],
      apply (pullback_cone.is_limit.lift' _ _ _ _).2.2 } }
end

end map

section «exists»
variables [has_images C]

/--
The functor from subobjects of `X` to subobjects of `Y` given by
sending the subobject `S` to its "image" under `f`, usually denoted $\exists_f$.
For instance, when `C` is the category of types,
viewing `subobject X` as `set X` this is just `set.image f`.

This functor is left adjoint to the `pullback f` functor (shown in `exists_pullback_adj`)
provided both are defined, and generalises the `map f` functor, again provided it is defined.
-/
def «exists» (f : X ⟶ Y) : subobject X ⥤ subobject Y :=
lower (mono_over.exists f)

/--
When `f : X ⟶ Y` is a monomorphism, `exists f` agrees with `map f`.
-/
lemma exists_iso_map (f : X ⟶ Y) [mono f] : «exists» f = map f :=
lower_iso _ _ (mono_over.exists_iso_map f)

/--
`exists f : subobject X ⥤ subobject Y` is
left adjoint to `pullback f : subobject Y ⥤ subobject X`.
-/
def exists_pullback_adj (f : X ⟶ Y) [has_pullbacks C] : «exists» f ⊣ pullback f :=
lower_adjunction (mono_over.exists_pullback_adj f)

end  «exists»

end subobject

end category_theory<|MERGE_RESOLUTION|>--- conflicted
+++ resolved
@@ -163,11 +163,7 @@
   underlying.map f ≫ arrow Z = arrow Y :=
 over.w (representative.map f)
 
-<<<<<<< HEAD
 @[simp, reassoc, elementwise]
-=======
-@[simp, reassoc]
->>>>>>> c5976a69
 lemma underlying_iso_arrow {X Y : C} (f : X ⟶ Y) [mono f] :
   (underlying_iso f).inv ≫ (subobject.mk f).arrow = f :=
 over.w _
@@ -248,11 +244,7 @@
 underlying_arrow _
 
 /-- An inequality of subobjects is witnessed by some morphism between the corresponding objects. -/
-<<<<<<< HEAD
-def of_le_mk {B A : C} {X : subobject B} {f : A ⟶ B} [mono f] (h : X ≤ mk f) : (X : C) ⟶ A :=
-=======
 def of_le_mk {B A : C} (X : subobject B) (f : A ⟶ B) [mono f] (h : X ≤ mk f) : (X : C) ⟶ A :=
->>>>>>> c5976a69
 of_le X (mk f) h ≫ (underlying_iso f).hom
 
 @[simp] lemma of_le_mk_comp {B A : C} {X : subobject B} {f : A ⟶ B} [mono f] (h : X ≤ mk f) :
@@ -260,11 +252,7 @@
 by simp [of_le_mk]
 
 /-- An inequality of subobjects is witnessed by some morphism between the corresponding objects. -/
-<<<<<<< HEAD
-def of_mk_le {B A : C} {f : A ⟶ B} [mono f] {X : subobject B} (h : mk f ≤ X) : A ⟶ (X : C) :=
-=======
 def of_mk_le {B A : C} (f : A ⟶ B) [mono f] (X : subobject B) (h : mk f ≤ X) : A ⟶ (X : C) :=
->>>>>>> c5976a69
 (underlying_iso f).inv ≫ of_le (mk f) X h
 
 @[simp] lemma of_mk_le_arrow {B A : C} {f : A ⟶ B} [mono f] {X : subobject B} (h : mk f ≤ X) :
@@ -280,8 +268,6 @@
   (h : mk f ≤ mk g) : of_mk_le_mk f g h ≫ g = f :=
 by simp [of_mk_le_mk]
 
-<<<<<<< HEAD
-=======
 @[simp, reassoc] lemma of_le_comp_of_le {B : C} (X Y Z : subobject B) (h₁ : X ≤ Y) (h₂ : Y ≤ Z) :
   of_le X Y h₁ ≫ of_le Y Z h₂ = of_le X Z (h₁.trans h₂) :=
 by simp [of_le, ←functor.map_comp underlying]
@@ -328,7 +314,6 @@
   of_mk_le_mk f f (le_refl _) = 𝟙 _ :=
 by { apply (cancel_mono f).mp, simp }
 
->>>>>>> c5976a69
 /-- An equality of subobjects gives an isomorphism of the corresponding objects.
 (One could use `underlying.map_iso (eq_to_iso h))` here, but this is more readable.) -/
 -- As with `of_le`, we have `X` and `Y` as explicit arguments for readability.
@@ -339,28 +324,6 @@
 
 /-- An equality of subobjects gives an isomorphism of the corresponding objects. -/
 @[simps]
-<<<<<<< HEAD
-def iso_of_eq_mk {B A : C} {X : subobject B} {f : A ⟶ B} [mono f] (h : X = mk f) : (X : C) ≅ A :=
-{ hom := of_le_mk h.le,
-  inv := of_mk_le h.ge,
-  inv_hom_id' := by { apply (cancel_mono f).mp, simp, }, }
-
-/-- An equality of subobjects gives an isomorphism of the corresponding objects. -/
-@[simps]
-def iso_of_mk_eq {B A : C} {f : A ⟶ B} [mono f] {X : subobject B} (h : mk f = X) : A ≅ (X : C) :=
-{ hom := of_mk_le h.le,
-  inv := of_le_mk h.ge,
-  hom_inv_id' := by { apply (cancel_mono f).mp, simp, }, }
-
-/-- An equality of subobjects gives an isomorphism of the corresponding objects. -/
-@[simps]
-def iso_of_mk_eq_mk {B A₁ A₂ : C} {f : A₁ ⟶ B} {g : A₂ ⟶ B} [mono f] [mono g] (h : mk f = mk g) :
-  A₁ ≅ A₂ :=
-{ hom := of_mk_le_mk h.le,
-  inv := of_mk_le_mk h.ge,
-  hom_inv_id' := by { apply (cancel_mono f).mp, simp, },
-  inv_hom_id' := by { apply (cancel_mono g).mp, simp, }, }
-=======
 def iso_of_eq_mk {B A : C} (X : subobject B) (f : A ⟶ B) [mono f] (h : X = mk f) : (X : C) ≅ A :=
 { hom := of_le_mk X f h.le,
   inv := of_mk_le f X h.ge }
@@ -377,7 +340,6 @@
   A₁ ≅ A₂ :=
 { hom := of_mk_le_mk f g h.le,
   inv := of_mk_le_mk g f h.ge, }
->>>>>>> c5976a69
 
 end subobject
 
