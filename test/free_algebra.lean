/-
Copyright (c) 2020 Scott Morrison. All rights reserved.
Released under Apache 2.0 license as described in the file LICENSE.
Authors: Eric Wieser
-/

import linear_algebra.exterior_algebra.basic
import linear_algebra.clifford_algebra

/-!
Tests that the ring instances for `free_algebra` and derived quotient types actually work.

There is some discussion about this in
https://leanprover.zulipchat.com/#narrow/stream/113488-general/topic/algebra.2Esemiring_to_ring.20breaks.20semimodule.20typeclass.20lookup/near/212580241

In essence, the use of `attribute [irreducible] the_type` was breaking instance resolution on that
type.
-/

variables {S : Type*} {M : Type*}


section free

variables [comm_ring S]

example : (1 : free_algebra S M) - (1 : free_algebra S M) = 0 := by rw sub_self

end free


section exterior

<<<<<<< HEAD
variables [comm_ring S] [add_comm_monoid M] [module S M] [module Sᵐᵒᵖ M] [is_central_scalar S M]
=======
variables [comm_ring S] [add_comm_group M] [module S M]
>>>>>>> 050f9e6d

example : (1 : exterior_algebra S M) - (1 : exterior_algebra S M) = 0 := by rw sub_self

end exterior


section clifford

variables [comm_ring S] [add_comm_group M] [module S M] [module Sᵐᵒᵖ M] [is_central_scalar S M]
variables (Q : quadratic_form S M)

example : (1 : clifford_algebra Q) - (1 : clifford_algebra Q) = 0 := by rw sub_self

end clifford<|MERGE_RESOLUTION|>--- conflicted
+++ resolved
@@ -31,11 +31,7 @@
 
 section exterior
 
-<<<<<<< HEAD
-variables [comm_ring S] [add_comm_monoid M] [module S M] [module Sᵐᵒᵖ M] [is_central_scalar S M]
-=======
-variables [comm_ring S] [add_comm_group M] [module S M]
->>>>>>> 050f9e6d
+variables [comm_ring S] [add_comm_group M] [module S M] [module Sᵐᵒᵖ M] [is_central_scalar S M]
 
 example : (1 : exterior_algebra S M) - (1 : exterior_algebra S M) = 0 := by rw sub_self
 
