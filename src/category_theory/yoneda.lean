/-
Copyright (c) 2017 Scott Morrison. All rights reserved.
Released under Apache 2.0 license as described in the file LICENSE.
Authors: Scott Morrison
-/
import category_theory.opposites
import category_theory.hom_functor

/-!
# The Yoneda embedding

The Yoneda embedding as a functor `yoneda : C ⥤ (Cᵒᵖ ⥤ Type v₁)`,
along with an instance that it is `fully_faithful`.

Also the Yoneda lemma, `yoneda_lemma : (yoneda_pairing C) ≅ (yoneda_evaluation C)`.
-/

namespace category_theory
open opposite

universes v₁ u₁ u₂ -- declare the `v`'s first; see `category_theory.category` for an explanation

variables {C : Type u₁} [𝒞 : category.{v₁} C]
include 𝒞

<<<<<<< HEAD
def yoneda : C ⥤ (Cᵒᵖ ⥤ Type v₁) :=
=======
@[simps] def yoneda : C ⥤ (Cᵒᵖ ⥤ Type v₁) :=
>>>>>>> 32b32ad9
{ obj := λ X,
  { obj := λ Y, unop Y ⟶ X,
    map := λ Y Y' f g, f.unop ≫ g,
    map_comp' := λ _ _ _ f g, begin ext, dsimp, erw [category.assoc] end,
    map_id' := λ Y, begin ext, dsimp, erw [category.id_comp] end },
  map := λ X X' f, { app := λ Y g, g ≫ f } }

<<<<<<< HEAD
def coyoneda : Cᵒᵖ ⥤ (C ⥤ Type v₁) :=
=======
@[simps] def coyoneda : Cᵒᵖ ⥤ (C ⥤ Type v₁) :=
>>>>>>> 32b32ad9
{ obj := λ X,
  { obj := λ Y, unop X ⟶ Y,
    map := λ Y Y' f g, g ≫ f,
    map_comp' := λ _ _ _ f g, begin ext1, dsimp, erw [category.assoc] end,
    map_id' := λ Y, begin ext1, dsimp, erw [category.comp_id] end },
  map := λ X X' f, { app := λ Y g, f.unop ≫ g },
  map_comp' := λ _ _ _ f g, begin ext, dsimp, erw [category.assoc] end,
  map_id' := λ X, begin ext, dsimp, erw [category.id_comp] end }

namespace yoneda

lemma obj_map_id {X Y : C} (f : op X ⟶ op Y) :
  ((@yoneda C _).obj X).map f (𝟙 X) = ((@yoneda C _).map f.unop).app (op Y) (𝟙 Y) :=
by obviously

@[simp] lemma naturality {X Y : C} (α : yoneda.obj X ⟶ yoneda.obj Y)
  {Z Z' : C} (f : Z ⟶ Z') (h : Z' ⟶ X) : f ≫ α.app (op Z') h = α.app (op Z) (f ≫ h) :=
begin erw [functor_to_types.naturality], refl end

instance yoneda_full : full (@yoneda C _) :=
{ preimage := λ X Y f, (f.app (op X)) (𝟙 X) }
instance yoneda_faithful : faithful (@yoneda C _) :=
{ injectivity' := λ X Y f g p,
  begin
    injection p with h,
    convert (congr_fun (congr_fun h (op X)) (𝟙 X)); dsimp; simp,
  end }

/-- Extensionality via Yoneda. The typical usage would be
```
-- Goal is `X ≅ Y`
apply yoneda.ext,
-- Goals are now functions `(Z ⟶ X) → (Z ⟶ Y)`, `(Z ⟶ Y) → (Z ⟶ X)`, and the fact that these
functions are inverses and natural in `Z`.
```
-/
def ext (X Y : C)
  (p : Π {Z : C}, (Z ⟶ X) → (Z ⟶ Y)) (q : Π {Z : C}, (Z ⟶ Y) → (Z ⟶ X))
  (h₁ : Π {Z : C} (f : Z ⟶ X), q (p f) = f) (h₂ : Π {Z : C} (f : Z ⟶ Y), p (q f) = f)
  (n : Π {Z Z' : C} (f : Z' ⟶ Z) (g : Z ⟶ X), p (f ≫ g) = f ≫ p g) : X ≅ Y :=
@preimage_iso _ _ _ _ yoneda _ _ _ _
  (nat_iso.of_components (λ Z, { hom := p, inv := q, }) (by tidy))

def is_iso {X Y : C} (f : X ⟶ Y) [is_iso (yoneda.map f)] : is_iso f :=
is_iso_of_fully_faithful yoneda f

end yoneda

namespace coyoneda

@[simp] lemma naturality {X Y : Cᵒᵖ} (α : coyoneda.obj X ⟶ coyoneda.obj Y)
  {Z Z' : C} (f : Z' ⟶ Z) (h : unop X ⟶ Z') : (α.app Z' h) ≫ f = α.app Z (h ≫ f) :=
begin erw [functor_to_types.naturality], refl end

instance coyoneda_full : full (@coyoneda C _) :=
{ preimage := λ X Y f, ((f.app (unop X)) (𝟙 _)).op }
instance coyoneda_faithful : faithful (@coyoneda C _) :=
{ injectivity' := λ X Y f g p,
  begin
    injection p with h,
    have t := (congr_fun (congr_fun h (unop X)) (𝟙 _)),
    simpa using congr_arg has_hom.hom.op t,
  end }

def is_iso {X Y : Cᵒᵖ} (f : X ⟶ Y) [is_iso (coyoneda.map f)] : is_iso f :=
is_iso_of_fully_faithful coyoneda f

end coyoneda

class representable (F : Cᵒᵖ ⥤ Type v₁) :=
(X : C)
(w : yoneda.obj X ≅ F)

end category_theory

namespace category_theory
-- For the rest of the file, we are using product categories,
-- so need to restrict to the case morphisms are in 'Type', not 'Sort'.

universes v₁ u₁ u₂ -- declare the `v`'s first; see `category_theory.category` for an explanation

open opposite

variables (C : Type u₁) [𝒞 : category.{v₁} C]
include 𝒞

-- We need to help typeclass inference with some awkward universe levels here.
instance prod_category_instance_1 : category ((Cᵒᵖ ⥤ Type v₁) × Cᵒᵖ) :=
category_theory.prod.{(max u₁ v₁) v₁} (Cᵒᵖ ⥤ Type v₁) Cᵒᵖ

instance prod_category_instance_2 : category (Cᵒᵖ × (Cᵒᵖ ⥤ Type v₁)) :=
category_theory.prod.{v₁ (max u₁ v₁)} Cᵒᵖ (Cᵒᵖ ⥤ Type v₁)

open yoneda

def yoneda_evaluation : Cᵒᵖ × (Cᵒᵖ ⥤ Type v₁) ⥤ Type (max u₁ v₁) :=
evaluation_uncurried Cᵒᵖ (Type v₁) ⋙ ulift_functor.{u₁}

@[simp] lemma yoneda_evaluation_map_down
  (P Q : Cᵒᵖ × (Cᵒᵖ ⥤ Type v₁)) (α : P ⟶ Q) (x : (yoneda_evaluation C).obj P) :
  ((yoneda_evaluation C).map α x).down = α.2.app Q.1 (P.2.map α.1 x.down) := rfl

def yoneda_pairing : Cᵒᵖ × (Cᵒᵖ ⥤ Type v₁) ⥤ Type (max u₁ v₁) :=
functor.prod yoneda.op (𝟭 (Cᵒᵖ ⥤ Type v₁)) ⋙ functor.hom (Cᵒᵖ ⥤ Type v₁)

@[simp] lemma yoneda_pairing_map
  (P Q : Cᵒᵖ × (Cᵒᵖ ⥤ Type v₁)) (α : P ⟶ Q) (β : (yoneda_pairing C).obj P) :
  (yoneda_pairing C).map α β = yoneda.map α.1.unop ≫ β ≫ α.2 := rfl

def yoneda_lemma : yoneda_pairing C ≅ yoneda_evaluation C :=
{ hom :=
  { app := λ F x, ulift.up ((x.app F.1) (𝟙 (unop F.1))),
    naturality' :=
    begin
      intros X Y f, ext, dsimp,
      erw [category.id_comp,
           ←functor_to_types.naturality,
           obj_map_id,
           functor_to_types.naturality,
           functor_to_types.map_id]
    end },
  inv :=
  { app := λ F x,
    { app := λ X a, (F.2.map a.op) x.down,
      naturality' :=
      begin
        intros X Y f, ext, dsimp,
        rw [functor_to_types.map_comp]
      end },
    naturality' :=
    begin
      intros X Y f, ext, dsimp,
      rw [←functor_to_types.naturality, functor_to_types.map_comp]
    end },
  hom_inv_id' :=
  begin
    ext, dsimp,
    erw [←functor_to_types.naturality,
         obj_map_id,
         functor_to_types.naturality,
         functor_to_types.map_id],
    refl,
  end,
  inv_hom_id' :=
  begin
    ext, dsimp,
    rw [functor_to_types.map_id]
  end }.

variables {C}

@[simp] def yoneda_sections (X : C) (F : Cᵒᵖ ⥤ Type v₁) :
  (yoneda.obj X ⟶ F) ≅ ulift.{u₁} (F.obj (op X)) :=
(yoneda_lemma C).app (op X, F)

omit 𝒞
@[simp] def yoneda_sections_small {C : Type u₁} [small_category C] (X : C) (F : Cᵒᵖ ⥤ Type u₁) :
  (yoneda.obj X ⟶ F) ≅ F.obj (op X) :=
yoneda_sections X F ≪≫ ulift_trivial _

end category_theory<|MERGE_RESOLUTION|>--- conflicted
+++ resolved
@@ -23,11 +23,7 @@
 variables {C : Type u₁} [𝒞 : category.{v₁} C]
 include 𝒞
 
-<<<<<<< HEAD
-def yoneda : C ⥤ (Cᵒᵖ ⥤ Type v₁) :=
-=======
 @[simps] def yoneda : C ⥤ (Cᵒᵖ ⥤ Type v₁) :=
->>>>>>> 32b32ad9
 { obj := λ X,
   { obj := λ Y, unop Y ⟶ X,
     map := λ Y Y' f g, f.unop ≫ g,
@@ -35,11 +31,7 @@
     map_id' := λ Y, begin ext, dsimp, erw [category.id_comp] end },
   map := λ X X' f, { app := λ Y g, g ≫ f } }
 
-<<<<<<< HEAD
-def coyoneda : Cᵒᵖ ⥤ (C ⥤ Type v₁) :=
-=======
 @[simps] def coyoneda : Cᵒᵖ ⥤ (C ⥤ Type v₁) :=
->>>>>>> 32b32ad9
 { obj := λ X,
   { obj := λ Y, unop X ⟶ Y,
     map := λ Y Y' f g, g ≫ f,
