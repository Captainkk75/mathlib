/-
Copyright (c) 2017 Johannes Hölzl. All rights reserved.
Released under Apache 2.0 license as described in the file LICENSE.
Authors: Johannes Hölzl, Floris van Doorn, Sébastien Gouëzel
-/
import data.list.basic

/-!
# Sums and products from lists

This file provides basic results about `list.prod` and `list.sum`, which calculate the product and
sum of elements of a list. These are defined in [`data.list.defs`](./data/list/defs).
-/

<<<<<<< HEAD
variables {α M N R G M₀ : Type*}
=======
variables {ι M N P M₀ G R : Type*}
>>>>>>> 1e4da8d5

namespace list

section monoid
<<<<<<< HEAD

variables [monoid M] [monoid N] [monoid_with_zero M₀] {l l₁ l₂ : list M} {a : M}
=======
variables [monoid M] [monoid N] [monoid P] {l l₁ l₂ : list M} {a : M}
>>>>>>> 1e4da8d5

@[simp, to_additive]
lemma prod_nil : ([] : list M).prod = 1 := rfl

@[to_additive]
lemma prod_singleton : [a].prod = a := one_mul a

@[simp, to_additive]
lemma prod_cons : (a :: l).prod = a * l.prod :=
calc (a :: l).prod = foldl (*) (a * 1) l : by simp only [list.prod, foldl_cons, one_mul, mul_one]
  ... = _ : foldl_assoc

@[simp, to_additive]
lemma prod_append : (l₁ ++ l₂).prod = l₁.prod * l₂.prod :=
calc (l₁ ++ l₂).prod = foldl (*) (foldl (*) 1 l₁ * 1) l₂ : by simp [list.prod]
  ... = l₁.prod * l₂.prod : foldl_assoc

@[to_additive]
lemma prod_concat : (l.concat a).prod = l.prod * a :=
by rw [concat_eq_append, prod_append, prod_singleton]

@[simp, to_additive]
lemma prod_join {l : list (list M)} : l.join.prod = (l.map list.prod).prod :=
by induction l; [refl, simp only [*, list.join, map, prod_append, prod_cons]]
<<<<<<< HEAD

/-- If zero is an element of a list `L`, then `list.prod L = 0`. If the domain is a nontrivial
monoid with zero with no divisors, then this implication becomes an `iff`, see
`list.prod_eq_zero_iff`. -/
lemma prod_eq_zero {L : list M₀} (h : (0 : M₀) ∈ L) :
  L.prod = 0 :=
begin
  induction L with a L ihL,
  { exact absurd h (not_mem_nil _) },
  { rw prod_cons,
    cases (mem_cons_iff _ _ _).1 h with ha hL,
    exacts [mul_eq_zero_of_left ha.symm _, mul_eq_zero_of_right _ (ihL hL)] }
end

/-- Product of elements of a list `L` equals zero if and only if `0 ∈ L`. See also
`list.prod_eq_zero` for an implication that needs weaker typeclass assumptions. -/
@[simp] lemma prod_eq_zero_iff [nontrivial M₀] [no_zero_divisors M₀] {L : list M₀} :
  L.prod = 0 ↔ (0 : M₀) ∈ L :=
begin
  induction L with a L ihL,
  { simp },
  { rw [prod_cons, mul_eq_zero, ihL, mem_cons_iff, eq_comm] }
end

lemma prod_ne_zero [nontrivial M₀] [no_zero_divisors M₀] {L : list M₀} (hL : (0 : M₀) ∉ L) :
  L.prod ≠ 0 :=
mt prod_eq_zero_iff.1 hL

=======
>>>>>>> 1e4da8d5
@[to_additive]
lemma prod_eq_foldr : l.prod = foldr (*) 1 l :=
list.rec_on l rfl $ λ a l ihl, by rw [prod_cons, foldr_cons, ihl]

@[to_additive]
<<<<<<< HEAD
lemma prod_hom_rel (l : list α) {r : M → N → Prop} {f : α → M} {g : α → N} (h₁ : r 1 1)
  (h₂ : ∀ ⦃a b c⦄, r b c → r (f a * b) (g a * c)) :
  r (l.map f).prod (l.map g).prod :=
list.rec_on l h₁ (λ a l hl, by simp only [map_cons, prod_cons, h₂ hl])

section hom

variables {F : Type*} [monoid_hom_class F M N]

include N

@[to_additive] lemma prod_hom (l : list M) (f : F) : (l.map f).prod = f l.prod :=
=======
lemma prod_hom_rel (l : list ι) {r : M → N → Prop} {f : ι → M} {g : ι → N} (h₁ : r 1 1)
  (h₂ : ∀ ⦃i a b⦄, r a b → r (f i * a) (g i * b)) :
  r (l.map f).prod (l.map g).prod :=
list.rec_on l h₁ (λ a l hl, by simp only [map_cons, prod_cons, h₂ hl])

@[to_additive]
lemma prod_hom (l : list M) (f : M →* N) :
  (l.map f).prod = f l.prod :=
by { simp only [prod, foldl_map, f.map_one.symm],
  exact l.foldl_hom _ _ _ 1 f.map_mul }

@[to_additive]
lemma prod_hom₂ (l : list ι) (f : M → N → P)
  (hf : ∀ a b c d, f (a * b) (c * d) = f a c * f b d) (hf' : f 1 1 = 1) (f₁ : ι → M) (f₂ : ι → N) :
  (l.map $ λ i, f (f₁ i) (f₂ i)).prod = f (l.map f₁).prod (l.map f₂).prod :=
begin
  simp only [prod, foldl_map],
  convert l.foldl_hom₂ (λ a b, f a b) _ _ _ _ _ (λ a b i, _),
  { exact hf'.symm },
  { exact hf _ _ _ _ }
end

@[to_additive]
lemma prod_map_hom (L : list ι) (f : ι → M) (g : M →* N) :
  (L.map (g ∘ f)).prod = g ((L.map f).prod) :=
by rw [← prod_hom, map_map]

@[to_additive]
lemma prod_is_unit : Π {L : list M} (u : ∀ m ∈ L, is_unit m), is_unit L.prod
| [] _ := by simp
| (h :: t) u :=
>>>>>>> 1e4da8d5
begin
  rw [prod, prod, foldl_map, ← map_one f],
  exact l.foldl_hom _ _ _ 1 (map_mul f)
end

@[to_additive] lemma prod_map_hom (L : list α) (f : α → M) (g : F) :
  (L.map (g ∘ f)).prod = g ((L.map f).prod) :=
by rw [← prod_hom, map_map]

@[to_additive] lemma map_prod (f : F) (l : list M) :
  f l.prod = (l.map f).prod :=
(l.prod_hom f).symm

end hom

@[to_additive]
lemma coe_prod_units (l : list (units M)) : (l.prod : M) = (l.map coe).prod :=
l.map_prod (units.coe_hom M)

@[to_additive]
lemma prod_is_unit {l : list M} (u : ∀ u ∈ l, is_unit u) : is_unit l.prod :=
by { lift l to list (units M) using u, exact l.coe_prod_units ▸ units.is_unit _ }

@[simp, to_additive]
lemma prod_take_mul_prod_drop :
  ∀ (L : list M) (i : ℕ), (L.take i).prod * (L.drop i).prod = L.prod
| [] i := by simp
| L 0 := by simp
| (h :: t) (n+1) := by { dsimp, rw [prod_cons, prod_cons, mul_assoc, prod_take_mul_prod_drop] }

@[simp, to_additive]
lemma prod_take_succ :
  ∀ (L : list M) (i : ℕ) (p), (L.take (i + 1)).prod = (L.take i).prod * L.nth_le i p
| [] i p := by cases p
| (h :: t) 0 _ := by simp
| (h :: t) (n+1) _ := by { dsimp, rw [prod_cons, prod_cons, prod_take_succ, mul_assoc] }

/-- A list with product not one must have positive length. -/
<<<<<<< HEAD
@[to_additive "A list with nonzero sum must have positive length."]
lemma length_pos_of_prod_ne_one (L : list M) (h : L.prod ≠ 1) : 0 < L.length :=
by { cases L, { contrapose h, simp }, { simp } }

/-- A list with product greater than one must have positive length. -/
@[to_additive length_pos_of_sum_pos  "A list with positive sum must have positive length."]
lemma length_pos_of_one_lt_prod [preorder M] (L : list M) (h : 1 < L.prod) :
  0 < L.length :=
length_pos_of_prod_ne_one L h.ne'

/-- A list with product less than one must have positive length. -/
@[to_additive "A list with negative sum must have positive length."]
lemma length_pos_of_prod_lt_one [preorder M] (L : list M) (h : L.prod < 1) :
  0 < L.length :=
length_pos_of_prod_ne_one L h.ne
=======
@[to_additive]
lemma length_pos_of_prod_ne_one (L : list M) (h : L.prod ≠ 1) : 0 < L.length :=
by { cases L, { simp at h, cases h }, { simp } }
>>>>>>> 1e4da8d5

@[to_additive]
lemma prod_update_nth : ∀ (L : list M) (n : ℕ) (a : M),
  (L.update_nth n a).prod =
    (L.take n).prod * (if n < L.length then a else 1) * (L.drop (n + 1)).prod
| (x :: xs) 0     a := by simp [update_nth]
| (x :: xs) (i+1) a := by simp [update_nth, prod_update_nth xs i a, mul_assoc]
| []      _     _ := by simp [update_nth, (nat.zero_le _).not_lt]

open mul_opposite

<<<<<<< HEAD
lemma _root_.mul_opposite.op_list_prod : ∀ (l : list M), op (l.prod) = (l.map op).reverse.prod
| [] := rfl
| (x :: xs) := by rw [list.prod_cons, list.map_cons, list.reverse_cons', list.prod_concat, op_mul,
                      _root_.mul_opposite.op_list_prod]

lemma _root_.mul_opposite.unop_list_prod (l : list Mᵐᵒᵖ) :
  (l.prod).unop = (l.map unop).reverse.prod :=
by rw [← op_inj, op_unop, mul_opposite.op_list_prod, map_reverse, map_map, reverse_reverse,
  op_comp_unop, map_id]
=======
/-- We'd like to state this as `L.head * L.tail.prod = L.prod`, but because `L.head` relies on an
inhabited instance to return a garbage value on the empty list, this is not possible.
Instead, we write the statement in terms of `(L.nth 0).get_or_else 1`.
-/
@[to_additive]
lemma nth_zero_mul_tail_prod (l : list M) : (l.nth 0).get_or_else 1 * l.tail.prod = l.prod :=
by cases l; simp

/-- Same as `nth_zero_mul_tail_prod`, but avoiding the `list.head` garbage complication by requiring
the list to be nonempty. -/
@[to_additive]
lemma head_mul_tail_prod_of_ne_nil [inhabited M] (l : list M) (h : l ≠ []) :
  l.head * l.tail.prod = l.prod :=
by cases l; [contradiction, simp]
>>>>>>> 1e4da8d5

/-- A morphism into the opposite monoid acts on the product by acting on the reversed elements. -/
lemma unop_map_prod {F : Type*} [monoid_hom_class F M Nᵐᵒᵖ] (f : F) (l : list M) :
  unop (f l.prod) = (l.map (unop ∘ f)).reverse.prod :=
by rw [l.map_prod f, mul_opposite.unop_list_prod, map_map]

end monoid

section monoid_with_zero

variables [monoid_with_zero M₀]

/-- If zero is an element of a list `L`, then `list.prod L = 0`. If the domain is a nontrivial
monoid with zero with no divisors, then this implication becomes an `iff`, see
`list.prod_eq_zero_iff`. -/
lemma prod_eq_zero {L : list M₀} (h : (0 : M₀) ∈ L) : L.prod = 0 :=
begin
  induction L with a L ihL,
  { exact absurd h (not_mem_nil _) },
  { rw prod_cons,
    cases (mem_cons_iff _ _ _).1 h with ha hL,
    exacts [mul_eq_zero_of_left ha.symm _, mul_eq_zero_of_right _ (ihL hL)] }
end

/-- Product of elements of a list `L` equals zero if and only if `0 ∈ L`. See also
`list.prod_eq_zero` for an implication that needs weaker typeclass assumptions. -/
@[simp] lemma prod_eq_zero_iff [nontrivial M₀] [no_zero_divisors M₀] {L : list M₀} :
  L.prod = 0 ↔ (0 : M₀) ∈ L :=
begin
  induction L with a L ihL,
  { simp },
  { rw [prod_cons, mul_eq_zero, ihL, mem_cons_iff, eq_comm] }
end

lemma prod_ne_zero [nontrivial M₀] [no_zero_divisors M₀] {L : list M₀} (hL : (0 : M₀) ∉ L) :
  L.prod ≠ 0 :=
mt prod_eq_zero_iff.1 hL

end monoid_with_zero

section group
variables [group G]

/-- This is the `list.prod` version of `mul_inv_rev` -/
@[to_additive "This is the `list.sum` version of `add_neg_rev`"]
lemma prod_inv_reverse : ∀ (L : list G), L.prod⁻¹ = (L.map (λ x, x⁻¹)).reverse.prod
| [] := by simp
| (x :: xs) := by simp [prod_inv_reverse xs]

/-- A non-commutative variant of `list.prod_reverse` -/
@[to_additive "A non-commutative variant of `list.sum_reverse`"]
lemma prod_reverse_noncomm : ∀ (L : list G), L.reverse.prod = (L.map (λ x, x⁻¹)).prod⁻¹ :=
by simp [prod_inv_reverse]

/-- Counterpart to `list.prod_take_succ` when we have an inverse operation -/
@[simp, to_additive /-"Counterpart to `list.sum_take_succ` when we have an negation operation"-/]
lemma prod_drop_succ :
  ∀ (L : list G) (i : ℕ) (p), (L.drop (i + 1)).prod = (L.nth_le i p)⁻¹ * (L.drop i).prod
| [] i p := false.elim (nat.not_lt_zero _ p)
| (x :: xs) 0 p := by simp
| (x :: xs) (i + 1) p := prod_drop_succ xs i _

end group

section comm_group
variables [comm_group G]

/-- This is the `list.prod` version of `mul_inv` -/
@[to_additive "This is the `list.sum` version of `add_neg`"]
lemma prod_inv : ∀ (L : list G), L.prod⁻¹ = (L.map (λ x, x⁻¹)).prod
| [] := by simp
| (x :: xs) := by simp [mul_comm, prod_inv xs]

/-- Alternative version of `list.prod_update_nth` when the list is over a group -/
@[to_additive /-"Alternative version of `list.sum_update_nth` when the list is over a group"-/]
lemma prod_update_nth' (L : list G) (n : ℕ) (a : G) :
  (L.update_nth n a).prod =
    L.prod * (if hn : n < L.length then (L.nth_le n hn)⁻¹ * a else 1) :=
begin
  refine (prod_update_nth L n a).trans _,
  split_ifs with hn hn,
  { rw [mul_comm _ a, mul_assoc a, prod_drop_succ L n hn, mul_comm _ (drop n L).prod,
      ← mul_assoc (take n L).prod, prod_take_mul_prod_drop, mul_comm a, mul_assoc] },
  { simp only [take_all_of_le (le_of_not_lt hn), prod_nil, mul_one,
      drop_eq_nil_of_le ((le_of_not_lt hn).trans n.le_succ)] }
end

end comm_group

<<<<<<< HEAD
@[to_additive]
lemma eq_of_prod_take_eq [left_cancel_monoid M] {L L' : list M} (h : L.length = L'.length)
  (h' : ∀ i ≤ L.length, (L.take i).prod = (L'.take i).prod) : L = L' :=
=======
lemma eq_of_sum_take_eq [add_left_cancel_monoid M] {L L' : list M} (h : L.length = L'.length)
  (h' : ∀ i ≤ L.length, (L.take i).sum = (L'.take i).sum) : L = L' :=
>>>>>>> 1e4da8d5
begin
  apply ext_le h (λ i h₁ h₂, _),
  have : (L.take (i + 1)).prod = (L'.take (i + 1)).prod := h' _ (nat.succ_le_of_lt h₁),
  rw [prod_take_succ L i h₁, prod_take_succ L' i h₂, h' i (le_of_lt h₁)] at this,
  convert mul_left_cancel this
end

<<<<<<< HEAD
@[to_additive]
lemma monotone_prod_take [canonically_ordered_monoid M] (L : list M) :
  monotone (λ i, (L.take i).prod) :=
=======
lemma monotone_sum_take [canonically_ordered_add_monoid M] (L : list M) :
  monotone (λ i, (L.take i).sum) :=
>>>>>>> 1e4da8d5
begin
  apply monotone_nat_of_le_succ (λ n, _),
  cases lt_or_le n L.length with h h,
  { rw prod_take_succ _ _ h,
    exact le_self_mul },
  { simp [take_all_of_le h, take_all_of_le (le_trans h (nat.le_succ _))] }
end

@[to_additive sum_nonneg]
lemma one_le_prod_of_one_le [ordered_comm_monoid M] {l : list M} (hl₁ : ∀ x ∈ l, (1 : M) ≤ x) :
  1 ≤ l.prod :=
begin
  induction l with hd tl ih,
  { simp },
  rw prod_cons,
  exact one_le_mul (hl₁ hd (mem_cons_self hd tl)) (ih (λ x h, hl₁ x (mem_cons_of_mem hd h))),
end

@[to_additive sum_pos]
lemma one_lt_prod_of_one_lt [ordered_comm_monoid M] :
  ∀ (l : list M) (hl : ∀ x ∈ l, (1 : M) < x) (hl₂ : l ≠ []), 1 < l.prod
| [] _ h := (h rfl).elim
| [b] h _ := by simpa using h
| (a :: b :: l) hl₁ hl₂ :=
begin
  simp only [forall_eq_or_imp, list.mem_cons_iff _ a] at hl₁,
  rw list.prod_cons,
  apply one_lt_mul_of_lt_of_le' hl₁.1,
  apply le_of_lt ((b :: l).one_lt_prod_of_one_lt hl₁.2 (l.cons_ne_nil b)),
end

@[to_additive]
lemma single_le_prod [ordered_comm_monoid M] {l : list M} (hl₁ : ∀ x ∈ l, (1 : M) ≤ x) :
  ∀ x ∈ l, x ≤ l.prod :=
begin
  induction l,
  { simp },
  simp_rw [prod_cons, forall_mem_cons] at ⊢ hl₁,
  split,
  { exact le_mul_of_one_le_right' (one_le_prod_of_one_le hl₁.2) },
  { exact λ x H, le_mul_of_one_le_of_le hl₁.1 (l_ih hl₁.right x H) },
end

@[to_additive all_zero_of_le_zero_le_of_sum_eq_zero]
lemma all_one_of_le_one_le_of_prod_eq_one [ordered_comm_monoid M]
  {l : list M} (hl₁ : ∀ x ∈ l, (1 : M) ≤ x) (hl₂ : l.prod = 1) {x : M} (hx : x ∈ l) :
  x = 1 :=
le_antisymm (hl₂ ▸ single_le_prod hl₁ _ hx) (hl₁ x hx)

<<<<<<< HEAD
@[to_additive] lemma prod_eq_one_iff [canonically_ordered_monoid M] (l : list M) :
=======
@[to_additive]
lemma prod_eq_one_iff [canonically_ordered_monoid M] (l : list M) :
>>>>>>> 1e4da8d5
  l.prod = 1 ↔ ∀ x ∈ l, x = (1 : M) :=
⟨all_one_of_le_one_le_of_prod_eq_one (λ _ _, one_le _),
begin
  induction l,
  { simp },
  { intro h,
    rw [prod_cons, mul_eq_one_iff],
    rw forall_mem_cons at h,
    exact ⟨h.1, l_ih h.2⟩ },
end⟩

/-- If all elements in a list are bounded below by `1`, then the length of the list is bounded
by the sum of the elements. -/
lemma length_le_sum_of_one_le (L : list ℕ) (h : ∀ i ∈ L, 1 ≤ i) : L.length ≤ L.sum :=
begin
  induction L with j L IH h, { simp },
  rw [sum_cons, length, add_comm],
  exact add_le_add (h _ (set.mem_insert _ _)) (IH (λ i hi, h i (set.mem_union_right _ hi)))
end

<<<<<<< HEAD
=======
/-- A list with positive sum must have positive length. -/
-- This is an easy consequence of `length_pos_of_sum_ne_zero`, but often useful in applications.
lemma length_pos_of_sum_pos [ordered_cancel_add_comm_monoid M] (L : list M) (h : 0 < L.sum) :
  0 < L.length :=
length_pos_of_sum_ne_zero L h.ne'

>>>>>>> 1e4da8d5
-- TODO: develop theory of tropical rings
lemma sum_le_foldr_max [add_monoid M] [add_monoid N] [linear_order N] (f : M → N)
  (h0 : f 0 ≤ 0) (hadd : ∀ x y, f (x + y) ≤ max (f x) (f y)) (l : list M) :
  f l.sum ≤ (l.map f).foldr max 0 :=
begin
  induction l with hd tl IH,
  { simpa using h0 },
  simp only [list.sum_cons, list.foldr_map, list.foldr] at IH ⊢,
  exact (hadd _ _).trans (max_le_max le_rfl IH)
end

@[simp, to_additive]
lemma prod_erase [decidable_eq M] [comm_monoid M] {a} :
  ∀ {l : list M}, a ∈ l → a * (l.erase a).prod = l.prod
| (b :: l) h :=
  begin
    obtain rfl | ⟨ne, h⟩ := decidable.list.eq_or_ne_mem_of_mem h,
    { simp only [list.erase, if_pos, prod_cons] },
    { simp only [list.erase, if_neg (mt eq.symm ne), prod_cons, prod_erase h, mul_left_comm a b] }
  end

lemma dvd_prod [comm_monoid M] {a} {l : list M} (ha : a ∈ l) : a ∣ l.prod :=
let ⟨s, t, h⟩ := mem_split ha in
by { rw [h, prod_append, prod_cons, mul_left_comm], exact dvd_mul_right _ _ }

@[simp] lemma sum_const_nat (m n : ℕ) : sum (list.repeat m n) = m * n :=
by induction n; [refl, simp only [*, repeat_succ, sum_cons, nat.mul_succ, add_comm]]

<<<<<<< HEAD
lemma dvd_sum [comm_semiring R] {a} {l : list R} (h : ∀ x ∈ l, a ∣ x) : a ∣ l.sum :=
=======
lemma dvd_sum [semiring R] {a} {l : list R} (h : ∀ x ∈ l, a ∣ x) : a ∣ l.sum :=
>>>>>>> 1e4da8d5
begin
  induction l with x l ih,
  { exact dvd_zero _ },
  { rw [list.sum_cons],
    exact dvd_add (h _ (mem_cons_self _ _)) (ih (λ x hx, h x (mem_cons_of_mem _ hx))) }
end

<<<<<<< HEAD
lemma exists_lt_of_sum_lt [linear_ordered_cancel_add_comm_monoid M] {l : list α} (f g : α → M)
=======
lemma exists_lt_of_sum_lt [linear_ordered_cancel_add_comm_monoid M] {l : list ι} (f g : ι → M)
>>>>>>> 1e4da8d5
  (h : (l.map f).sum < (l.map g).sum) :
  ∃ x ∈ l, f x < g x :=
begin
  induction l with x l,
  { exact (lt_irrefl _ h).elim },
  obtain h' | h' := lt_or_le (f x) (g x),
  { exact ⟨x, mem_cons_self _ _, h'⟩ },
  simp at h,
  obtain ⟨y, h1y, h2y⟩ := l_ih (lt_of_add_lt_add_left (h.trans_le $ add_le_add_right h' _)),
  exact ⟨y, mem_cons_of_mem x h1y, h2y⟩,
end

<<<<<<< HEAD
lemma exists_le_of_sum_le [linear_ordered_cancel_add_comm_monoid M] {l : list α} (hl : l ≠ [])
  (f g : α → M) (h : (l.map f).sum ≤ (l.map g).sum) :
=======
lemma exists_le_of_sum_le [linear_ordered_cancel_add_comm_monoid M] {l : list ι} (hl : l ≠ [])
  (f g : ι → M) (h : (l.map f).sum ≤ (l.map g).sum) :
>>>>>>> 1e4da8d5
  ∃ x ∈ l, f x ≤ g x :=
begin
  cases l with x l,
  { contradiction },
  obtain h' | h' := le_or_lt (f x) (g x),
  { exact ⟨x, mem_cons_self _ _, h'⟩ },
  obtain ⟨y, h1y, h2y⟩ := exists_lt_of_sum_lt f g _,
  exact ⟨y, mem_cons_of_mem x h1y, le_of_lt h2y⟩, simp at h,
  exact lt_of_add_lt_add_left (h.trans_lt $ add_lt_add_right h' _),
end

<<<<<<< HEAD
/-- We'd like to state this as `L.head * L.tail.prod = L.prod`, but because `L.head` relies on an
inhabited instance to return a garbage value on the empty list, this is not possible.
Instead, we write the statement in terms of `(L.nth 0).get_or_else 1`. -/
@[to_additive]
lemma nth_zero_mul_tail_prod [monoid M] (l : list M) :
  (l.nth 0).get_or_else 1 * l.tail.prod = l.prod :=
by cases l; simp

/-- Same as `nth_zero_mul_tail_prod`, but avoiding the `list.head` garbage complication by requiring
the list to be nonempty. -/
@[to_additive]
lemma head_mul_tail_prod_of_ne_nil [monoid M] [inhabited M] (l : list M) (h : l ≠ []) :
  l.head * l.tail.prod = l.prod :=
by cases l; [contradiction, simp]

=======
>>>>>>> 1e4da8d5
/-- The product of a list of positive natural numbers is positive,
and likewise for any nontrivial ordered semiring. -/
lemma prod_pos [ordered_semiring R] [nontrivial R] (l : list R) (h : ∀ a ∈ l, (0 : R) < a) :
  0 < l.prod :=
begin
  induction l with a l ih,
  { simp },
  { rw prod_cons,
    exact mul_pos (h _ $ mem_cons_self _ _) (ih $ λ a ha, h a $ mem_cons_of_mem _ ha) }
end

/-!
Several lemmas about sum/head/tail for `list ℕ`.
These are hard to generalize well, as they rely on the fact that `default ℕ = 0`.
If desired, we could add a class stating that `default = 0`.
-/

/-- This relies on `default ℕ = 0`. -/
lemma head_add_tail_sum (L : list ℕ) : L.head + L.tail.sum = L.sum :=
by { cases L, { simp, refl }, { simp } }

/-- This relies on `default ℕ = 0`. -/
lemma head_le_sum (L : list ℕ) : L.head ≤ L.sum := nat.le.intro (head_add_tail_sum L)

/-- This relies on `default ℕ = 0`. -/
lemma tail_sum (L : list ℕ) : L.tail.sum = L.sum - L.head :=
by rw [← head_add_tail_sum L, add_comm, add_tsub_cancel_right]

section alternating
variables [comm_group G]

@[simp, to_additive] lemma alternating_prod_nil : alternating_prod ([] : list G) = 1 := rfl

@[simp, to_additive] lemma alternating_prod_singleton (g : G) : alternating_prod [g] = g := rfl

@[simp, to_additive alternating_sum_cons_cons']
lemma alternating_prod_cons_cons (g h : G) (l : list G) :
  alternating_prod (g :: h :: l) = g * h⁻¹ * alternating_prod l := rfl

lemma alternating_sum_cons_cons {G : Type*} [add_comm_group G] (g h : G) (l : list G) :
  alternating_sum (g :: h :: l) = g - h + alternating_sum l :=
by rw [sub_eq_add_neg, alternating_sum]

end alternating

<<<<<<< HEAD
lemma sum_map_mul_left [non_unital_non_assoc_semiring R] (L : list α) (f : α → R) (r : R) :
  (L.map (λ b, r * f b)).sum = r * (L.map f).sum :=
sum_map_hom L f $ add_monoid_hom.mul_left r

lemma sum_map_mul_right [non_unital_non_assoc_semiring R] (L : list α) (f : α → R) (r : R) :
=======
lemma sum_map_mul_left [semiring R] (L : list ι) (f : ι → R) (r : R) :
  (L.map (λ b, r * f b)).sum = r * (L.map f).sum :=
sum_map_hom L f $ add_monoid_hom.mul_left r

lemma sum_map_mul_right [semiring R] (L : list ι) (f : ι → R) (r : R) :
>>>>>>> 1e4da8d5
  (L.map (λ b, f b * r)).sum = (L.map f).sum * r :=
sum_map_hom L f $ add_monoid_hom.mul_right r

end list

namespace mul_opposite

open list
variables [monoid M]

lemma op_list_prod : ∀ (l : list M), op (l.prod) = (l.map op).reverse.prod
| [] := rfl
| (x :: xs) := by rw [list.prod_cons, list.map_cons, list.reverse_cons', list.prod_concat, op_mul,
                      op_list_prod]

lemma _root_.mul_opposite.unop_list_prod (l : list Mᵐᵒᵖ) :
  (l.prod).unop = (l.map unop).reverse.prod :=
by rw [← op_inj, op_unop, mul_opposite.op_list_prod, map_reverse, map_map, reverse_reverse,
  op_comp_unop, map_id]

end mul_opposite

namespace monoid_hom

variables [monoid M] [monoid N]

@[to_additive]
lemma map_list_prod (f : M →* N) (l : list M) :
  f l.prod = (l.map f).prod :=
(l.prod_hom f).symm

/-- A morphism into the opposite monoid acts on the product by acting on the reversed elements -/
lemma unop_map_list_prod (f : M →* Nᵐᵒᵖ) (l : list M) :
  (f l.prod).unop = (l.map (mul_opposite.unop ∘ f)).reverse.prod :=
by rw [f.map_list_prod l, mul_opposite.unop_list_prod, list.map_map]

end monoid_hom<|MERGE_RESOLUTION|>--- conflicted
+++ resolved
@@ -12,21 +12,13 @@
 sum of elements of a list. These are defined in [`data.list.defs`](./data/list/defs).
 -/
 
-<<<<<<< HEAD
 variables {α M N R G M₀ : Type*}
-=======
-variables {ι M N P M₀ G R : Type*}
->>>>>>> 1e4da8d5
 
 namespace list
 
 section monoid
-<<<<<<< HEAD
 
 variables [monoid M] [monoid N] [monoid_with_zero M₀] {l l₁ l₂ : list M} {a : M}
-=======
-variables [monoid M] [monoid N] [monoid P] {l l₁ l₂ : list M} {a : M}
->>>>>>> 1e4da8d5
 
 @[simp, to_additive]
 lemma prod_nil : ([] : list M).prod = 1 := rfl
@@ -51,7 +43,6 @@
 @[simp, to_additive]
 lemma prod_join {l : list (list M)} : l.join.prod = (l.map list.prod).prod :=
 by induction l; [refl, simp only [*, list.join, map, prod_append, prod_cons]]
-<<<<<<< HEAD
 
 /-- If zero is an element of a list `L`, then `list.prod L = 0`. If the domain is a nontrivial
 monoid with zero with no divisors, then this implication becomes an `iff`, see
@@ -80,14 +71,11 @@
   L.prod ≠ 0 :=
 mt prod_eq_zero_iff.1 hL
 
-=======
->>>>>>> 1e4da8d5
 @[to_additive]
 lemma prod_eq_foldr : l.prod = foldr (*) 1 l :=
 list.rec_on l rfl $ λ a l ihl, by rw [prod_cons, foldr_cons, ihl]
 
 @[to_additive]
-<<<<<<< HEAD
 lemma prod_hom_rel (l : list α) {r : M → N → Prop} {f : α → M} {g : α → N} (h₁ : r 1 1)
   (h₂ : ∀ ⦃a b c⦄, r b c → r (f a * b) (g a * c)) :
   r (l.map f).prod (l.map g).prod :=
@@ -100,39 +88,6 @@
 include N
 
 @[to_additive] lemma prod_hom (l : list M) (f : F) : (l.map f).prod = f l.prod :=
-=======
-lemma prod_hom_rel (l : list ι) {r : M → N → Prop} {f : ι → M} {g : ι → N} (h₁ : r 1 1)
-  (h₂ : ∀ ⦃i a b⦄, r a b → r (f i * a) (g i * b)) :
-  r (l.map f).prod (l.map g).prod :=
-list.rec_on l h₁ (λ a l hl, by simp only [map_cons, prod_cons, h₂ hl])
-
-@[to_additive]
-lemma prod_hom (l : list M) (f : M →* N) :
-  (l.map f).prod = f l.prod :=
-by { simp only [prod, foldl_map, f.map_one.symm],
-  exact l.foldl_hom _ _ _ 1 f.map_mul }
-
-@[to_additive]
-lemma prod_hom₂ (l : list ι) (f : M → N → P)
-  (hf : ∀ a b c d, f (a * b) (c * d) = f a c * f b d) (hf' : f 1 1 = 1) (f₁ : ι → M) (f₂ : ι → N) :
-  (l.map $ λ i, f (f₁ i) (f₂ i)).prod = f (l.map f₁).prod (l.map f₂).prod :=
-begin
-  simp only [prod, foldl_map],
-  convert l.foldl_hom₂ (λ a b, f a b) _ _ _ _ _ (λ a b i, _),
-  { exact hf'.symm },
-  { exact hf _ _ _ _ }
-end
-
-@[to_additive]
-lemma prod_map_hom (L : list ι) (f : ι → M) (g : M →* N) :
-  (L.map (g ∘ f)).prod = g ((L.map f).prod) :=
-by rw [← prod_hom, map_map]
-
-@[to_additive]
-lemma prod_is_unit : Π {L : list M} (u : ∀ m ∈ L, is_unit m), is_unit L.prod
-| [] _ := by simp
-| (h :: t) u :=
->>>>>>> 1e4da8d5
 begin
   rw [prod, prod, foldl_map, ← map_one f],
   exact l.foldl_hom _ _ _ 1 (map_mul f)
@@ -171,7 +126,6 @@
 | (h :: t) (n+1) _ := by { dsimp, rw [prod_cons, prod_cons, prod_take_succ, mul_assoc] }
 
 /-- A list with product not one must have positive length. -/
-<<<<<<< HEAD
 @[to_additive "A list with nonzero sum must have positive length."]
 lemma length_pos_of_prod_ne_one (L : list M) (h : L.prod ≠ 1) : 0 < L.length :=
 by { cases L, { contrapose h, simp }, { simp } }
@@ -187,11 +141,6 @@
 lemma length_pos_of_prod_lt_one [preorder M] (L : list M) (h : L.prod < 1) :
   0 < L.length :=
 length_pos_of_prod_ne_one L h.ne
-=======
-@[to_additive]
-lemma length_pos_of_prod_ne_one (L : list M) (h : L.prod ≠ 1) : 0 < L.length :=
-by { cases L, { simp at h, cases h }, { simp } }
->>>>>>> 1e4da8d5
 
 @[to_additive]
 lemma prod_update_nth : ∀ (L : list M) (n : ℕ) (a : M),
@@ -203,7 +152,6 @@
 
 open mul_opposite
 
-<<<<<<< HEAD
 lemma _root_.mul_opposite.op_list_prod : ∀ (l : list M), op (l.prod) = (l.map op).reverse.prod
 | [] := rfl
 | (x :: xs) := by rw [list.prod_cons, list.map_cons, list.reverse_cons', list.prod_concat, op_mul,
@@ -213,22 +161,6 @@
   (l.prod).unop = (l.map unop).reverse.prod :=
 by rw [← op_inj, op_unop, mul_opposite.op_list_prod, map_reverse, map_map, reverse_reverse,
   op_comp_unop, map_id]
-=======
-/-- We'd like to state this as `L.head * L.tail.prod = L.prod`, but because `L.head` relies on an
-inhabited instance to return a garbage value on the empty list, this is not possible.
-Instead, we write the statement in terms of `(L.nth 0).get_or_else 1`.
--/
-@[to_additive]
-lemma nth_zero_mul_tail_prod (l : list M) : (l.nth 0).get_or_else 1 * l.tail.prod = l.prod :=
-by cases l; simp
-
-/-- Same as `nth_zero_mul_tail_prod`, but avoiding the `list.head` garbage complication by requiring
-the list to be nonempty. -/
-@[to_additive]
-lemma head_mul_tail_prod_of_ne_nil [inhabited M] (l : list M) (h : l ≠ []) :
-  l.head * l.tail.prod = l.prod :=
-by cases l; [contradiction, simp]
->>>>>>> 1e4da8d5
 
 /-- A morphism into the opposite monoid acts on the product by acting on the reversed elements. -/
 lemma unop_map_prod {F : Type*} [monoid_hom_class F M Nᵐᵒᵖ] (f : F) (l : list M) :
@@ -318,14 +250,9 @@
 
 end comm_group
 
-<<<<<<< HEAD
 @[to_additive]
 lemma eq_of_prod_take_eq [left_cancel_monoid M] {L L' : list M} (h : L.length = L'.length)
   (h' : ∀ i ≤ L.length, (L.take i).prod = (L'.take i).prod) : L = L' :=
-=======
-lemma eq_of_sum_take_eq [add_left_cancel_monoid M] {L L' : list M} (h : L.length = L'.length)
-  (h' : ∀ i ≤ L.length, (L.take i).sum = (L'.take i).sum) : L = L' :=
->>>>>>> 1e4da8d5
 begin
   apply ext_le h (λ i h₁ h₂, _),
   have : (L.take (i + 1)).prod = (L'.take (i + 1)).prod := h' _ (nat.succ_le_of_lt h₁),
@@ -333,14 +260,9 @@
   convert mul_left_cancel this
 end
 
-<<<<<<< HEAD
 @[to_additive]
 lemma monotone_prod_take [canonically_ordered_monoid M] (L : list M) :
   monotone (λ i, (L.take i).prod) :=
-=======
-lemma monotone_sum_take [canonically_ordered_add_monoid M] (L : list M) :
-  monotone (λ i, (L.take i).sum) :=
->>>>>>> 1e4da8d5
 begin
   apply monotone_nat_of_le_succ (λ n, _),
   cases lt_or_le n L.length with h h,
@@ -390,12 +312,7 @@
   x = 1 :=
 le_antisymm (hl₂ ▸ single_le_prod hl₁ _ hx) (hl₁ x hx)
 
-<<<<<<< HEAD
 @[to_additive] lemma prod_eq_one_iff [canonically_ordered_monoid M] (l : list M) :
-=======
-@[to_additive]
-lemma prod_eq_one_iff [canonically_ordered_monoid M] (l : list M) :
->>>>>>> 1e4da8d5
   l.prod = 1 ↔ ∀ x ∈ l, x = (1 : M) :=
 ⟨all_one_of_le_one_le_of_prod_eq_one (λ _ _, one_le _),
 begin
@@ -416,15 +333,6 @@
   exact add_le_add (h _ (set.mem_insert _ _)) (IH (λ i hi, h i (set.mem_union_right _ hi)))
 end
 
-<<<<<<< HEAD
-=======
-/-- A list with positive sum must have positive length. -/
--- This is an easy consequence of `length_pos_of_sum_ne_zero`, but often useful in applications.
-lemma length_pos_of_sum_pos [ordered_cancel_add_comm_monoid M] (L : list M) (h : 0 < L.sum) :
-  0 < L.length :=
-length_pos_of_sum_ne_zero L h.ne'
-
->>>>>>> 1e4da8d5
 -- TODO: develop theory of tropical rings
 lemma sum_le_foldr_max [add_monoid M] [add_monoid N] [linear_order N] (f : M → N)
   (h0 : f 0 ≤ 0) (hadd : ∀ x y, f (x + y) ≤ max (f x) (f y)) (l : list M) :
@@ -453,11 +361,7 @@
 @[simp] lemma sum_const_nat (m n : ℕ) : sum (list.repeat m n) = m * n :=
 by induction n; [refl, simp only [*, repeat_succ, sum_cons, nat.mul_succ, add_comm]]
 
-<<<<<<< HEAD
 lemma dvd_sum [comm_semiring R] {a} {l : list R} (h : ∀ x ∈ l, a ∣ x) : a ∣ l.sum :=
-=======
-lemma dvd_sum [semiring R] {a} {l : list R} (h : ∀ x ∈ l, a ∣ x) : a ∣ l.sum :=
->>>>>>> 1e4da8d5
 begin
   induction l with x l ih,
   { exact dvd_zero _ },
@@ -465,11 +369,7 @@
     exact dvd_add (h _ (mem_cons_self _ _)) (ih (λ x hx, h x (mem_cons_of_mem _ hx))) }
 end
 
-<<<<<<< HEAD
 lemma exists_lt_of_sum_lt [linear_ordered_cancel_add_comm_monoid M] {l : list α} (f g : α → M)
-=======
-lemma exists_lt_of_sum_lt [linear_ordered_cancel_add_comm_monoid M] {l : list ι} (f g : ι → M)
->>>>>>> 1e4da8d5
   (h : (l.map f).sum < (l.map g).sum) :
   ∃ x ∈ l, f x < g x :=
 begin
@@ -482,13 +382,8 @@
   exact ⟨y, mem_cons_of_mem x h1y, h2y⟩,
 end
 
-<<<<<<< HEAD
 lemma exists_le_of_sum_le [linear_ordered_cancel_add_comm_monoid M] {l : list α} (hl : l ≠ [])
   (f g : α → M) (h : (l.map f).sum ≤ (l.map g).sum) :
-=======
-lemma exists_le_of_sum_le [linear_ordered_cancel_add_comm_monoid M] {l : list ι} (hl : l ≠ [])
-  (f g : ι → M) (h : (l.map f).sum ≤ (l.map g).sum) :
->>>>>>> 1e4da8d5
   ∃ x ∈ l, f x ≤ g x :=
 begin
   cases l with x l,
@@ -500,7 +395,6 @@
   exact lt_of_add_lt_add_left (h.trans_lt $ add_lt_add_right h' _),
 end
 
-<<<<<<< HEAD
 /-- We'd like to state this as `L.head * L.tail.prod = L.prod`, but because `L.head` relies on an
 inhabited instance to return a garbage value on the empty list, this is not possible.
 Instead, we write the statement in terms of `(L.nth 0).get_or_else 1`. -/
@@ -516,8 +410,6 @@
   l.head * l.tail.prod = l.prod :=
 by cases l; [contradiction, simp]
 
-=======
->>>>>>> 1e4da8d5
 /-- The product of a list of positive natural numbers is positive,
 and likewise for any nontrivial ordered semiring. -/
 lemma prod_pos [ordered_semiring R] [nontrivial R] (l : list R) (h : ∀ a ∈ l, (0 : R) < a) :
@@ -563,19 +455,11 @@
 
 end alternating
 
-<<<<<<< HEAD
 lemma sum_map_mul_left [non_unital_non_assoc_semiring R] (L : list α) (f : α → R) (r : R) :
   (L.map (λ b, r * f b)).sum = r * (L.map f).sum :=
 sum_map_hom L f $ add_monoid_hom.mul_left r
 
 lemma sum_map_mul_right [non_unital_non_assoc_semiring R] (L : list α) (f : α → R) (r : R) :
-=======
-lemma sum_map_mul_left [semiring R] (L : list ι) (f : ι → R) (r : R) :
-  (L.map (λ b, r * f b)).sum = r * (L.map f).sum :=
-sum_map_hom L f $ add_monoid_hom.mul_left r
-
-lemma sum_map_mul_right [semiring R] (L : list ι) (f : ι → R) (r : R) :
->>>>>>> 1e4da8d5
   (L.map (λ b, f b * r)).sum = (L.map f).sum * r :=
 sum_map_hom L f $ add_monoid_hom.mul_right r
 
