
# To normalize:
# bibtool --preserve.key.case=on --preserve.keys=on --pass.comments=on --print.use.tab=off -s -i docs/references.bib -o docs/references.bib

# https://www.zbmath.org/ and https://mathscinet.ams.org/mathscinet
# (or the free tool https://mathscinet.ams.org/mrlookup)
# are good sources of complete bibtex entries for mathematics

# To link to an entry in `references.bib`, use the following formats:
#   [Author, *Title* (optional location)][bibkey]
@Article{         ahrens2017,
  author        = {Benedikt Ahrens and Peter LeFanu Lumsdaine},
  year          = {2019},
  title         = {Displayed Categories},
  journal       = {Logical Methods in Computer Science},
  volume        = {15},
  issue         = {1},
  doi           = {10.23638/LMCS-15(1:20)2019}
}

<<<<<<< HEAD
@Book{            alfsenshultz2003,
  author        = {Erik M. {Alfsen} and Frederic W. {Shultz}},
  title         = {{Geometry of state spaces of operator algebras}},
  isbn          = {0-8176-4319-2},
  pages         = {xiii + 467},
  year          = {2003},
  publisher     = {Boston, MA: Birkh\"auser},
  language      = {English},
  msc2010       = {46-02 46L05 46L10 46L70 46L30 17C65},
  zbl           = {1042.46001}
=======
@Article{         aigner1999proofs,
  author        = {Aigner, Martin and Ziegler, G{\"u}nter M},
  title         = {Proofs from THE BOOK},
  journal       = {Berlin. Germany},
  year          = {1999},
  publisher     = {Springer}
}

@Article{         alfseneffros1972,
  author        = {Erik M. {Alfsen} and Edward G. {Effros}},
  title         = {{Structure in real Banach spaces. I and II}},
  fjournal      = {{Annals of Mathematics. Second Series}},
  journal       = {{Ann. Math. (2)}},
  issn          = {0003-486X},
  volume        = {96},
  pages         = {98--173},
  year          = {1972},
  publisher     = {Princeton University, Mathematics Department, Princeton,
                  NJ},
  language      = {English},
  doi           = {10.2307/1970895},
  msc2010       = {46L05 46B10 46K05 46E15 46B99 46A40},
  zbl           = {0248.46019}
>>>>>>> b3bcb796
}

@Book{            aluffi2016,
  title         = {Algebra: Chapter 0},
  author        = {Aluffi, Paolo},
  series        = {Graduate Studies in Mathematics},
  volume        = {104},
  year          = {2016},
  publisher     = {American Mathematical Society},
  edition       = {Reprinted with corrections by the American Mathematical
                  Society}
}

@Book{            atiyah-macdonald,
  author        = {Atiyah, M. F. and Macdonald, I. G.},
  title         = {Introduction to commutative algebra},
  publisher     = {Addison-Wesley Publishing Co., Reading, Mass.-London-Don
                  Mills, Ont.},
  year          = {1969},
  pages         = {ix+128},
  mrclass       = {13.00},
  mrnumber      = {0242802},
  mrreviewer    = {J. A. Johnson}
}

@InProceedings{   avigad-carneiro-hudon2019,
  author        = {Jeremy Avigad and Mario M. Carneiro and Simon Hudon},
  editor        = {John Harrison and John O'Leary and Andrew Tolmach},
  title         = {Data Types as Quotients of Polynomial Functors},
  booktitle     = {10th International Conference on Interactive Theorem
                  Proving, {ITP} 2019, September 9-12, 2019, Portland, OR,
                  {USA}},
  series        = {LIPIcs},
  volume        = {141},
  pages         = {6:1--6:19},
  publisher     = {Schloss Dagstuhl - Leibniz-Zentrum f{\"{u}}r Informatik},
  year          = {2019},
  url           = {https://doi.org/10.4230/LIPIcs.ITP.2019.6},
  doi           = {10.4230/LIPIcs.ITP.2019.6},
  timestamp     = {Fri, 27 Sep 2019 15:57:06 +0200},
  biburl        = {https://dblp.org/rec/conf/itp/AvigadCH19.bib},
  bibsource     = {dblp computer science bibliography, https://dblp.org}
}

@Misc{            avigad_moura_kong-2017,
  author        = {Jeremy Avigad and Leonardo de Moura and Soonho Kong},
  title         = {{T}heorem {P}roving in {L}ean},
  year          = {2017},
  howpublished  = {\url{https://leanprover.github.io/theorem_proving_in_lean/}}
}

@Book{            axler2015,
  author        = {Sheldon Axler},
  title         = {Linear algebra done right. 3rd ed.},
  fjournal      = {Undergraduate Texts in Mathematics},
  journal       = {Undergraduate Texts Math.},
  issn          = {0172-6056; 2197-5604/e},
  edition       = {3rd ed.},
  isbn          = {978-3-319-11079-0/hbk; 978-3-319-11080-6/ebook},
  pages         = {xvii + 340},
  year          = {2015},
  publisher     = {Springer}
}

@Manual{          banasiak,
  author        = {Banasiak},
  title         = {Banach Lattices in Applications},
  organization  = {University of Pretoria},
  address       = {Pretoria, South Africa}
}

@Book{            beals2004,
  author        = {Richard Beals},
  title         = {Analysis. An introduction},
  publisher     = {Cambridge University Press},
  isbn          = {0521600472},
  year          = {2004}
}

@Book{            behrends1979,
  author        = {Ehrhard {Behrends}},
  title         = {{M-structure and the Banach-Stone theorem}},
  fjournal      = {{Lecture Notes in Mathematics}},
  journal       = {{Lect. Notes Math.}},
  issn          = {0075-8434},
  volume        = {736},
  year          = {1979},
  publisher     = {Springer, Cham},
  language      = {English},
  msc2010       = {46B20 46-02 46E40 46A40},
  zbl           = {0436.46013}
}

@Article{         bernstein1912,
  author        = {Bernstein, S.},
  year          = {1912},
  title         = {Démonstration du théorème de Weierstrass fondée sur le
                  calcul des probabilités},
  journal       = {Comm. Kharkov Math. Soc.},
  volume        = {13},
  number        = {1–2}
}

@InProceedings{   beylin1996,
  author        = "Beylin, Ilya and Dybjer, Peter",
  editor        = "Berardi, Stefano and Coppo, Mario",
  title         = "Extracting a proof of coherence for monoidal categories
                  from a proof of normalization for monoids",
  booktitle     = "Types for Proofs and Programs",
  year          = "1996",
  publisher     = "Springer Berlin Heidelberg",
  address       = "Berlin, Heidelberg",
  pages         = "47--61",
  abstract      = "This paper studies the problem of coherence in category
                  theory from a type-theoretic viewpoint. We first show how a
                  Curry-Howard interpretation of a formal proof of
                  normalization for monoids almost directly yields a
                  coherence proof for monoidal categories. Then we formalize
                  this coherence proof in intensional intuitionistic type
                  theory and show how it relies on explicit reasoning about
                  proof objects for intensional equality. This formalization
                  has been checked in the proof assistant ALF.",
  isbn          = "978-3-540-70722-6"
}

@Book{            billingsley1999,
  author        = {Billingsley, Patrick},
  title         = {Convergence of probability measures},
  series        = {Wiley Series in Probability and Statistics: Probability
                  and Statistics},
  edition       = {Second},
  note          = {A Wiley-Interscience Publication},
  publisher     = {John Wiley \& Sons, Inc., New York},
  year          = {1999},
  pages         = {x+277},
  isbn          = {0-471-19745-9},
  mrclass       = {60B10 (28A33 60F17)},
  mrnumber      = {1700749},
  doi           = {10.1002/9780470316962},
  url           = {https://doi.org/10.1002/9780470316962}
}

@Article{         birkhoff1942,
  author        = {Birkhoff, Garrett},
  title         = {Lattice, ordered groups},
  journal       = {Ann. of Math. (2)},
  fjournal      = {Annals of Mathematics. Second Series},
  volume        = {43},
  year          = {1942},
  pages         = {298--331},
  issn          = {0003-486X},
  mrclass       = {20.0X},
  mrnumber      = {6550},
  mrreviewer    = {H. Wallman},
  doi           = {10.2307/1968871},
  url           = {https://doi.org/10.2307/1968871}
}

@Book{            borceux-vol1,
  title         = {Handbook of Categorical Algebra: Volume 1, Basic Category
                  Theory},
  author        = {Borceux, Francis},
  series        = {Encyclopedia of Mathematics},
  volume        = {50},
  year          = {1994},
  publisher     = {Cambridge University Press}
}

@Book{            borceux-vol2,
  title         = {Handbook of Categorical Algebra: Volume 2, Categories and
                  Structures},
  author        = {Borceux, Francis},
  series        = {Encyclopedia of Mathematics},
  volume        = {51},
  year          = {1994},
  publisher     = {Cambridge University Press}
}

@Book{            borceux-vol3,
  title         = {Handbook of Categorical Algebra: Volume 3, Sheaf Theory},
  author        = {Borceux, Francis},
  series        = {Encyclopedia of Mathematics},
  volume        = {52},
  year          = {1994},
  publisher     = {Cambridge University Press}
}

@Book{            bourbaki1966,
  author        = {Bourbaki, Nicolas},
  title         = {Elements of mathematics. {G}eneral topology. {P}art 1},
  publisher     = {Hermann, Paris; Addison-Wesley Publishing Co., Reading,
                  Mass.-London-Don Mills, Ont.},
  year          = {1966},
  pages         = {vii+437},
  mrclass       = {54.00 (00.00)},
  mrnumber      = {0205210}
}

@Book{            bourbaki1968,
  author        = {Bourbaki, Nicolas},
  title         = {Lie groups and {L}ie algebras. {C}hapters 4--6},
  series        = {Elements of Mathematics (Berlin)},
  note          = {Translated from the 1968 French original by Andrew
                  Pressley},
  publisher     = {Springer-Verlag, Berlin},
  year          = {2002},
  pages         = {xii+300},
  isbn          = {3-540-42650-7},
  mrclass       = {17-01 (00A05 20E42 20F55 22-01)},
  mrnumber      = {1890629}
}

@Book{            bourbaki1975,
  author        = {Bourbaki, Nicolas},
  title         = {Lie groups and {L}ie algebras. {C}hapters 1--3},
  series        = {Elements of Mathematics (Berlin)},
  note          = {Translated from the French, Reprint of the 1989 English
                  translation},
  publisher     = {Springer-Verlag, Berlin},
  year          = {1998},
  pages         = {xviii+450},
  isbn          = {3-540-64242-0},
  mrclass       = {17Bxx (00A05 22Exx)},
  mrnumber      = {1728312}
}

@Book{            bourbaki1975b,
  author        = {Bourbaki, Nicolas},
  title         = {Lie groups and {L}ie algebras. {C}hapters 7--9},
  series        = {Elements of Mathematics (Berlin)},
  note          = {Translated from the 1975 and 1982 French originals by
                  Andrew Pressley},
  publisher     = {Springer-Verlag, Berlin},
  year          = {2005},
  pages         = {xii+434},
  isbn          = {3-540-43405-4},
  mrclass       = {17-01 (01A75 22-01)},
  mrnumber      = {2109105}
}

@Book{            bourbaki1981,
  author        = {Bourbaki, N.},
  title         = {Algebra. {II}. {C}hapters 4--7},
  series        = {Elements of Mathematics (Berlin)},
  note          = {Translated from the French by P. M. Cohn and J. Howie},
  publisher     = {Springer-Verlag, Berlin},
  year          = {1990},
  pages         = {vii+461},
  isbn          = {3-540-19375-8},
  mrclass       = {00A05 (12-01 13-01)},
  mrnumber      = {1080964}
}

@Book{            bourbaki1987,
  author        = {Bourbaki, N.},
  title         = {Topological vector spaces. {C}hapters 1--5},
  series        = {Elements of Mathematics (Berlin)},
  note          = {Translated from the French by H. G. Eggleston and S.
                  Madan},
  publisher     = {Springer-Verlag, Berlin},
  year          = {1987},
  pages         = {viii+364},
  isbn          = {3-540-13627-4},
  mrclass       = {46-02 (46-01 46Axx 47D15)},
  mrnumber      = {910295},
  doi           = {10.1007/978-3-642-61715-7},
  url           = {https://doi.org/10.1007/978-3-642-61715-7}
<<<<<<< HEAD
}

@Book{            cabreragarciarodriguezpalacios2014,
  author        = {Miguel {Cabrera Garc\'{\i}a} and \'Angel {Rodr\'{\i}guez
                  Palacios}},
  title         = {{Non-associative normed algebras. Volume 1. The
                  Vidav-Palmer and Gelfand-Naimark theorems}},
  fjournal      = {{Encyclopedia of Mathematics and Its Applications}},
  journal       = {{Encycl. Math. Appl.}},
  issn          = {0953-4806},
  volume        = {154},
  isbn          = {978-1-107-04306-0; 978-1-107-33776-3},
  pages         = {xxii + 712},
  year          = {2014},
  publisher     = {Cambridge: Cambridge University Press},
  language      = {English},
  doi           = {10.1017/CBO9781107337763},
  msc2010       = {46-02 17-02 46H70 46K70 46L70 17A15 17A80 17C65},
  zbl           = {1322.46003}
=======
>>>>>>> b3bcb796
}

@Article{         cadiou1972,
  title         = {Recursive definitions of partial functions and their
                  computations},
  doi           = {10.1145/942580.807072},
  number        = {14},
  journal       = {ACM SIGACT News},
  author        = {Cadiou, Jean Marie Cadiou and Manna, Zohar},
  year          = {1972},
  month         = {Jan},
  pages         = {58–65}
}

@Book{            calugareanu,
  author        = {C\v{a}lug\v{a}reanu, Grigore},
  year          = {2000},
  month         = {01},
  pages         = {},
  title         = {Lattice Concepts of Module Theory},
  doi           = {10.1007/978-94-015-9588-9}
}

@Article{         carneiro2015arithmetic,
  title         = {Arithmetic in Metamath, Case Study: Bertrand's Postulate},
  author        = {Carneiro, Mario},
  journal       = {arXiv preprint arXiv:1503.02349},
  year          = {2015}
}

@Misc{            carneiro2018matiyasevic,
  title         = {A {L}ean formalization of {M}atiyasevi{\v c}'s theorem},
  author        = {Mario Carneiro},
  year          = {2018},
  eprint        = {1802.01795},
  archiveprefix = {arXiv},
  primaryclass  = {math.LO}
}

@InProceedings{   carneiro2019,
  author        = {Mario M. Carneiro},
  editor        = {John Harrison and John O'Leary and Andrew Tolmach},
  title         = {Formalizing Computability Theory via Partial Recursive
                  Functions},
  booktitle     = {10th International Conference on Interactive Theorem
                  Proving, {ITP} 2019, September 9-12, 2019, Portland, OR,
                  {USA}},
  series        = {LIPIcs},
  volume        = {141},
  pages         = {12:1--12:17},
  publisher     = {Schloss Dagstuhl - Leibniz-Zentrum f{\"{u}}r Informatik},
  year          = {2019},
  url           = {https://doi.org/10.4230/LIPIcs.ITP.2019.12},
  doi           = {10.4230/LIPIcs.ITP.2019.12},
  timestamp     = {Fri, 27 Sep 2019 15:57:06 +0200},
  biburl        = {https://dblp.org/rec/conf/itp/Carneiro19.bib},
  bibsource     = {dblp computer science bibliography, https://dblp.org}
}

@Book{            cassels1967algebraic,
  title         = {Algebraic number theory: proceedings of an instructional
                  conference},
  author        = {Cassels, John William Scott and Fr{\"o}lich, Albrecht},
  year          = {1967},
  publisher     = {Academic Pr}
}

@InProceedings{   Chou1994,
  author        = {Chou, Ching-Tsun},
  booktitle     = {Higher Order Logic Theorem Proving and Its Applications},
  title         = {A formal theory of undirected graphs in higher-order
                  logic},
  year          = {1994},
  address       = {Berlin, Heidelberg},
  editor        = {Melham, Thomas F. and Camilleri, Juanito},
  pages         = {144--157},
  publisher     = {Springer Berlin Heidelberg},
  isbn          = {978-3-540-48803-3}
}

@Book{            chu2012,
  author        = {Cho-Ho {Chu}},
  title         = {{Jordan structures in geometry and analysis}},
  fjournal      = {{Cambridge Tracts in Mathematics}},
  journal       = {{Camb. Tracts Math.}},
  issn          = {0950-6284},
  volume        = {190},
  isbn          = {978-1-107-01617-0},
  pages         = {x + 261},
  year          = {2012},
  publisher     = {Cambridge: Cambridge University Press},
  language      = {English},
  msc2010       = {17-02 17C65 17C37 46H70 53C35 46K70 32M15},
  zbl           = {1238.17001}
}

@InProceedings{   CL21,
  author        = {Commelin, Johan and Lewis, Robert Y.},
  title         = {Formalizing the Ring of Witt Vectors},
  year          = {2021},
  isbn          = {9781450382991},
  publisher     = {Association for Computing Machinery},
  address       = {New York, NY, USA},
  url           = {https://doi.org/10.1145/3437992.3439919},
  doi           = {10.1145/3437992.3439919},
  abstract      = {The ring of Witt vectors W R over a base ring R is an
                  important tool in algebraic number theory and lies at the
                  foundations of modern p-adic Hodge theory. W R has the
                  interesting property that it constructs a ring of
                  characteristic 0 out of a ring of characteristic p &gt; 1,
                  and it can be used more specifically to construct from a
                  finite field containing ℤ/pℤ the corresponding
                  unramified field extension of the p-adic numbers ℚp
                  (which is unique up to isomorphism). We formalize the
                  notion of a Witt vector in the Lean proof assistant, along
                  with the corresponding ring operations and other algebraic
                  structure. We prove in Lean that, for prime p, the ring of
                  Witt vectors over ℤ/pℤ is isomorphic to the ring of
                  p-adic integers ℤp. In the process we develop idioms to
                  cleanly handle calculations of identities between
                  operations on the ring of Witt vectors. These calculations
                  are intractable with a naive approach, and require a proof
                  technique that is usually skimmed over in the informal
                  literature. Our proofs resemble the informal arguments
                  while being fully rigorous.},
  booktitle     = {Proceedings of the 10th ACM SIGPLAN International
                  Conference on Certified Programs and Proofs},
  pages         = {264–277},
  numpages      = {14},
  keywords      = {ring theory, formal math, proof assistant, Lean, number
                  theory},
  location      = {Virtual, Denmark},
  series        = {CPP 2021}
}

@Book{            conway2001,
  author        = {Conway, J. H.},
  title         = {On numbers and games},
  edition       = {Second},
  publisher     = {A K Peters, Ltd., Natick, MA},
  year          = {2001},
  pages         = {xii+242},
  isbn          = {1-56881-127-6},
  mrclass       = {00A08 (05-01 91A05)},
  mrnumber      = {1803095}
}

@Book{            coxlittleoshea1997,
  author        = {David A. Cox and John Little and Donal O'Shea},
  title         = {Ideals, varieties, and algorithms - an introduction to
                  computational algebraic geometry and commutative algebra
                  {(2.} ed.)},
  series        = {Undergraduate texts in mathematics},
  publisher     = {Springer},
  year          = {1997},
  isbn          = {978-0-387-94680-1}
}

@Book{            davey_priestley,
  author        = {Davey, B. A. and Priestley, H. A.},
  title         = {Introduction to lattices and order},
  edition       = {Second},
  publisher     = {Cambridge University Press, New York},
  year          = {2002},
  pages         = {xii+298},
  isbn          = {0-521-78451-4},
  mrclass       = {06-01 (68Q55)},
  mrnumber      = {1902334},
  mrreviewer    = {T. S. Blyth},
  doi           = {10.1017/CBO9780511809088},
  url           = {https://doi.org/10.1017/CBO9780511809088}
}

@InProceedings{   deligne_formulaire,
  author        = {Deligne, P.},
  title         = {Courbes elliptiques: formulaire d'apr\`es {J}. {T}ate},
  booktitle     = {Modular functions of one variable, {IV} ({P}roc.
                  {I}nternat. {S}ummer {S}chool, {U}niv. {A}ntwerp,
                  {A}ntwerp, 1972)},
  pages         = {53--73. Lecture Notes in Math., Vol. 476},
  year          = {1975},
  mrclass       = {14K15 (10D05)},
  mrnumber      = {0387292},
  mrreviewer    = {Jacques Velu}
}

@Article{         dold1958,
  author        = {Dold, Albrecht},
  title         = {Homology of symmetric products and other functors of
                  complexes},
  journal       = {Ann. of Math. (2)},
  fjournal      = {Annals of Mathematics. Second Series},
  volume        = {68},
  year          = {1958},
  pages         = {54--80},
  issn          = {0003-486X},
  mrclass       = {55.00},
  mrnumber      = {97057},
  mrreviewer    = {Sze-tsen Hu},
  doi           = {10.2307/1970043}
}

@Misc{            dupuis-lewis-macbeth2022,
  title         = {Formalized functional analysis with semilinear maps},
  author        = {Frédéric Dupuis and Robert Y. Lewis and Heather
                  Macbeth},
  year          = {2022},
  eprint        = {2202.05360},
  archiveprefix = {arXiv},
  primaryclass  = {cs.LO}
}

@Article{         dyckhoff_1992,
  author        = {Dyckhoff, Roy},
  title         = {Contraction-free sequent calculi for intuitionistic
                  logic},
  journal       = {Journal of Symbolic Logic},
  number        = {3},
  year          = {1992},
  pages         = {795–807},
  volume        = {57},
  publisher     = {Cambridge University Press},
  doi           = {10.2307/2275431}
}

@Book{            EinsiedlerWard2017,
  author        = {Einsiedler, Manfred and Ward, Thomas},
  title         = {Functional Analysis, Spectral Theory, and Applications},
  year          = 2017,
  publisher     = {Springer},
  doi           = {10.1007/978-3-319-58540-6}
}

@Book{            Elephant,
  title         = {Sketches of an Elephant – A Topos Theory Compendium},
  author        = {Peter Johnstone},
  year          = {2002},
  publisher     = {Oxford University Press}
}

@Book{            engel1997,
  title         = {Sperner theory},
  author        = {Engel, Konrad},
  publisher     = {Cambridge University Press},
  place         = {Cambridge},
  year          = {1997}
}

@Article{         erdosrenyisos,
  author        = {P. Erd\"os, A.R\'enyi, and V. S\'os},
  title         = {On a problem of graph theory},
  journal       = {Studia Sci. Math.},
  number        = {1},
  year          = {1966},
  pages         = {215--235},
  url           = {https://www.renyi.hu/~p_erdos/1966-06.pdf}
}

@Article{         etemadi_strong_law,
  author        = {Etemadi, Nasrollah},
  title         = {An elementary proof of the strong law of large numbers},
  journal       = {Z. Wahrsch. Verw. Gebiete},
  fjournal      = {Zeitschrift f\"{u}r Wahrscheinlichkeitstheorie und
                  Verwandte Gebiete},
  volume        = {55},
  year          = {1981},
  number        = {1},
  pages         = {119--122},
  issn          = {0044-3719},
  mrclass       = {60F15 (60B12)},
  mrnumber      = {606010},
  mrreviewer    = {Robert L. Taylor},
  doi           = {10.1007/BF01013465},
  url           = {https://doi.org/10.1007/BF01013465}
}

@Book{            Federer1996,
  author        = {Herbert Federer},
  title         = {Geometric Measure Theory},
  series        = {Classics in Mathematics},
  year          = {1996},
  publisher     = {Springer-Verlag Berlin Heidelberg},
  issn          = {1431-0821},
  doi           = {10.1007/978-3-642-62010-2},
  numpages      = {677}
}

@Article{         FennRourke1992,
  author        = {Fenn, Roger and Rourke, Colin},
  journal       = {Journal of Knot Theory and its Ramifications},
  title         = {Racks and links in codimension two},
  year          = {1992},
  issn          = {0218-2165},
  number        = {4},
  pages         = {343--406},
  volume        = {1},
  doi           = {10.1142/S0218216592000203},
  keywords      = {57M25 (57N10)},
  mrnumber      = {1194995}
}

@InProceedings{   flypitch_cpp,
  doi           = {10.1145/3372885.3373826},
  url           = {https://doi.org/10.1145/3372885.3373826},
  year          = {2020},
  month         = jan,
  publisher     = {{ACM}},
  author        = {Jesse Michael Han and Floris van Doorn},
  title         = {A formal proof of the independence of the continuum
                  hypothesis},
  booktitle     = {Proceedings of the 9th {ACM} {SIGPLAN} International
                  Conference on Certified Programs and Proofs}
}

@InProceedings{   flypitch_itp,
  author        = {Jesse Michael Han and Floris van Doorn},
  title         = {{A Formalization of Forcing and the Unprovability of the
                  Continuum Hypothesis}},
  booktitle     = {10th International Conference on Interactive Theorem
                  Proving (ITP 2019)},
  pages         = {19:1--19:19},
  series        = {Leibniz International Proceedings in Informatics
                  (LIPIcs)},
  isbn          = {978-3-95977-122-1},
  issn          = {1868-8969},
  year          = {2019},
  volume        = {141},
  editor        = {John Harrison and John O'Leary and Andrew Tolmach},
  publisher     = {Schloss Dagstuhl--Leibniz-Zentrum fuer Informatik},
  address       = {Dagstuhl, Germany},
  url           = {http://drops.dagstuhl.de/opus/volltexte/2019/11074},
  urn           = {urn:nbn:de:0030-drops-110742},
  doi           = {10.4230/LIPIcs.ITP.2019.19},
  annote        = {Keywords: Interactive theorem proving, formal
                  verification, set theory, forcing, independence proofs,
                  continuum hypothesis, Boolean-valued models, Lean}
}

<<<<<<< HEAD
@Book{            friedmanscarr2005,
  author        = {Yaakov {Friedman}},
  title         = {{Physical applications of homogeneous balls. With the
                  assistance of Tzvi Scarr}},
  fjournal      = {{Progress in Mathematical Physics}},
  journal       = {{Prog. Math. Phys.}},
  issn          = {1544-9998},
  volume        = {40},
  isbn          = {0-8176-3339-1},
  pages         = {xxiv + 279},
  year          = {2005},
  publisher     = {Boston, MA: Birkh\"auser},
  language      = {English},
  msc2010       = {46-02 17C65 46L60 46G20 46L70 83A05},
  zbl           = {1080.46001}
=======
@Book{            fremlin_vol2,
  author        = {Fremlin, David H.},
  title         = {Measure theory. {V}ol. 2},
  note          = {Broad foundations, 2010 edition},
  publisher     = {Torres Fremlin, Colchester},
  year          = {2010},
  isbn          = {0-9538129-2-8}
}

@Book{            fremlin_vol4,
  author        = {Fremlin, David H.},
  title         = {Measure theory. {V}ol. 4},
  note          = {Topological Measure Spaces},
  publisher     = {Torres Fremlin, Colchester},
  year          = {2003}
>>>>>>> b3bcb796
}

@Book{            fuchs1963,
  author        = {Fuchs, L.},
  title         = {Partially ordered algebraic systems},
  publisher     = {Pergamon Press, Oxford-London-New York-Paris;
                  Addison-Wesley Publishing Co., Inc., Reading, Mass.-Palo
                  Alto, Calif.-London},
  year          = {1963},
  pages         = {ix+229},
  mrclass       = {06.00 (20.00)},
  mrnumber      = {0171864},
  mrreviewer    = {P. F. Conrad}
}

@InProceedings{   fuerer-lochbihler-schneider-traytel2020,
  author        = {Basil F{\"{u}}rer and Andreas Lochbihler and Joshua
                  Schneider and Dmitriy Traytel},
  editor        = {Nicolas Peltier and Viorica Sofronie{-}Stokkermans},
  title         = {Quotients of Bounded Natural Functors},
  booktitle     = {Automated Reasoning - 10th International Joint Conference,
                  {IJCAR} 2020, Paris, France, July 1-4, 2020, Proceedings,
                  Part {II}},
  series        = {Lecture Notes in Computer Science},
  volume        = {12167},
  pages         = {58--78},
  publisher     = {Springer},
  year          = {2020},
  url           = {https://doi.org/10.1007/978-3-030-51054-1\_4},
  doi           = {10.1007/978-3-030-51054-1\_4},
  timestamp     = {Mon, 06 Jul 2020 09:05:32 +0200},
  biburl        = {https://dblp.org/rec/conf/cade/FurerLST20.bib},
  bibsource     = {dblp computer science bibliography, https://dblp.org}
}

@Article{         furedi-loeb1994,
  author        = {Zolt\'an {F\"uredi} and Peter A. {Loeb}},
  journal       = {{Proc. Am. Math. Soc.}},
  title         = {{On the best constant for the Besicovitch covering
                  theorem}},
  year          = {1994},
  issn          = {0002-9939},
  number        = {4},
  pages         = {1063--1073},
  volume        = {121},
  doi           = {10.2307/2161215},
  fjournal      = {{Proceedings of the American Mathematical Society}},
  language      = {English},
  msc2010       = {28A75 05B40 51M16},
  publisher     = {American Mathematical Society (AMS), Providence, RI},
  zbl           = {0802.28002}
}

@InProceedings{   Gallier2011Notes,
  title         = {Notes on Differential Geometry and Lie Groups},
  author        = {J. Gallier and J. Quaintance},
  year          = {2011},
  url           = {https://www.cis.upenn.edu/~cis610/diffgeom-n.pdf}
}

@Article{         ghys87:groupes,
  author        = {Étienne Ghys},
  title         = {Groupes d'homéomorphismes du cercle et cohomologie
                  bornée},
  journal       = {Contemporary Mathematics},
  year          = 1987,
  volume        = 58,
  number        = {III},
  pages         = {81-106},
  doi           = {10.1090/conm/058.3/893858},
  language      = {french}
}

@Article{         gibbons2009,
  title         = {The essence of the Iterator pattern},
  volume        = {19},
  issn          = {0956-7968, 1469-7653},
  url           = {https://www.cambridge.org/core/product/identifier/S0956796809007291/type/journal_article},
  doi           = {10.1017/S0956796809007291},
  language      = {en},
  number        = {3-4},
  urldate       = {2021-10-24},
  journal       = {Journal of Functional Programming},
  author        = {Gibbons, Jeremy and Oliveira, BRUNO C. d. S.},
  month         = jul,
  year          = {2009},
  pages         = {377--402}
}

@Book{            GierzEtAl1980,
  author        = {Gierz, Gerhard and Hofmann, Karl Heinrich and Keimel,
                  Klaus and Lawson, Jimmie D. and Mislove, Michael W. and
                  Scott, Dana S.},
  title         = {A compendium of continuous lattices},
  publisher     = {Springer-Verlag, Berlin-New York},
  year          = {1980},
  pages         = {xx+371},
  isbn          = {3-540-10111-X},
  mrclass       = {06B30 (03G10 30G30 54H12)},
  mrnumber      = {614752},
  mrreviewer    = {James W. Lea, Jr.}
}

@Book{            goerss-jardine-2009,
  author        = {Goerss, Paul G. and Jardine, John F.},
  title         = {Simplicial homotopy theory},
  series        = {Modern Birkh\"{a}user Classics},
  note          = {Reprint of the 1999 edition [MR1711612]},
  publisher     = {Birkh\"{a}user Verlag, Basel},
  year          = {2009},
  pages         = {xvi+510},
  isbn          = {978-3-0346-0188-7},
  mrclass       = {55U10 (18G55)},
  mrnumber      = {2840650},
  doi           = {10.1007/978-3-0346-0189-4}
}

@Book{            Gordon55,
  author        = {Russel A. Gordon},
  title         = {The integrals of Lebesgue, Denjoy, Perron, and Henstock},
  isbn          = {0-8218-3805-9},
  year          = {1955},
  series        = {Graduate Studies in Mathematics},
  volume        = 4,
  publisher     = {American Mathematical Society, Providence, R.I}
}

@Book{            gouvea1997,
  author        = {Gouv\^{e}a, Fernando Q.},
  title         = {{$p$}-adic numbers},
  series        = {Universitext},
  edition       = {Second},
  note          = {An introduction},
  publisher     = {Springer-Verlag, Berlin},
  year          = {1997},
  pages         = {vi+298},
  isbn          = {3-540-62911-4},
  mrclass       = {11S80 (11-01 12J25)},
  mrnumber      = {1488696},
  doi           = {10.1007/978-3-642-59058-0},
  url           = {https://doi.org/10.1007/978-3-642-59058-0}
}

@Book{            Gratzer2011,
  author        = {Gr{\"a}tzer, George},
  title         = {Lattice Theory: Foundation},
  year          = {2011},
  publisher     = {Springer, Basel},
  pages         = {xxx+614},
  isbn          = {978-3-0348-0018-1},
  doi           = {10.1007/978-3-0348-0018-1},
  mrnumber      = {2768581}
}

@Book{            gunter1992,
  title         = {Semantics of Programming Languages: Structures and
                  Techniques},
  isbn          = {0262570955},
  publisher     = {MIT Press},
  author        = {Gunter, Carl A.},
  year          = {1992}
}

@Article{         Gusakov2021,
  author        = {Alena Gusakov and Bhavik Mehta and Kyle A. Miller},
  title         = {Formalizing Hall's Marriage Theorem in Lean},
  eprint        = {2101.00127},
  eprintclass   = {math.CO},
  eprinttype    = {arXiv},
  keywords      = {math.CO, cs.LO, 05-04 (Primary) 05C70, 68R05 (Secondary)}
}

@Article{         Hall1935,
  author        = {P. Hall},
  journal       = {Journal of the London Mathematical Society},
  title         = {On Representatives of Subsets},
  year          = {1935},
  month         = {jan},
  number        = {1},
  pages         = {26--30},
  volume        = {s1-10},
  doi           = {10.1112/jlms/s1-10.37.26},
  publisher     = {Wiley}
}

@Book{            halmos1950measure,
  author        = {Halmos, Paul R},
  title         = {Measure theory},
  publisher     = {Springer-Verlag New York},
  year          = 1950,
  isbn          = {978-1-4684-9440-2},
  doi           = {10.1007/978-1-4684-9440-2}
}

@Book{            halmos2013measure,
  title         = {Measure theory},
  author        = {Halmos, Paul R},
  volume        = {18},
  year          = {1950},
  publisher     = {Springer},
  isbn          = {0-387-90088-8}
}

@Article{         Halpern1966,
  author        = {Halpern, James D.},
  journal       = {Proc. Amer. Math. Soc.},
  title         = {Bases in vector spaces and the axiom of choice},
  year          = {1966},
  issn          = {0002-9939},
  pages         = {670--673},
  volume        = {17},
  doi           = {10.2307/2035388},
  fjournal      = {Proceedings of the American Mathematical Society},
  mrclass       = {04.00},
  mrnumber      = {194340},
  mrreviewer    = {Ivan Singer}
}

@Book{            hancheolsenstormer1984,
  author        = {Harald {Hanche-Olsen} and Erling {St{\o}rmer}},
  title         = {{Jordan operator algebras}},
  fjournal      = {{Monographs and Studies in Mathematics}},
  journal       = {{Monogr. Stud. Math.}},
  volume        = {21},
  year          = {1984},
  publisher     = {Pitman, Boston, MA},
  language      = {English},
  msc2010       = {46L99 46L05 17C65 46-02},
  zbl           = {0561.46031}
}

@Book{            har77,
  author        = {Hartshorne, Robin},
  title         = {Algebraic geometry},
  note          = {Graduate Texts in Mathematics, No. 52},
  publisher     = {Springer-Verlag, New York-Heidelberg},
  year          = {1977},
  pages         = {xvi+496},
  isbn          = {0-387-90244-9},
  mrclass       = {14-01},
  mrnumber      = {0463157},
  mrreviewer    = {Robert Speiser}
}

@Book{            hardy2008introduction,
  title         = {An Introduction to the Theory of Numbers},
  author        = {Hardy, GH and Wright, EM and Heath-Brown, Roger and
                  Silverman, Joseph},
  year          = {2008},
  publisher     = {Oxford University Press}
}

@Book{            harmandwernerwerner1993,
  author        = {Peter {Harmand} and Dirk {Werner} and Wend {Werner}},
  title         = {{\(M\)-ideals in Banach spaces and Banach algebras}},
  fjournal      = {{Lecture Notes in Mathematics}},
  journal       = {{Lect. Notes Math.}},
  issn          = {0075-8434},
  volume        = {1547},
  isbn          = {3-540-56814-X},
  pages         = {viii + 387},
  year          = {1993},
  publisher     = {Berlin: Springer-Verlag},
  language      = {English},
  doi           = {10.1007/BFb0084355},
  msc2010       = {46B20 46B25 46B22 46-02 46B28},
  zbl           = {0789.46011}
}

@Article{         Haze09,
  title         = {Witt vectors. Part 1},
  isbn          = {9780444532572},
  issn          = {1570-7954},
  url           = {http://dx.doi.org/10.1016/S1570-7954(08)00207-6},
  doi           = {10.1016/s1570-7954(08)00207-6},
  journal       = {Handbook of Algebra},
  publisher     = {Elsevier},
  author        = {Hazewinkel, Michiel},
  year          = {2009},
  pages         = {319–472}
}

@Article{         Higman52,
  author        = {Higman, Graham},
  title         = {Ordering by Divisibility in Abstract Algebras},
  journal       = {Proceedings of the London Mathematical Society},
  volume        = {s3-2},
  number        = {1},
  pages         = {326-336},
  doi           = {https://doi.org/10.1112/plms/s3-2.1.326},
  year          = {1952}
}

@Book{            Hodges97,
  author        = {Hodges, Wilfrid},
  title         = {A Shorter Model Theory},
  year          = {1997},
  isbn          = {0521587131},
  publisher     = {Cambridge University Press},
  address       = {USA}
}

@Book{            Hofstadter-1979,
  author        = "Douglas R Hofstadter",
  title         = "{{G}ödel, {E}scher, {B}ach: an eternal golden braid}",
  publisher     = "Basic Books",
  address       = "New York, NY",
  series        = "Penguin books",
  year          = "1979"
}

@Misc{            howard,
  title         = {Second Order Elliptic PDE: The Lax-Milgram Theorem},
  url           = {https://www.math.tamu.edu/~phoward/m612/s20/elliptic2.pdf},
  journal       = {M612: Partial Differential Equations},
  author        = {Howard, Peter}
}

@Book{            HubbardWest-ode,
  author        = {John H. Hubbard and Beverly H. West},
  title         = {Differential Equations: A Dynamical Systems Approach},
  subtitle      = {Ordinary Differential Equations},
  year          = {1991},
  publisher     = {Springer},
  location      = {New York},
  volume        = {5},
  isbn          = {978-1-4612-8693-6},
  doi           = {10.1007/978-1-4612-4192-8},
  pages         = {XX, 350}
}

@Article{         huneke2002,
  author        = {Huneke, Craig},
  title         = {The Friendship Theorem},
  publisher     = {Mathematical Association of America},
  year          = {2002},
  pages         = {192--194},
  journal       = {The American Mathematical Monthly},
  issn          = {00029890, 19300972},
  volume        = {109},
  number        = {2},
  doi           = {10.1080/00029890.2002.11919853},
  url           = {https://doi.org/10.1080/00029890.2002.11919853}
}

<<<<<<< HEAD
@Book{            iordanescu2003,
  author        = {Radu {Iord\u{a}nescu}},
  title         = {{Jordan structures in geometry and physics. With an
                  appendix on Jordan structures in analysis}},
  isbn          = {973-27-0956-1},
  pages         = {201},
  year          = {2003},
  publisher     = {Bucharest: Editura Academiei Rom\^ane},
  language      = {English},
  msc2010       = {17C50 17-02 17C65 32M15 35Q58 51A35 53C35 46H70 46K70
                  81R12 81R50},
  zbl           = {1073.17014}
=======
@Article{         izhakian2016,
  title         = {Supertropical quadratic forms I},
  journal       = {Journal of Pure and Applied Algebra},
  volume        = {220},
  number        = {1},
  pages         = {61-93},
  year          = {2016},
  issn          = {0022-4049},
  doi           = {10.1016/j.jpaa.2015.05.043},
  url           = {https://www.sciencedirect.com/science/article/pii/S0022404915001589},
  author        = {Zur Izhakian and Manfred Knebusch and Louis Rowen}
>>>>>>> b3bcb796
}

@Book{            james1999,
  author        = {James, Ioan},
  title         = {Topologies and uniformities},
  series        = {Springer Undergraduate Mathematics Series},
  note          = {Revised version of {{\i}t Topological and uniform spaces}
                  [Springer, New York, 1987; MR0884154 (89b:54001)]},
  publisher     = {Springer-Verlag London, Ltd., London},
  year          = {1999},
  pages         = {xvi+230},
  isbn          = {1-85233-061-9},
  mrclass       = {54-01 (54A05 54E15)},
  mrnumber      = {1687407},
  mrreviewer    = {Hans-Peter A. K\"{u}nzi},
  doi           = {10.1007/978-1-4471-3994-2},
  url           = {https://doi.org/10.1007/978-1-4471-3994-2}
}

@Article{         joyal1977,
  author        = {André Joyal},
  title         = {Remarques sur la théorie des jeux à deux personnes},
  journal       = {Gazette des Sciences Mathematiques du Québec},
  volume        = {1},
  number        = {4},
  pages         = {46--52},
  year          = {1977},
  note          = {(English translation at
                  https://bosker.files.wordpress.com/2010/12/joyal-games.pdf)}
}

@Misc{            Joyal_Street,
  title         = {Braided monoidal categories},
  author        = {Andr{\'e} Joyal and Ross H. Street},
  year          = {1986},
  note          = {Mathematics Reports 860081, Macquarie University},
  url           = {http://maths.mq.edu.au/~street/JS1.pdf}
}

@Article{         Joyce1982,
  author        = {David Joyce},
  title         = {A classifying invariant of knots, the knot quandle},
  journal       = {Journal of Pure and Applied Algebra},
  year          = {1982},
  volume        = {23},
  number        = {1},
  month         = {1},
  pages         = {37--65},
  doi           = {10.1016/0022-4049(82)90077-9},
  publisher     = {Elsevier {BV}}
}

@Book{            katz_mazur,
  author        = {Katz, Nicholas M. and Mazur, Barry},
  title         = {Arithmetic moduli of elliptic curves},
  series        = {Annals of Mathematics Studies},
  volume        = {108},
  publisher     = {Princeton University Press, Princeton, NJ},
  year          = {1985},
  pages         = {xiv+514},
  isbn          = {0-691-08349-5; 0-691-08352-5},
  mrclass       = {11G05 (11F11 14G25 14K15)},
  mrnumber      = {772569},
  mrreviewer    = {Kenneth A. Ribet},
  doi           = {10.1515/9781400881710},
  url           = {https://doi.org/10.1515/9781400881710}
}

@Book{            kechris1995,
  author        = {Kechris, Alexander S.},
  title         = {Classical descriptive set theory},
  series        = {Graduate Texts in Mathematics},
  volume        = {156},
  publisher     = {Springer-Verlag, New York},
  year          = {1995},
  pages         = {xviii+402},
  isbn          = {0-387-94374-9},
  mrclass       = {03E15 (03-01 03-02 04A15 28A05 54H05 90D44)},
  mrnumber      = {1321597},
  mrreviewer    = {Jakub Jasi\'{n}ski},
  doi           = {10.1007/978-1-4612-4190-4},
  url           = {https://doi.org/10.1007/978-1-4612-4190-4}
}

@Article{         kleiman1979,
  author        = {Kleiman, Steven Lawrence},
  title         = {Misconceptions about {$K\_X$}},
  journal       = {Enseign. Math. (2)},
  volume        = {25},
  year          = {1979},
  number        = {3-4},
  pages         = {203--206},
  url           = {http://dx.doi.org/10.5169/seals-50379}
}

@Article{         kleitman1966,
  author        = {Kleitman, D. J.},
  title         = {Families of non-disjoint subsets},
  journal       = {J. Comb. Theory},
  fjournal      = {Journal of Combinatorial Theory},
  issn          = {0097-3165},
  volume        = {1},
  year          = {1966},
  pages         = {153--155},
  language      = {English},
  doi           = {10.1016/S0021-9800(66)80012-1},
  zbl           = {0141.00801}
}

@Article{         lazarus1973,
  author        = {Michel Lazarus},
  title         = {Les familles libres maximales d'un module ont-elles le
                  meme cardinal?},
  journal       = {Pub. Sem. Math. Rennes},
  volume        = {4},
  year          = {1973},
  pages         = {1--12},
  url           = {http://www.numdam.org/article/PSMIR_1973___4_A4_0.pdf}
}

@InProceedings{   lewis2019,
  author        = {Lewis, Robert Y.},
  title         = {A Formal Proof of {H}ensel's Lemma over the {$p$}-adic
                  Integers},
  booktitle     = {Proceedings of the 8th ACM SIGPLAN International
                  Conference on Certified Programs and Proofs},
  series        = {CPP 2019},
  year          = {2019},
  isbn          = {978-1-4503-6222-1},
  location      = {Cascais, Portugal},
  pages         = {15--26},
  numpages      = {12},
  url           = {http://doi.acm.org/10.1145/3293880.3294089},
  doi           = {10.1145/3293880.3294089},
  acmid         = {3294089},
  publisher     = {ACM},
  address       = {New York, NY, USA},
  keywords      = {Hensel's lemma, Lean, formal proof, p-adic}
}

@Book{            LurieSAG,
  title         = {Spectral Algebraic Geometry},
  author        = {Jacob Lurie},
  url           = {https://www.math.ias.edu/~lurie/papers/SAG-rootfile.pdf},
  year          = {last updated 2018}
}

@Article{         manin1963,
  author        = {Manin, Ju. I.},
  title         = {Theory of commutative formal groups over fields of finite
                  characteristic},
  journal       = {Uspehi Mat. Nauk},
  fjournal      = {Akademiya Nauk SSSR i Moskovskoe Matematicheskoe
                  Obshchestvo. Uspekhi Matematicheskikh Nauk},
  volume        = {18},
  year          = {1963},
  number        = {6 (114)},
  pages         = {3--90},
  issn          = {0042-1316},
  mrclass       = {14.50 (14.49)},
  mrnumber      = {0157972},
  mrreviewer    = {E. C. Dade}
}

@Book{            marcus1977number,
  title         = {Number fields},
  author        = {Marcus, Daniel A and Sacco, Emanuele},
  volume        = {2},
  year          = {1977},
  publisher     = {Springer}
}

@Article{         markowsky1976,
  title         = {Chain-complete posets and directed sets with
                  applications},
  volume        = {6},
  doi           = {10.1007/bf02485815},
  number        = {1},
  journal       = {Algebra Universalis},
  author        = {Markowsky, George},
  year          = {1976},
  month         = {Dec},
  pages         = {53–68}
}

@InProceedings{   mcbride1996,
  title         = {Inverting inductively defined relations in {LEGO}},
  author        = {McBride, Conor},
  booktitle     = {International Workshop on Types for Proofs and Programs},
  pages         = {236--253},
  year          = {1996},
  organization  = {Springer}
}

<<<<<<< HEAD
@Book{            mccrimmon2004,
  author        = {Kevin {McCrimmon}},
  title         = {{A taste of Jordan algebras}},
  fjournal      = {{Universitext}},
  journal       = {{Universitext}},
  issn          = {0172-5939},
  isbn          = {0-387-95447-3},
  pages         = {xxvi + 562},
  year          = {2004},
  publisher     = {New York, NY: Springer},
  language      = {English},
  doi           = {10.1007/b97489},
  msc2010       = {17-01 17Cxx},
  zbl           = {1044.17001}
=======
@Misc{            melikhov2011,
  title         = {Metrizable uniform spaces},
  author        = {Sergey A. Melikhov},
  year          = {2011},
  eprint        = {1106.3249},
  archiveprefix = {arXiv},
  primaryclass  = {math.GT}
>>>>>>> b3bcb796
}

@Book{            MeyerNieberg1991,
  author        = {Meyer-Nieberg, Peter},
  title         = {Banach lattices},
  series        = {Universitext},
  publisher     = {Springer-Verlag, Berlin},
  year          = {1991},
  pages         = {xvi+395},
  isbn          = {3-540-54201-9},
  mrclass       = {46B42 (46A40 47B60)},
  mrnumber      = {1128093},
  mrreviewer    = {Yu. A. Abramovich},
  doi           = {10.1007/978-3-642-76724-1},
  url           = {https://doi.org/10.1007/978-3-642-76724-1}
}

@Book{            miraglia2006introduction,
  title         = {An Introduction to Partially Ordered Structures and
                  Sheaves},
  author        = {Miraglia, F.},
  isbn          = {9788876990359},
  series        = {Contemporary logic},
  year          = {2006},
  publisher     = {Polimetrica}
}

@Book{            MM92,
  title         = {Sheaves in geometry and logic: A first introduction to
                  topos theory},
  author        = {MacLane, Saunders and Moerdijk, Ieke},
  year          = {1992},
  publisher     = {Springer Science \& Business Media}
}

@Article{         MR0236876,
  title         = {A new proof that metric spaces are paracompact},
  author        = {Mary Ellen Rudin},
  year          = 1969,
  journal       = {Proc. Amer. Math. Soc.},
  volume        = {20},
  pages         = {603},
  mrnumber      = {0236876},
  doi           = {10.1090/S0002-9939-1969-0236876-3}
}

@Book{            MR0302656,
  author        = {Demazure, Michel and Gabriel, Pierre},
  title         = {Groupes alg\'{e}briques. {T}ome {I}: {G}\'{e}om\'{e}trie
                  alg\'{e}brique, g\'{e}n\'{e}ralit\'{e}s, groupes commutatifs},
  note          = {Avec un appendice {{\i}t Corps de classes local} par
                  Michiel Hazewinkel},
  publisher     = {Masson \& Cie, \'{E}diteur, Paris; North-Holland
                  Publishing Co., Amsterdam},
  year          = {1970},
  pages         = {xxvi+700},
  mrclass       = {14L15 (20G35)},
  mrnumber      = {0302656},
  mrreviewer    = {J.-E. Bertin}
}

@Article{         MR1167694,
  author        = {Blass, Andreas},
  title         = {A game semantics for linear logic},
  journal       = {Ann. Pure Appl. Logic},
  fjournal      = {Annals of Pure and Applied Logic},
  volume        = {56},
  year          = {1992},
  number        = {1-3},
  pages         = {183--220},
  issn          = {0168-0072},
  mrclass       = {03B70 (68Q55)},
  mrnumber      = {1167694},
  mrreviewer    = {Fangmin Song},
  doi           = {10.1016/0168-0072(92)90073-9},
  url           = {https://doi.org/10.1016/0168-0072(92)90073-9}
}

@Book{            MR1237403,
  author        = {Lidl, R. and Mullen, G. L. and Turnwald, G.},
  title         = {Dickson polynomials},
  series        = {Pitman Monographs and Surveys in Pure and Applied
                  Mathematics},
  volume        = {65},
  publisher     = {Longman Scientific \& Technical, Harlow; copublished in
                  the United States with John Wiley \& Sons, Inc., New York},
  year          = {1993},
  pages         = {vi+207},
  isbn          = {0-582-09119-5},
  mrclass       = {11T06 (12E05 13B25 33C80 94A60)},
  mrnumber      = {1237403},
  mrreviewer    = {S. D. Cohen}
}

@Article{         MR25465,
  author        = {van der Waerden, B. L.},
  title         = {Free products of groups},
  journal       = {Amer. J. Math.},
  fjournal      = {American Journal of Mathematics},
  volume        = {70},
  year          = {1948},
  pages         = {527--528},
  issn          = {0002-9327},
  mrclass       = {20.0X},
  mrnumber      = {25465},
  mrreviewer    = {P. Hall},
  doi           = {10.2307/2372196},
  url           = {https://doi.org/10.2307/2372196}
}

@Article{         MR317916,
  author        = {Davis, Martin},
  title         = {Hilbert's tenth problem is unsolvable},
  journal       = {Amer. Math. Monthly},
  fjournal      = {American Mathematical Monthly},
  volume        = {80},
  year          = {1973},
  pages         = {233--269},
  issn          = {0002-9890},
  mrclass       = {02G05 (10B99 10N05)},
  mrnumber      = {317916},
  mrreviewer    = {R. L. Goodstein},
  doi           = {10.2307/2318447},
  url           = {https://doi.org/10.2307/2318447}
}

@Article{         MR32592,
  author        = {Motzkin, Th.},
  title         = {The {E}uclidean algorithm},
  journal       = {Bull. Amer. Math. Soc.},
  fjournal      = {Bulletin of the American Mathematical Society},
  volume        = {55},
  year          = {1949},
  pages         = {1142--1146},
  issn          = {0002-9904},
  mrclass       = {09.1X},
  mrnumber      = {32592},
  mrreviewer    = {B. N. Moyls},
  doi           = {10.1090/S0002-9904-1949-09344-8},
  url           = {https://doi.org/10.1090/S0002-9904-1949-09344-8}
}

@Article{         MR3790629,
  author        = {Bell, J. S.},
  title         = {On the {E}instein {P}odolsky {R}osen paradox},
  journal       = {Phys. Phys. Fiz.},
  fjournal      = {Physics Physique Fizika},
  volume        = {1},
  year          = {1964},
  number        = {3},
  pages         = {195--200},
  issn          = {0554-128X},
  mrclass       = {DML},
  mrnumber      = {3790629},
  doi           = {10.1103/PhysicsPhysiqueFizika.1.195},
  url           = {https://doi.org/10.1103/PhysicsPhysiqueFizika.1.195}
}

@Article{         MR399081,
  author        = {Hiblot, Jean-Jacques},
  title         = {Des anneaux euclidiens dont le plus petit algorithme n'est
                  pas \`a valeurs finies},
  journal       = {C. R. Acad. Sci. Paris S\'{e}r. A-B},
  fjournal      = {Comptes Rendus Hebdomadaires des S\'{e}ances de
                  l'Acad\'{e}mie des Sciences. S\'{e}ries A et B},
  volume        = {281},
  year          = {1975},
  number        = {12},
  pages         = {Ai, A411--A414},
  issn          = {0151-0509},
  mrclass       = {13F15 (12A20)},
  mrnumber      = {399081},
  mrreviewer    = {N. Sankaran}
}

@InCollection{    MR541021,
  author        = {Nagata, Masayoshi},
  title         = {On {E}uclid algorithm},
  booktitle     = {C. {P}. {R}amanujam---a tribute},
  series        = {Tata Inst. Fund. Res. Studies in Math.},
  volume        = {8},
  pages         = {175--186},
  publisher     = {Springer, Berlin-New York},
  year          = {1978},
  mrclass       = {13F07},
  mrnumber      = {541021},
  mrreviewer    = {Daniel Lazard}
}

@Article{         MR577178,
  author        = {Cirel\cprime son, B. S.},
  title         = {Quantum generalizations of {B}ell's inequality},
  journal       = {Lett. Math. Phys.},
  fjournal      = {Letters in Mathematical Physics. A Journal for the Rapid
                  Dissemination of Short Contributions in the Field of
                  Mathematical Physics},
  volume        = {4},
  year          = {1980},
  number        = {2},
  pages         = {93--100},
  issn          = {0377-9017},
  mrclass       = {81B05},
  mrnumber      = {577178},
  doi           = {10.1007/BF00417500},
  url           = {https://doi.org/10.1007/BF00417500}
}

@Article{         Nash-Williams63,
  title         = {On well-quasi-ordering finite trees},
  volume        = {59},
  doi           = {10.1017/S0305004100003844},
  number        = {4},
  journal       = {Mathematical Proceedings of the Cambridge Philosophical
                  Society},
  publisher     = {Cambridge University Press},
  author        = {Nash-Williams, C. St. J. A.},
  year          = {1963},
  pages         = {833–835}
}

@Book{            Neukirch1992,
  author        = {Neukirch, J.},
  title         = {Algebraic number theory},
  series        = {Fundamental Principles of Mathematical Sciences},
  volume        = {322},
  note          = {Translated from the 1992 German original and with a note
                  by Norbert Schappacher, With a foreword by G. Harder},
  publisher     = {Springer-Verlag, Berlin},
  year          = {1999},
  pages         = {xviii+571},
  isbn          = {3-540-65399-6},
  doi           = {10.1007/978-3-662-03983-0}
}

@Article{         orosi2018faulhaber,
  author        = {Greg {Orosi}},
  title         = {{A simple derivation of Faulhaber's formula}},
  fjournal      = {{Applied Mathematics E-Notes}},
  journal       = {{Appl. Math. E-Notes}},
  issn          = {1607-2510/e},
  volume        = {18},
  pages         = {124--126},
  year          = {2018},
  publisher     = {Tsing Hua University, Department of Mathematics, Hsinchu},
  language      = {English},
  msc2010       = {41A58 30K05},
  zbl           = {1411.41023}
}

@Article{         phillips1940,
  author        = {Phillips, Ralph S.},
  title         = {Integration in a convex linear topological space},
  journal       = {Trans. Amer. Math. Soc.},
  fjournal      = {Transactions of the American Mathematical Society},
  volume        = {47},
  year          = {1940},
  pages         = {114--145},
  issn          = {0002-9947},
  mrclass       = {46.3X},
  mrnumber      = {2707},
  mrreviewer    = {B. J. Pettis},
  doi           = {10.2307/1990004},
  url           = {https://doi.org/10.2307/1990004}
}

@Misc{            ponton2020chebyshev,
  title         = {Roots of {C}hebyshev polynomials: a purely algebraic
                  approach},
  author        = {Lionel Ponton},
  year          = {2020},
  eprint        = {2008.03575},
  archiveprefix = {arXiv},
  primaryclass  = {math.NT}
}

@Misc{            pöschel2017siegelsternberg,
  title         = {On the Siegel-Sternberg linearization theorem},
  author        = {Jürgen Pöschel},
  year          = {2017},
  eprint        = {1702.03691},
  archiveprefix = {arXiv},
  primaryclass  = {math.DS}
}

@Book{            riehl2017,
  author        = {Riehl, Emily},
  title         = {Category theory in context},
  publisher     = {Dover Publications},
  year          = {2017},
  isbn          = {048680903X},
  url           = {http://www.math.jhu.edu/~eriehl/context.pdf}
}

@Book{            rudin2006real,
  title         = {Real and Complex Analysis},
  author        = {Rudin, Walter},
  year          = {1987},
  publisher     = {McGraw-Hill Book Company},
  edition       = {Third Edition},
  isbn          = {0-07-100276-6}
}

@Book{            samuel1967,
  author        = {Samuel, Pierre},
  title         = {Th\'{e}orie alg\'{e}brique des nombres},
  publisher     = {Hermann, Paris},
  year          = {1967},
  pages         = {130},
  mrclass       = {10.65 (12.00)},
  mrnumber      = {0215808}
}

@Book{            schaefer1966,
  title         = {Topological Vector Spaces},
  author        = {Schaefer, H.H.},
  lccn          = {65024692},
  series        = {Graduate Texts in Mathematics},
  year          = {1966},
  publisher     = {Macmillan}
}

@Misc{            schleicher_stoll,
  author        = {Dierk Schleicher and Michael Stoll},
  title         = {An introduction to {C}onway's games and numbers},
  url           = {http://www.cs.cmu.edu/afs/cs/academic/class/15859-s05/www/lecture-notes/comb-games-notes.pdf}
}

@Misc{            scholze2011perfectoid,
  title         = {Perfectoid spaces},
  author        = {Peter Scholze},
  year          = {2011},
  eprint        = {1111.4914},
  archiveprefix = {arXiv},
  primaryclass  = {math.AG}
}

@Book{            seligman1967,
  author        = {Seligman, G. B.},
  title         = {Modular {L}ie algebras},
  series        = {Ergebnisse der Mathematik und ihrer Grenzgebiete, Band
                  40},
  publisher     = {Springer-Verlag New York, Inc., New York},
  year          = {1967},
  pages         = {ix+165},
  mrclass       = {17.30 (22.00)},
  mrnumber      = {0245627},
  mrreviewer    = {R. E. Block}
}

@Book{            serre1965,
  author        = {Serre, Jean-Pierre},
  title         = {Complex semisimple {L}ie algebras},
  note          = {Translated from the French by G. A. Jones},
  publisher     = {Springer-Verlag, New York},
  year          = {1987},
  pages         = {x+74},
  isbn          = {0-387-96569-6},
  mrclass       = {17-01 (17B20)},
  mrnumber      = {914496},
  doi           = {10.1007/978-1-4757-3910-7},
  url           = {https://doi.org/10.1007/978-1-4757-3910-7}
}

@Book{            simon2011,
  author        = {Simon, Barry},
  title         = {Convexity: An Analytic Viewpoint},
  year          = {2011},
  series        = {Cambridge Tracts in Mathematics},
  publisher     = {Cambridge University Press},
  place         = {Cambridge},
  doi           = {10.1017/CBO9780511910135},
  collection    = {Cambridge Tracts in Mathematics}
}

@Book{            soare1987,
  author        = {Soare, Robert I.},
  title         = {Recursively enumerable sets and degrees},
  series        = {Perspectives in Mathematical Logic},
  note          = {A study of computable functions and computably generated
                  sets},
  publisher     = {Springer-Verlag, Berlin},
  year          = {1987},
  pages         = {xviii+437},
  isbn          = {3-540-15299-7},
  mrclass       = {03-02 (03D20 03D25 03D30)},
  mrnumber      = {882921},
  mrreviewer    = {Peter G. Hinman},
  doi           = {10.1007/978-3-662-02460-7}
}

@Book{            stanley2012,
  author        = {Stanley, Richard P.},
  title         = {Enumerative combinatorics},
  place         = {Cambridge},
  publisher     = {Cambridge Univ. Press},
  year          = {2012}
}

@Book{            stern2009,
  author        = {Stern, Manfred},
  title         = {Semimodular lattices. {Theory} and applications},
  edition       = {Reprint of the 1999 hardback ed.},
  isbn          = {978-0-521-11884-2},
  year          = {2009},
  publisher     = {Cambridge: Cambridge University Press},
  language      = {English},
  keywords      = {06C10,06-02,06A07},
  zbmath        = {5610899},
  zbl           = {1175.06002}
}

@Article{         Stone1935,
  author        = {Stone, M. H.},
  year          = {1935},
  title         = {Postulates for Boolean Algebras and Generalized Boolean
                  Algebras},
  journal       = {American Journal of Mathematics},
  volume        = {57},
  issue         = {4},
  doi           = {10.2307/2371008}
}

@Article{         Stone1979,
  author        = {Stone, A. H.},
  journal       = {General Topology Appl.},
  title         = {Inverse limits of compact spaces},
  year          = {1979},
  issn          = {0016-660X},
  number        = {2},
  pages         = {203--211},
  volume        = {10},
  doi           = {10.1016/0016-660x(79)90008-4},
  fjournal      = {General Topology and its Applications},
  mrclass       = {54B25},
  mrnumber      = {527845},
  mrreviewer    = {J. Segal}
}

@Book{            tao2010,
  author        = {Tao, Terence},
  title         = {An Epsilon of Room, I: Real Analysis: Pages from Year
                  Three of a Mathematical Blog},
  year          = 2010,
  publisher     = {American Mathematical Society},
  url           = {https://terrytao.files.wordpress.com/2010/02/epsilon.pdf}
}

<<<<<<< HEAD
@Book{            upmeier1987,
  author        = {Harald {Upmeier}},
  title         = {{Jordan algebras in analysis, operator theory, and quantum
                  mechanics}},
  fjournal      = {{Regional Conference Series in Mathematics}},
  journal       = {{Reg. Conf. Ser. Math.}},
  issn          = {0160-7642},
  volume        = {67},
  isbn          = {0-8218-0717-X},
  pages         = {viii + 85},
  year          = {1987},
  publisher     = {Providence, RI: American Mathematical Society (AMS)},
  language      = {English},
  msc2010       = {17-02 46-02 17C65 46H70 32M15 46G20 46L70 47B35 81Q99},
  zbl           = {0608.17013}
=======
@Book{            Tent_Ziegler,
  place         = {Cambridge},
  series        = {Lecture Notes in Logic},
  title         = {A Course in Model Theory},
  doi           = {10.1017/CBO9781139015417},
  publisher     = {Cambridge University Press},
  author        = {Tent, Katrin and Ziegler, Martin},
  year          = {2012},
  collection    = {Lecture Notes in Logic}
}

@Article{         tochiori_bertrand,
  author        = {Tochiori, Shigenori},
  title         = {Considering the Proof of "There is a Prime between n and
                  2n"},
  subtitle      = {Proof by a stronger estimation than the Bertrand-Chebyshev
                  theorem},
  language      = {Japanese},
  url           = {https://www.chart.co.jp/subject/sugaku/suken_tsushin/76/76-8.pdf}
>>>>>>> b3bcb796
}

@Article{         Vaisala_2003,
  author        = {Jussi Väisälä},
  title         = {A Proof of the Mazur-Ulam Theorem},
  year          = 2003,
  journal       = {The American Mathematical Monthly},
  volume        = 110,
  number        = 7,
  publisher     = {Taylor & Francis, Ltd. on behalf of the Mathematical
                  Association of America},
  pages         = {633-635},
  url           = {https://www.jstor.org/stable/3647749},
  doi           = {10.2307/3647749}
}

@Article{         van_der_hoeven,
  author        = {van der Hoeven, Joris},
  year          = {2001},
  month         = {12},
  pages         = {},
  title         = {Operators on generalized power series},
  volume        = {45},
  journal       = {Illinois Journal of Mathematics},
  doi           = {10.1215/ijm/1258138061}
}

@Book{            wall2018analytic,
  title         = {Analytic Theory of Continued Fractions},
  author        = {Wall, H.S.},
  isbn          = {9780486830445},
  series        = {Dover Books on Mathematics},
  year          = {2018},
  publisher     = {Dover Publications}
}

@Book{            wasserman2003,
  author        = {Wasserman, Larry},
  title         = {All Of Statistics: A Concise Course in Statistical
                  Inference},
  year          = 2004,
  publisher     = {Springer}
}

@Misc{            wedhorn_adic,
  author        = {Torsten Wedhorn},
  title         = {Adic Spaces},
  year          = {2019},
  eprint        = {arXiv:1910.05934}
}

@TechReport{      zaanen1966,
  author        = {Zaanen, A. C.},
  title         = {Lectures on "Riesz Spaces"},
  institution   = {Euratom},
  year          = {1966},
  number        = {EUR 3140.e}
}

@Article{         zbMATH06785026,
  author        = {John F. {Clauser} and Michael A. {Horne} and Abner
                  {Shimony} and Richard A. {Holt}},
  title         = {{Proposed experiment to test local hidden-variable
                  theories}},
  fjournal      = {{Physical Review Letters}},
  journal       = {{Phys. Rev. Lett.}},
  issn          = {0031-9007; 1079-7114/e},
  volume        = {23},
  pages         = {880--883},
  year          = {1969},
  publisher     = {American Physical Society (APS), New York, NY},
  language      = {English},
  msc2010       = {81-05},
  zbl           = {1371.81014},
  doi           = {10.1103/PhysRevLett.23.880},
  url           = {https://doi.org/10.1103/PhysRevLett.23.880}
}

@Article{         zorn1937,
  author        = {Zorn, Max},
  title         = {On a theorem of {E}ngel},
  journal       = {Bull. Amer. Math. Soc.},
  fjournal      = {Bulletin of the American Mathematical Society},
  volume        = {43},
  year          = {1937},
  number        = {6},
  pages         = {401--404},
  issn          = {0002-9904},
  mrclass       = {DML},
  mrnumber      = {1563550},
  doi           = {10.1090/S0002-9904-1937-06565-7},
  url           = {https://doi.org/10.1090/S0002-9904-1937-06565-7}
}<|MERGE_RESOLUTION|>--- conflicted
+++ resolved
@@ -18,18 +18,6 @@
   doi           = {10.23638/LMCS-15(1:20)2019}
 }
 
-<<<<<<< HEAD
-@Book{            alfsenshultz2003,
-  author        = {Erik M. {Alfsen} and Frederic W. {Shultz}},
-  title         = {{Geometry of state spaces of operator algebras}},
-  isbn          = {0-8176-4319-2},
-  pages         = {xiii + 467},
-  year          = {2003},
-  publisher     = {Boston, MA: Birkh\"auser},
-  language      = {English},
-  msc2010       = {46-02 46L05 46L10 46L70 46L30 17C65},
-  zbl           = {1042.46001}
-=======
 @Article{         aigner1999proofs,
   author        = {Aigner, Martin and Ziegler, G{\"u}nter M},
   title         = {Proofs from THE BOOK},
@@ -53,7 +41,18 @@
   doi           = {10.2307/1970895},
   msc2010       = {46L05 46B10 46K05 46E15 46B99 46A40},
   zbl           = {0248.46019}
->>>>>>> b3bcb796
+}
+
+@Book{            alfsenshultz2003,
+  author        = {Erik M. {Alfsen} and Frederic W. {Shultz}},
+  title         = {{Geometry of state spaces of operator algebras}},
+  isbn          = {0-8176-4319-2},
+  pages         = {xiii + 467},
+  year          = {2003},
+  publisher     = {Boston, MA: Birkh\"auser},
+  language      = {English},
+  msc2010       = {46-02 46L05 46L10 46L70 46L30 17C65},
+  zbl           = {1042.46001}
 }
 
 @Book{            aluffi2016,
@@ -321,7 +320,6 @@
   mrnumber      = {910295},
   doi           = {10.1007/978-3-642-61715-7},
   url           = {https://doi.org/10.1007/978-3-642-61715-7}
-<<<<<<< HEAD
 }
 
 @Book{            cabreragarciarodriguezpalacios2014,
@@ -341,8 +339,6 @@
   doi           = {10.1017/CBO9781107337763},
   msc2010       = {46-02 17-02 46H70 46K70 46L70 17A15 17A80 17C65},
   zbl           = {1322.46003}
-=======
->>>>>>> b3bcb796
 }
 
 @Article{         cadiou1972,
@@ -681,7 +677,23 @@
                   continuum hypothesis, Boolean-valued models, Lean}
 }
 
-<<<<<<< HEAD
+@Book{            fremlin_vol2,
+  author        = {Fremlin, David H.},
+  title         = {Measure theory. {V}ol. 2},
+  note          = {Broad foundations, 2010 edition},
+  publisher     = {Torres Fremlin, Colchester},
+  year          = {2010},
+  isbn          = {0-9538129-2-8}
+}
+
+@Book{            fremlin_vol4,
+  author        = {Fremlin, David H.},
+  title         = {Measure theory. {V}ol. 4},
+  note          = {Topological Measure Spaces},
+  publisher     = {Torres Fremlin, Colchester},
+  year          = {2003}
+}
+
 @Book{            friedmanscarr2005,
   author        = {Yaakov {Friedman}},
   title         = {{Physical applications of homogeneous balls. With the
@@ -697,23 +709,6 @@
   language      = {English},
   msc2010       = {46-02 17C65 46L60 46G20 46L70 83A05},
   zbl           = {1080.46001}
-=======
-@Book{            fremlin_vol2,
-  author        = {Fremlin, David H.},
-  title         = {Measure theory. {V}ol. 2},
-  note          = {Broad foundations, 2010 edition},
-  publisher     = {Torres Fremlin, Colchester},
-  year          = {2010},
-  isbn          = {0-9538129-2-8}
-}
-
-@Book{            fremlin_vol4,
-  author        = {Fremlin, David H.},
-  title         = {Measure theory. {V}ol. 4},
-  note          = {Topological Measure Spaces},
-  publisher     = {Torres Fremlin, Colchester},
-  year          = {2003}
->>>>>>> b3bcb796
 }
 
 @Book{            fuchs1963,
@@ -1059,7 +1054,6 @@
   url           = {https://doi.org/10.1080/00029890.2002.11919853}
 }
 
-<<<<<<< HEAD
 @Book{            iordanescu2003,
   author        = {Radu {Iord\u{a}nescu}},
   title         = {{Jordan structures in geometry and physics. With an
@@ -1072,7 +1066,8 @@
   msc2010       = {17C50 17-02 17C65 32M15 35Q58 51A35 53C35 46H70 46K70
                   81R12 81R50},
   zbl           = {1073.17014}
-=======
+}
+
 @Article{         izhakian2016,
   title         = {Supertropical quadratic forms I},
   journal       = {Journal of Pure and Applied Algebra},
@@ -1084,7 +1079,6 @@
   doi           = {10.1016/j.jpaa.2015.05.043},
   url           = {https://www.sciencedirect.com/science/article/pii/S0022404915001589},
   author        = {Zur Izhakian and Manfred Knebusch and Louis Rowen}
->>>>>>> b3bcb796
 }
 
 @Book{            james1999,
@@ -1279,7 +1273,6 @@
   organization  = {Springer}
 }
 
-<<<<<<< HEAD
 @Book{            mccrimmon2004,
   author        = {Kevin {McCrimmon}},
   title         = {{A taste of Jordan algebras}},
@@ -1294,7 +1287,8 @@
   doi           = {10.1007/b97489},
   msc2010       = {17-01 17Cxx},
   zbl           = {1044.17001}
-=======
+}
+
 @Misc{            melikhov2011,
   title         = {Metrizable uniform spaces},
   author        = {Sergey A. Melikhov},
@@ -1302,7 +1296,6 @@
   eprint        = {1106.3249},
   archiveprefix = {arXiv},
   primaryclass  = {math.GT}
->>>>>>> b3bcb796
 }
 
 @Book{            MeyerNieberg1991,
@@ -1750,7 +1743,27 @@
   url           = {https://terrytao.files.wordpress.com/2010/02/epsilon.pdf}
 }
 
-<<<<<<< HEAD
+@Book{            Tent_Ziegler,
+  place         = {Cambridge},
+  series        = {Lecture Notes in Logic},
+  title         = {A Course in Model Theory},
+  doi           = {10.1017/CBO9781139015417},
+  publisher     = {Cambridge University Press},
+  author        = {Tent, Katrin and Ziegler, Martin},
+  year          = {2012},
+  collection    = {Lecture Notes in Logic}
+}
+
+@Article{         tochiori_bertrand,
+  author        = {Tochiori, Shigenori},
+  title         = {Considering the Proof of "There is a Prime between n and
+                  2n"},
+  subtitle      = {Proof by a stronger estimation than the Bertrand-Chebyshev
+                  theorem},
+  language      = {Japanese},
+  url           = {https://www.chart.co.jp/subject/sugaku/suken_tsushin/76/76-8.pdf}
+}
+
 @Book{            upmeier1987,
   author        = {Harald {Upmeier}},
   title         = {{Jordan algebras in analysis, operator theory, and quantum
@@ -1766,27 +1779,6 @@
   language      = {English},
   msc2010       = {17-02 46-02 17C65 46H70 32M15 46G20 46L70 47B35 81Q99},
   zbl           = {0608.17013}
-=======
-@Book{            Tent_Ziegler,
-  place         = {Cambridge},
-  series        = {Lecture Notes in Logic},
-  title         = {A Course in Model Theory},
-  doi           = {10.1017/CBO9781139015417},
-  publisher     = {Cambridge University Press},
-  author        = {Tent, Katrin and Ziegler, Martin},
-  year          = {2012},
-  collection    = {Lecture Notes in Logic}
-}
-
-@Article{         tochiori_bertrand,
-  author        = {Tochiori, Shigenori},
-  title         = {Considering the Proof of "There is a Prime between n and
-                  2n"},
-  subtitle      = {Proof by a stronger estimation than the Bertrand-Chebyshev
-                  theorem},
-  language      = {Japanese},
-  url           = {https://www.chart.co.jp/subject/sugaku/suken_tsushin/76/76-8.pdf}
->>>>>>> b3bcb796
 }
 
 @Article{         Vaisala_2003,
