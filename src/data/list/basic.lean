--- conflicted
+++ resolved
@@ -3003,7 +3003,6 @@
 
 @[simp] lemma attach_eq_nil (l : list α) : l.attach = [] ↔ l = [] := pmap_eq_nil
 
-<<<<<<< HEAD
 lemma pairwise_pmap {p : α → Prop} {q : β → β → Prop} {f : Π a, p a → β} :
   ∀ {l : list α} {H},
   pairwise q (pmap f l H) ↔ pairwise (λ x y, ∀ (hx : p x) (hy : p y), q (f x hx) (f y hy)) l
@@ -3017,7 +3016,6 @@
     exact h y y_mem _ _ }
 end
 
-=======
 lemma last_pmap {α β : Type*} (p : α → Prop) (f : Π a, p a → β)
   (l : list α) (hl₁ : ∀ a ∈ l, p a) (hl₂ : l ≠ []) :
   (l.pmap f hl₁).last (mt list.pmap_eq_nil.1 hl₂) = f (l.last hl₂) (hl₁ _ (list.last_mem hl₂)) :=
@@ -3049,7 +3047,6 @@
     { simp },
     { simpa [hl] } }
 end
->>>>>>> 65eef746
 
 /-! ### find -/
 
