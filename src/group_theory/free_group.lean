/-
Copyright (c) 2018 Kenny Lau. All rights reserved.
Released under Apache 2.0 license as described in the file LICENSE.
Authors: Kenny Lau
-/
import data.fintype.basic
import group_theory.subgroup.basic

/-!
# Free groups

This file defines free groups over a type. Furthermore, it is shown that the free group construction
is an instance of a monad. For the result that `free_group` is the left adjoint to the forgetful
functor from groups to types, see `algebra/category/Group/adjunctions`.

## Main definitions

* `free_group`: the free group associated to a type `α` defined as the words over `a : α × bool`
  modulo the relation `a * x * x⁻¹ * b = a * b`.
* `free_group.mk`: the canonical quotient map `list (α × bool) → free_group α`.
* `free_group.of`: the canoical injection `α → free_group α`.
* `free_group.lift f`: the canonical group homomorphism `free_group α →* G`
  given a group `G` and a function `f : α → G`.

## Main statements

* `free_group.church_rosser`: The Church-Rosser theorem for word reduction
  (also known as Newman's diamond lemma).
* `free_group.free_group_unit_equiv_int`: The free group over the one-point type
  is isomorphic to the integers.
* The free group construction is an instance of a monad.

## Implementation details

First we introduce the one step reduction relation `free_group.red.step`:
`w * x * x⁻¹ * v   ~>   w * v`, its reflexive transitive closure `free_group.red.trans`
and prove that its join is an equivalence relation. Then we introduce `free_group α` as a quotient
over `free_group.red.step`.

## Tags

free group, Newman's diamond lemma, Church-Rosser theorem
-/

open relation

universes u v w

variables {α : Type u}

local attribute [simp] list.append_eq_has_append

namespace free_group
variables {L L₁ L₂ L₃ L₄ : list (α × bool)}

/-- Reduction step: `w * x * x⁻¹ * v ~> w * v` -/
inductive red.step : list (α × bool) → list (α × bool) → Prop
| bnot {L₁ L₂ x b} : red.step (L₁ ++ (x, b) :: (x, bnot b) :: L₂) (L₁ ++ L₂)
attribute [simp] red.step.bnot

/-- Reflexive-transitive closure of red.step -/
def red : list (α × bool) → list (α × bool) → Prop := refl_trans_gen red.step

@[refl] lemma red.refl : red L L := refl_trans_gen.refl
@[trans] lemma red.trans : red L₁ L₂ → red L₂ L₃ → red L₁ L₃ := refl_trans_gen.trans

namespace red

/-- Predicate asserting that word `w₁` can be reduced to `w₂` in one step, i.e. there are words
`w₃ w₄` and letter `x` such that `w₁ = w₃xx⁻¹w₄` and `w₂ = w₃w₄`  -/
theorem step.length : ∀ {L₁ L₂ : list (α × bool)}, step L₁ L₂ → L₂.length + 2 = L₁.length
| _ _ (@red.step.bnot _ L1 L2 x b) := by rw [list.length_append, list.length_append]; refl

@[simp] lemma step.bnot_rev {x b} : step (L₁ ++ (x, bnot b) :: (x, b) :: L₂) (L₁ ++ L₂) :=
by cases b; from step.bnot

@[simp] lemma step.cons_bnot {x b} : red.step ((x, b) :: (x, bnot b) :: L) L :=
@step.bnot _ [] _ _ _

@[simp] lemma step.cons_bnot_rev {x b} : red.step ((x, bnot b) :: (x, b) :: L) L :=
@red.step.bnot_rev _ [] _ _ _

theorem step.append_left : ∀ {L₁ L₂ L₃ : list (α × bool)}, step L₂ L₃ → step (L₁ ++ L₂) (L₁ ++ L₃)
| _ _ _ red.step.bnot := by rw [← list.append_assoc, ← list.append_assoc]; constructor

theorem step.cons {x} (H : red.step L₁ L₂) : red.step (x :: L₁) (x :: L₂) :=
@step.append_left _ [x] _ _ H

theorem step.append_right : ∀ {L₁ L₂ L₃ : list (α × bool)}, step L₁ L₂ → step (L₁ ++ L₃) (L₂ ++ L₃)
| _ _ _ red.step.bnot := by simp

lemma not_step_nil : ¬ step [] L :=
begin
  generalize h' : [] = L',
  assume h,
  cases h with L₁ L₂,
  simp [list.nil_eq_append_iff] at h',
  contradiction
end

lemma step.cons_left_iff {a : α} {b : bool} :
  step ((a, b) :: L₁) L₂ ↔ (∃L, step L₁ L ∧ L₂ = (a, b) :: L) ∨ (L₁ = (a, bnot b)::L₂) :=
begin
  split,
  { generalize hL : ((a, b) :: L₁ : list _) = L,
    assume h,
    rcases h with ⟨_ | ⟨p, s'⟩, e, a', b'⟩,
    { simp at hL, simp [*] },
    { simp at hL,
      rcases hL with ⟨rfl, rfl⟩,
      refine or.inl ⟨s' ++ e, step.bnot, _⟩,
      simp } },
  { assume h,
    rcases h with ⟨L, h, rfl⟩ | rfl,
    { exact step.cons h },
    { exact step.cons_bnot } }
end

lemma not_step_singleton : ∀ {p : α × bool}, ¬ step [p] L
| (a, b) := by simp [step.cons_left_iff, not_step_nil]

lemma step.cons_cons_iff : ∀{p : α × bool}, step (p :: L₁) (p :: L₂) ↔ step L₁ L₂ :=
by simp [step.cons_left_iff, iff_def, or_imp_distrib] {contextual := tt}

lemma step.append_left_iff : ∀L, step (L ++ L₁) (L ++ L₂) ↔ step L₁ L₂
| [] := by simp
| (p :: l) := by simp [step.append_left_iff l, step.cons_cons_iff]

private theorem step.diamond_aux : ∀ {L₁ L₂ L₃ L₄ : list (α × bool)} {x1 b1 x2 b2},
  L₁ ++ (x1, b1) :: (x1, bnot b1) :: L₂ = L₃ ++ (x2, b2) :: (x2, bnot b2) :: L₄ →
  L₁ ++ L₂ = L₃ ++ L₄ ∨ ∃ L₅, red.step (L₁ ++ L₂) L₅ ∧ red.step (L₃ ++ L₄) L₅
| []        _ []        _ _ _ _ _ H := by injections; subst_vars; simp
| []        _ [(x3,b3)] _ _ _ _ _ H := by injections; subst_vars; simp
| [(x3,b3)] _ []        _ _ _ _ _ H := by injections; subst_vars; simp
| []                     _ ((x3,b3)::(x4,b4)::tl) _ _ _ _ _ H :=
  by injections; subst_vars; simp; right; exact ⟨_, red.step.bnot, red.step.cons_bnot⟩
| ((x3,b3)::(x4,b4)::tl) _ []                     _ _ _ _ _ H :=
  by injections; subst_vars; simp; right; exact ⟨_, red.step.cons_bnot, red.step.bnot⟩
| ((x3,b3)::tl) _ ((x4,b4)::tl2) _ _ _ _ _ H :=
  let ⟨H1, H2⟩ := list.cons.inj H in
  match step.diamond_aux H2 with
    | or.inl H3 := or.inl $ by simp [H1, H3]
    | or.inr ⟨L₅, H3, H4⟩ := or.inr
      ⟨_, step.cons H3, by simpa [H1] using step.cons H4⟩
  end

theorem step.diamond : ∀ {L₁ L₂ L₃ L₄ : list (α × bool)},
  red.step L₁ L₃ → red.step L₂ L₄ → L₁ = L₂ →
  L₃ = L₄ ∨ ∃ L₅, red.step L₃ L₅ ∧ red.step L₄ L₅
| _ _ _ _ red.step.bnot red.step.bnot H := step.diamond_aux H

lemma step.to_red : step L₁ L₂ → red L₁ L₂ :=
refl_trans_gen.single

/-- **Church-Rosser theorem** for word reduction: If `w1 w2 w3` are words such that `w1` reduces
to `w2` and `w3` respectively, then there is a word `w4` such that `w2` and `w3` reduce to `w4`
respectively. This is also known as Newman's diamond lemma. -/
theorem church_rosser : red L₁ L₂ → red L₁ L₃ → join red L₂ L₃ :=
relation.church_rosser (assume a b c hab hac,
match b, c, red.step.diamond hab hac rfl with
| b, _, or.inl rfl           := ⟨b, by refl, by refl⟩
| b, c, or.inr ⟨d, hbd, hcd⟩ := ⟨d, refl_gen.single hbd, hcd.to_red⟩
end)

lemma cons_cons {p} : red L₁ L₂ → red (p :: L₁) (p :: L₂) :=
refl_trans_gen.lift (list.cons p) (assume a b, step.cons)

lemma cons_cons_iff (p) : red (p :: L₁) (p :: L₂) ↔ red L₁ L₂ :=
iff.intro
  begin
    generalize eq₁ : (p :: L₁ : list _) = LL₁,
    generalize eq₂ : (p :: L₂ : list _) = LL₂,
    assume h,
    induction h using relation.refl_trans_gen.head_induction_on
      with L₁ L₂ h₁₂ h ih
      generalizing L₁ L₂,
    { subst_vars, cases eq₂, constructor },
    { subst_vars,
      cases p with a b,
      rw [step.cons_left_iff] at h₁₂,
      rcases h₁₂ with ⟨L, h₁₂, rfl⟩ | rfl,
      { exact (ih rfl rfl).head h₁₂ },
      { exact (cons_cons h).tail step.cons_bnot_rev } }
  end
  cons_cons

lemma append_append_left_iff : ∀L, red (L ++ L₁) (L ++ L₂) ↔ red L₁ L₂
| []       := iff.rfl
| (p :: L) := by simp [append_append_left_iff L, cons_cons_iff]

lemma append_append (h₁ : red L₁ L₃) (h₂ : red L₂ L₄) : red (L₁ ++ L₂) (L₃ ++ L₄) :=
(h₁.lift (λL, L ++ L₂) (assume a b, step.append_right)).trans ((append_append_left_iff _).2 h₂)

lemma to_append_iff : red L (L₁ ++ L₂) ↔ (∃L₃ L₄, L = L₃ ++ L₄ ∧ red L₃ L₁ ∧ red L₄ L₂) :=
iff.intro
  begin
    generalize eq : L₁ ++ L₂ = L₁₂,
    assume h,
    induction h with L' L₁₂ hLL' h ih generalizing L₁ L₂,
    { exact ⟨_, _, eq.symm, by refl, by refl⟩ },
    { cases h with s e a b,
      rcases list.append_eq_append_iff.1 eq with ⟨s', rfl, rfl⟩ | ⟨e', rfl, rfl⟩,
      { have : L₁ ++ (s' ++ ((a, b) :: (a, bnot b) :: e)) =
                 (L₁ ++ s') ++ ((a, b) :: (a, bnot b) :: e),
        { simp },
        rcases ih this with ⟨w₁, w₂, rfl, h₁, h₂⟩,
        exact ⟨w₁, w₂, rfl, h₁, h₂.tail step.bnot⟩ },
      { have : (s ++ ((a, b) :: (a, bnot b) :: e')) ++ L₂ =
                 s ++ ((a, b) :: (a, bnot b) :: (e' ++ L₂)),
        { simp },
        rcases ih this with ⟨w₁, w₂, rfl, h₁, h₂⟩,
        exact ⟨w₁, w₂, rfl, h₁.tail step.bnot, h₂⟩ }, }
  end
  (assume ⟨L₃, L₄, eq, h₃, h₄⟩, eq.symm ▸ append_append h₃ h₄)

/-- The empty word `[]` only reduces to itself. -/
theorem nil_iff : red [] L ↔ L = [] :=
refl_trans_gen_iff_eq (assume l, red.not_step_nil)

/-- A letter only reduces to itself. -/
theorem singleton_iff {x} : red [x] L₁ ↔ L₁ = [x] :=
refl_trans_gen_iff_eq (assume l, not_step_singleton)

/-- If `x` is a letter and `w` is a word such that `xw` reduces to the empty word, then `w` reduces
to `x⁻¹` -/
theorem cons_nil_iff_singleton {x b} : red ((x, b) :: L) [] ↔ red L [(x, bnot b)] :=
iff.intro
  (assume h,
    have h₁ : red ((x, bnot b) :: (x, b) :: L) [(x, bnot b)], from cons_cons h,
    have h₂ : red ((x, bnot b) :: (x, b) :: L) L, from refl_trans_gen.single step.cons_bnot_rev,
    let ⟨L', h₁, h₂⟩ := church_rosser h₁ h₂ in
    by rw [singleton_iff] at h₁; subst L'; assumption)
  (assume h, (cons_cons h).tail step.cons_bnot)

theorem red_iff_irreducible {x1 b1 x2 b2} (h : (x1, b1) ≠ (x2, b2)) :
  red [(x1, bnot b1), (x2, b2)] L ↔ L = [(x1, bnot b1), (x2, b2)] :=
begin
  apply refl_trans_gen_iff_eq,
  generalize eq : [(x1, bnot b1), (x2, b2)] = L',
  assume L h',
  cases h',
  simp [list.cons_eq_append_iff, list.nil_eq_append_iff] at eq,
  rcases eq with ⟨rfl, ⟨rfl, rfl⟩, ⟨rfl, rfl⟩, rfl⟩, subst_vars,
  simp at h,
  contradiction
end

/-- If `x` and `y` are distinct letters and `w₁ w₂` are words such that `xw₁` reduces to `yw₂`, then
`w₁` reduces to `x⁻¹yw₂`. -/
theorem inv_of_red_of_ne {x1 b1 x2 b2}
  (H1 : (x1, b1) ≠ (x2, b2))
  (H2 : red ((x1, b1) :: L₁) ((x2, b2) :: L₂)) :
  red L₁ ((x1, bnot b1) :: (x2, b2) :: L₂) :=
begin
  have : red ((x1, b1) :: L₁) ([(x2, b2)] ++ L₂), from H2,
  rcases to_append_iff.1 this with ⟨_ | ⟨p, L₃⟩, L₄, eq, h₁, h₂⟩,
  { simp [nil_iff] at h₁, contradiction },
  { cases eq,
    show red (L₃ ++ L₄) ([(x1, bnot b1), (x2, b2)] ++ L₂),
    apply append_append _ h₂,
    have h₁ : red ((x1, bnot b1) :: (x1, b1) :: L₃) [(x1, bnot b1), (x2, b2)],
    { exact cons_cons h₁ },
    have h₂ : red ((x1, bnot b1) :: (x1, b1) :: L₃) L₃,
    { exact step.cons_bnot_rev.to_red },
    rcases church_rosser h₁ h₂ with ⟨L', h₁, h₂⟩,
    rw [red_iff_irreducible H1] at h₁,
    rwa [h₁] at h₂ }
end

theorem step.sublist (H : red.step L₁ L₂) : L₂ <+ L₁ :=
by cases H; simp; constructor; constructor; refl

/-- If `w₁ w₂` are words such that `w₁` reduces to `w₂`, then `w₂` is a sublist of `w₁`. -/
theorem sublist : red L₁ L₂ → L₂ <+ L₁ :=
refl_trans_gen_of_transitive_reflexive
  (λl, list.sublist.refl l) (λa b c hab hbc, list.sublist.trans hbc hab) (λa b, red.step.sublist)
theorem sizeof_of_step : ∀ {L₁ L₂ : list (α × bool)}, step L₁ L₂ → L₂.sizeof < L₁.sizeof
| _ _ (@step.bnot _ L1 L2 x b) :=
  begin
    induction L1 with hd tl ih,
    case list.nil
    { dsimp [list.sizeof],
      have H : 1 + sizeof (x, b) + (1 + sizeof (x, bnot b) + list.sizeof L2)
        = (list.sizeof L2 + 1) + (sizeof (x, b) + sizeof (x, bnot b) + 1),
      { ac_refl },
      rw H,
      exact nat.le_add_right _ _ },
    case list.cons
    { dsimp [list.sizeof],
      exact nat.add_lt_add_left ih _ }
  end

theorem length (h : red L₁ L₂) : ∃ n, L₁.length = L₂.length + 2 * n :=
begin
  induction h with L₂ L₃ h₁₂ h₂₃ ih,
  { exact ⟨0, rfl⟩ },
  { rcases ih with ⟨n, eq⟩,
    existsi (1 + n),
    simp [mul_add, eq, (step.length h₂₃).symm, add_assoc] }
end

theorem antisymm (h₁₂ : red L₁ L₂) : red L₂ L₁ → L₁ = L₂ :=
match L₁, h₁₂.cases_head with
| _,  or.inl rfl            := assume h, rfl
| L₁, or.inr ⟨L₃, h₁₃, h₃₂⟩ := assume h₂₁,
  let ⟨n, eq⟩ := length (h₃₂.trans h₂₁) in
  have list.length L₃ + 0 = list.length L₃ + (2 * n + 2),
    by simpa [(step.length h₁₃).symm, add_comm, add_assoc] using eq,
  (nat.no_confusion $ nat.add_left_cancel this)
end

end red

theorem equivalence_join_red : equivalence (join (@red α)) :=
equivalence_join_refl_trans_gen $ assume a b c hab hac,
(match b, c, red.step.diamond hab hac rfl with
| b, _, or.inl rfl           := ⟨b, by refl, by refl⟩
| b, c, or.inr ⟨d, hbd, hcd⟩ := ⟨d, refl_gen.single hbd, refl_trans_gen.single hcd⟩
end)

theorem join_red_of_step (h : red.step L₁ L₂) : join red L₁ L₂ :=
join_of_single reflexive_refl_trans_gen h.to_red

theorem eqv_gen_step_iff_join_red : eqv_gen red.step L₁ L₂ ↔ join red L₁ L₂ :=
iff.intro
  (assume h,
    have eqv_gen (join red) L₁ L₂ := h.mono (assume a b, join_red_of_step),
    equivalence_join_red.eqv_gen_iff.1 this)
  (join_of_equivalence (eqv_gen.is_equivalence _) $ assume a b,
    refl_trans_gen_of_equivalence (eqv_gen.is_equivalence _) eqv_gen.rel)

end free_group

/-- The free group over a type, i.e. the words formed by the elements of the type and their formal
inverses, quotient by one step reduction. -/
def free_group (α : Type u) : Type u :=
quot $ @free_group.red.step α

namespace free_group

variables {α} {L L₁ L₂ L₃ L₄ : list (α × bool)}

/-- The canonical map from `list (α × bool)` to the free group on `α`. -/
def mk (L) : free_group α := quot.mk red.step L

@[simp] lemma quot_mk_eq_mk : quot.mk red.step L = mk L := rfl

@[simp] lemma quot_lift_mk (β : Type v) (f : list (α × bool) → β)
  (H : ∀ L₁ L₂, red.step L₁ L₂ → f L₁ = f L₂) :
quot.lift f H (mk L) = f L := rfl

@[simp] lemma quot_lift_on_mk (β : Type v) (f : list (α × bool) → β)
  (H : ∀ L₁ L₂, red.step L₁ L₂ → f L₁ = f L₂) :
quot.lift_on (mk L) f H = f L := rfl

@[simp] lemma quot_map_mk (β : Type v) (f : list (α × bool) → list (β × bool))
  (H : (red.step ⇒ red.step) f f) :
quot.map f H (mk L) = mk (f L) := rfl

instance : has_one (free_group α) := ⟨mk []⟩
lemma one_eq_mk : (1 : free_group α) = mk [] := rfl

instance : inhabited (free_group α) := ⟨1⟩

instance : has_mul (free_group α) :=
⟨λ x y, quot.lift_on x
    (λ L₁, quot.lift_on y (λ L₂, mk $ L₁ ++ L₂) (λ L₂ L₃ H, quot.sound $ red.step.append_left H))
    (λ L₁ L₂ H, quot.induction_on y $ λ L₃, quot.sound $ red.step.append_right H)⟩
@[simp] lemma mul_mk : mk L₁ * mk L₂ = mk (L₁ ++ L₂) := rfl

def inv_rev (w : list (α × bool)) : list (α × bool) :=
 (list.map (λ (g : α × bool), (g.1, bnot g.2)) w).reverse 

lemma inv_rev_length : (inv_rev L₁).length = L₁.length :=
begin
  induction L₁, { finish, },
  unfold inv_rev, { finish, },
end

instance : has_inv (free_group α) :=
⟨λx, quot.lift_on x (λ L, mk (inv_rev L))
  (assume a b h, quot.sound $ by { unfold inv_rev, cases h; simp })⟩
@[simp] lemma inv_mk : (mk L)⁻¹ = mk (inv_rev L) := rfl

instance : group (free_group α) :=
{ mul := (*),
  one := 1,
  inv := has_inv.inv,
  mul_assoc := by rintros ⟨L₁⟩ ⟨L₂⟩ ⟨L₃⟩; simp,
  one_mul := by rintros ⟨L⟩; refl,
  mul_one := by rintros ⟨L⟩; simp [one_eq_mk],
  mul_left_inv := by rintros ⟨L⟩; exact (list.rec_on L rfl $
    λ ⟨x, b⟩ tl ih, eq.trans (quot.sound $ by simp [one_eq_mk]) ih) }

/-- `of` is the canonical injection from the type to the free group over that type by sending each
element to the equivalence class of the letter that is the element. -/
def of (x : α) : free_group α :=
mk [(x, tt)]

theorem red.exact : mk L₁ = mk L₂ ↔ join red L₁ L₂ :=
calc (mk L₁ = mk L₂) ↔ eqv_gen red.step L₁ L₂ : iff.intro (quot.exact _) quot.eqv_gen_sound
  ... ↔ join red L₁ L₂ : eqv_gen_step_iff_join_red

/-- The canonical injection from the type to the free group is an injection. -/
theorem of_injective : function.injective (@of α) :=
λ _ _ H, let ⟨L₁, hx, hy⟩ := red.exact.1 H in
  by simp [red.singleton_iff] at hx hy; cc

section lift

variables {β : Type v} [group β] (f : α → β) {x y : free_group α}

/-- Given `f : α → β` with `β` a group, the canonical map `list (α × bool) → β` -/
def lift.aux : list (α × bool) → β :=
λ L, list.prod $ L.map $ λ x, cond x.2 (f x.1) (f x.1)⁻¹

theorem red.step.lift {f : α → β} (H : red.step L₁ L₂) :
  lift.aux f L₁ = lift.aux f L₂ :=
by cases H with _ _ _ b; cases b; simp [lift.aux]


/-- If `β` is a group, then any function from `α` to `β`
extends uniquely to a group homomorphism from
the free group over `α` to `β` -/
@[simps symm_apply]
def lift : (α → β) ≃ (free_group α →* β) :=
{ to_fun := λ f,
    monoid_hom.mk' (quot.lift (lift.aux f) $ λ L₁ L₂, red.step.lift) $ begin
      rintros ⟨L₁⟩ ⟨L₂⟩, simp [lift.aux],
    end,
  inv_fun := λ g, g ∘ of,
  left_inv := λ f, one_mul _,
  right_inv := λ g, monoid_hom.ext $ begin
    rintros ⟨L⟩,
    apply list.rec_on L,
    { exact g.map_one.symm, },
    { rintros ⟨x, _ | _⟩ t (ih : _ = g (mk t)),
      { show _ = g ((of x)⁻¹ * mk t),
        simpa [lift.aux] using ih },
      { show _ = g (of x * mk t),
        simpa [lift.aux] using ih }, },
  end }
variable {f}

@[simp] lemma lift.mk : lift f (mk L) =
  list.prod (L.map $ λ x, cond x.2 (f x.1) (f x.1)⁻¹) :=
rfl

@[simp] lemma lift.of {x} : lift f (of x) = f x :=
one_mul _

theorem lift.unique (g : free_group α →* β)
  (hg : ∀ x, g (of x) = f x) : ∀{x}, g x = lift f x :=
monoid_hom.congr_fun $ (lift.symm_apply_eq).mp (funext hg : g ∘ of = f)

/-- Two homomorphisms out of a free group are equal if they are equal on generators.

See note [partially-applied ext lemmas]. -/
@[ext]
lemma ext_hom {G : Type*} [group G] (f g : free_group α →* G) (h : ∀ a, f (of a) = g (of a)) :
  f = g :=
lift.symm.injective $ funext h

theorem lift.of_eq (x : free_group α) : lift of x = x :=
monoid_hom.congr_fun (lift.apply_symm_apply (monoid_hom.id _)) x

theorem lift.range_le {s : subgroup β} (H : set.range f ⊆ s) :
  (lift f).range ≤ s :=
by rintros _ ⟨⟨L⟩, rfl⟩; exact list.rec_on L s.one_mem
(λ ⟨x, b⟩ tl ih, bool.rec_on b
    (by simp at ih ⊢; from s.mul_mem
      (s.inv_mem $ H ⟨x, rfl⟩) ih)
    (by simp at ih ⊢; from s.mul_mem (H ⟨x, rfl⟩) ih))

theorem lift.range_eq_closure :
  (lift f).range = subgroup.closure (set.range f) :=
begin
  apply le_antisymm (lift.range_le subgroup.subset_closure),
  rw subgroup.closure_le,
  rintros _ ⟨a, rfl⟩,
  exact ⟨of a, by simp only [lift.of]⟩,
end

end lift

section map

variables {β : Type v} (f : α → β) {x y : free_group α}

/-- Any function from `α` to `β` extends uniquely
to a group homomorphism from the free group
ver `α` to the free group over `β`. -/
def map : free_group α →* free_group β :=
monoid_hom.mk'
  (quot.map (list.map $ λ x, (f x.1, x.2)) $ λ L₁ L₂ H, by cases H; simp)
  (by { rintros ⟨L₁⟩ ⟨L₂⟩, simp })

variable {f}

@[simp] lemma map.mk : map f (mk L) = mk (L.map (λ x, (f x.1, x.2))) :=
rfl

@[simp] lemma map.id (x : free_group α) : map id x = x :=
by rcases x with ⟨L⟩; simp [list.map_id']

@[simp] lemma map.id' (x : free_group α) : map (λ z, z) x = x := map.id x

theorem map.comp {γ : Type w} (f : α → β) (g : β → γ) (x) :
  map g (map f x) = map (g ∘ f) x :=
by rcases x with ⟨L⟩; simp

@[simp] lemma map.of {x} : map f (of x) = of (f x) := rfl

theorem map.unique (g : free_group α →* free_group β)
  (hg : ∀ x, g (of x) = of (f x)) : ∀{x}, g x = map f x :=
by rintros ⟨L⟩; exact list.rec_on L g.map_one
(λ ⟨x, b⟩ t (ih : g (mk t) = map f (mk t)), bool.rec_on b
  (show g ((of x)⁻¹ * mk t) = map f ((of x)⁻¹ * mk t),
     by simp [g.map_mul, g.map_inv, hg, ih])
  (show g (of x * mk t) = map f (of x * mk t),
     by simp [g.map_mul, hg, ih]))

theorem map_eq_lift : map f x = lift (of ∘ f) x :=
eq.symm $ map.unique _ $ λ x, by simp

/-- Equivalent types give rise to multiplicatively equivalent free groups.

The converse can be found in `group_theory.free_abelian_group_finsupp`,
as `equiv.of_free_group_equiv`
 -/
@[simps apply]
def free_group_congr {α β} (e : α ≃ β) : free_group α ≃* free_group β :=
{ to_fun := map e, inv_fun := map e.symm,
  left_inv := λ x, by simp [function.comp, map.comp],
  right_inv := λ x, by simp [function.comp, map.comp],
  map_mul' := monoid_hom.map_mul _ }

@[simp] lemma free_group_congr_refl : free_group_congr (equiv.refl α) = mul_equiv.refl _ :=
mul_equiv.ext map.id

@[simp] lemma free_group_congr_symm {α β} (e : α ≃ β) :
  (free_group_congr e).symm = free_group_congr e.symm :=
rfl

lemma free_group_congr_trans {α β γ} (e : α ≃ β) (f : β ≃ γ) :
  (free_group_congr e).trans (free_group_congr f) = free_group_congr (e.trans f) :=
mul_equiv.ext $ map.comp _ _

end map

section prod

variables [group α] (x y : free_group α)

/-- If `α` is a group, then any function from `α` to `α`
extends uniquely to a homomorphism from the
free group over `α` to `α`. This is the multiplicative
version of `sum`. -/
def prod : free_group α →* α := lift id

variables {x y}

@[simp] lemma prod_mk :
  prod (mk L) = list.prod (L.map $ λ x, cond x.2 x.1 x.1⁻¹) :=
rfl

@[simp] lemma prod.of {x : α} : prod (of x) = x :=
lift.of

lemma prod.unique (g : free_group α →* α)
  (hg : ∀ x, g (of x) = x) {x} :
  g x = prod x :=
lift.unique g hg

end prod

theorem lift_eq_prod_map {β : Type v} [group β] {f : α → β} {x} :
  lift f x = prod (map f x) :=
begin
  rw ←lift.unique (prod.comp (map f)),
  { refl },
  { simp }
end

section sum

variables [add_group α] (x y : free_group α)

/-- If `α` is a group, then any function from `α` to `α`
extends uniquely to a homomorphism from the
free group over `α` to `α`. This is the additive
version of `prod`. -/
def sum : α :=
@prod (multiplicative _) _ x

variables {x y}

@[simp] lemma sum_mk :
  sum (mk L) = list.sum (L.map $ λ x, cond x.2 x.1 (-x.1)) :=
rfl

@[simp] lemma sum.of {x : α} : sum (of x) = x :=
prod.of

-- note: there are no bundled homs with different notation in the domain and codomain, so we copy
-- these manually
@[simp] lemma sum.map_mul : sum (x * y) = sum x + sum y :=
(@prod (multiplicative _) _).map_mul _ _

@[simp] lemma sum.map_one : sum (1:free_group α) = 0 :=
(@prod (multiplicative _) _).map_one

@[simp] lemma sum.map_inv : sum x⁻¹ = -sum x :=
(prod : free_group (multiplicative α) →* multiplicative α).map_inv _

end sum

/-- The bijection between the free group on the empty type, and a type with one element. -/
def free_group_empty_equiv_unit : free_group empty ≃ unit :=
{ to_fun    := λ _, (),
  inv_fun   := λ _, 1,
  left_inv  := by rintros ⟨_ | ⟨⟨⟨⟩, _⟩, _⟩⟩; refl,
  right_inv := λ ⟨⟩, rfl }

/-- The bijection between the free group on a singleton, and the integers. -/
def free_group_unit_equiv_int : free_group unit ≃ ℤ :=
{ to_fun    := λ x,
   sum begin revert x, apply monoid_hom.to_fun,
    apply map (λ _, (1 : ℤ)),
  end,
  inv_fun   := λ x, of () ^ x,
  left_inv  :=
  begin
    rintros ⟨L⟩,
    refine list.rec_on L rfl _,
    exact (λ ⟨⟨⟩, b⟩ tl ih, by cases b; simp [zpow_add] at ih ⊢; rw ih; refl),
  end,
  right_inv :=
    λ x, int.induction_on x (by simp)
    (λ i ih, by simp at ih; simp [zpow_add, ih])
    (λ i ih, by simp at ih; simp [zpow_add, ih, sub_eq_add_neg, -int.add_neg_one]) }

section category

variables {β : Type u}

instance : monad free_group.{u} :=
{ pure := λ α, of,
  map := λ α β f, (map f),
  bind := λ α β x f, lift f x }

@[elab_as_eliminator]
protected theorem induction_on
  {C : free_group α → Prop}
  (z : free_group α)
  (C1 : C 1)
  (Cp : ∀ x, C $ pure x)
  (Ci : ∀ x, C (pure x) → C (pure x)⁻¹)
  (Cm : ∀ x y, C x → C y → C (x * y)) : C z :=
quot.induction_on z $ λ L, list.rec_on L C1 $ λ ⟨x, b⟩ tl ih,
bool.rec_on b (Cm _ _ (Ci _ $ Cp x) ih) (Cm _ _ (Cp x) ih)

@[simp] lemma map_pure (f : α → β) (x : α) : f <$> (pure x : free_group α) = pure (f x) :=
map.of

@[simp] lemma map_one (f : α → β) : f <$> (1 : free_group α) = 1 :=
(map f).map_one

@[simp] lemma map_mul (f : α → β) (x y : free_group α) : f <$> (x * y) = f <$> x * f <$> y :=
(map f).map_mul x y

@[simp] lemma map_inv (f : α → β) (x : free_group α) : f <$> (x⁻¹) = (f <$> x)⁻¹ :=
(map f).map_inv x

@[simp] lemma pure_bind (f : α → free_group β) (x) : pure x >>= f = f x :=
lift.of

@[simp] lemma one_bind (f : α → free_group β) : 1 >>= f = 1 :=
(lift f).map_one

@[simp] lemma mul_bind (f : α → free_group β) (x y : free_group α) :
  x * y >>= f = (x >>= f) * (y >>= f) :=
(lift f).map_mul _ _

@[simp] lemma inv_bind (f : α → free_group β) (x : free_group α) : x⁻¹ >>= f = (x >>= f)⁻¹ :=
(lift f).map_inv _

instance : is_lawful_monad free_group.{u} :=
{ id_map := λ α x, free_group.induction_on x (map_one id) (λ x, map_pure id x)
    (λ x ih, by rw [map_inv, ih]) (λ x y ihx ihy, by rw [map_mul, ihx, ihy]),
  pure_bind := λ α β x f, pure_bind f x,
  bind_assoc := λ α β γ x f g, free_group.induction_on x
    (by iterate 3 { rw one_bind }) (λ x, by iterate 2 { rw pure_bind })
    (λ x ih, by iterate 3 { rw inv_bind }; rw ih)
    (λ x y ihx ihy, by iterate 3 { rw mul_bind }; rw [ihx, ihy]),
  bind_pure_comp_eq_map := λ α β f x, free_group.induction_on x
    (by rw [one_bind, map_one]) (λ x, by rw [pure_bind, map_pure])
    (λ x ih, by rw [inv_bind, map_inv, ih]) (λ x y ihx ihy, by rw [mul_bind, map_mul, ihx, ihy]) }

end category

section reduce

variable [decidable_eq α]

/-- The maximal reduction of a word. It is computable
iff `α` has decidable equality. -/
def reduce (L : list (α × bool)) : list (α × bool) :=
list.rec_on L [] $ λ hd1 tl1 ih,
list.cases_on ih [hd1] $ λ hd2 tl2,
if hd1.1 = hd2.1 ∧ hd1.2 = bnot hd2.2 then tl2
else hd1 :: hd2 :: tl2

@[simp] lemma reduce.cons (x) : reduce (x :: L) =
  list.cases_on (reduce L) [x] (λ hd tl,
  if x.1 = hd.1 ∧ x.2 = bnot hd.2 then tl
  else x :: hd :: tl) := rfl

/-- The first theorem that characterises the function
`reduce`: a word reduces to its maximal reduction. -/
theorem reduce.red : red L (reduce L) :=
begin
  induction L with hd1 tl1 ih,
  case list.nil
  { constructor },
  case list.cons
  { dsimp,
    revert ih,
    generalize htl : reduce tl1 = TL,
    intro ih,
    cases TL with hd2 tl2,
    case list.nil
    { exact red.cons_cons ih },
    case list.cons
    { dsimp,
      by_cases h : hd1.fst = hd2.fst ∧ hd1.snd = bnot (hd2.snd),
      { rw [if_pos h],
        transitivity,
        { exact red.cons_cons ih },
        { cases hd1, cases hd2, cases h,
          dsimp at *, subst_vars,
          exact red.step.cons_bnot_rev.to_red } },
      { rw [if_neg h],
        exact red.cons_cons ih } } }
end

theorem reduce.not {p : Prop} :
  ∀ {L₁ L₂ L₃ : list (α × bool)} {x b}, reduce L₁ = L₂ ++ (x, b) :: (x, bnot b) :: L₃ → p
| [] L2 L3 _ _ := λ h, by cases L2; injections
| ((x,b)::L1) L2 L3 x' b' := begin
  dsimp,
  cases r : reduce L1,
  { dsimp, intro h,
    have := congr_arg list.length h,
    simp [-add_comm] at this,
    exact absurd this dec_trivial },
  cases hd with y c,
  by_cases x = y ∧ b = bnot c; simp [h]; intro H,
  { rw H at r,
    exact @reduce.not L1 ((y,c)::L2) L3 x' b' r },
  rcases L2 with _|⟨a, L2⟩,
  { injections, subst_vars,
    simp at h, cc },
  { refine @reduce.not L1 L2 L3 x' b' _,
    injection H with _ H,
    rw [r, H], refl }
end

/-- The second theorem that characterises the
function `reduce`: the maximal reduction of a word
only reduces to itself. -/
theorem reduce.min (H : red (reduce L₁) L₂) : reduce L₁ = L₂ :=
begin
  induction H with L1 L' L2 H1 H2 ih,
  { refl },
  { cases H1 with L4 L5 x b,
    exact reduce.not H2 }
end

/-- `reduce` is idempotent, i.e. the maximal reduction
of the maximal reduction of a word is the maximal
reduction of the word. -/
theorem reduce.idem : reduce (reduce L) = reduce L :=
eq.symm $ reduce.min reduce.red

theorem reduce.step.eq (H : red.step L₁ L₂) : reduce L₁ = reduce L₂ :=
let ⟨L₃, HR13, HR23⟩ := red.church_rosser reduce.red (reduce.red.head H) in
(reduce.min HR13).trans (reduce.min HR23).symm

/-- If a word reduces to another word, then they have
a common maximal reduction. -/
theorem reduce.eq_of_red (H : red L₁ L₂) : reduce L₁ = reduce L₂ :=
let ⟨L₃, HR13, HR23⟩ := red.church_rosser reduce.red (red.trans H reduce.red) in
(reduce.min HR13).trans (reduce.min HR23).symm

/-- If two words correspond to the same element in
the free group, then they have a common maximal
reduction. This is the proof that the function that
sends an element of the free group to its maximal
reduction is well-defined. -/
theorem reduce.sound (H : mk L₁ = mk L₂) : reduce L₁ = reduce L₂ :=
let ⟨L₃, H13, H23⟩ := red.exact.1 H in
(reduce.eq_of_red H13).trans (reduce.eq_of_red H23).symm

/-- If two words have a common maximal reduction,
then they correspond to the same element in the free group. -/
theorem reduce.exact (H : reduce L₁ = reduce L₂) : mk L₁ = mk L₂ :=
red.exact.2 ⟨reduce L₂, H ▸ reduce.red, reduce.red⟩

/-- A word and its maximal reduction correspond to
the same element of the free group. -/
theorem reduce.self : mk (reduce L) = mk L :=
reduce.exact reduce.idem

/-- If words `w₁ w₂` are such that `w₁` reduces to `w₂`,
then `w₂` reduces to the maximal reduction of `w₁`. -/
theorem reduce.rev (H : red L₁ L₂) : red L₂ (reduce L₁) :=
(reduce.eq_of_red H).symm ▸ reduce.red

/-- The function that sends an element of the free
group to its maximal reduction. -/
def to_word : free_group α → list (α × bool) :=
quot.lift reduce $ λ L₁ L₂ H, reduce.step.eq H

lemma to_word.mk : ∀{x : free_group α}, mk (to_word x) = x :=
by rintros ⟨L⟩; exact reduce.self

lemma to_word.inj : ∀(x y : free_group α), to_word x = to_word y → x = y :=
by rintros ⟨L₁⟩ ⟨L₂⟩; exact reduce.exact

<<<<<<< HEAD
theorem to_word.le_length : (mk L₁).to_word.length ≤ L₁.length := 
=======
theorem to_word.le_length (x : free_group α) (h : free_group.mk L₁ = x) :
  x.to_word.length ≤ L₁.length := 
>>>>>>> d4d3828f
begin
  suffices k : red L₁ (mk L₁).to_word,
  { exact list.length_le_of_sublist (red.sublist k), },
  unfold to_word, 
  simp [reduce.red],
end

/-- Constructive Church-Rosser theorem (compare `church_rosser`). -/
def reduce.church_rosser (H12 : red L₁ L₂) (H13 : red L₁ L₃) :
  { L₄ // red L₂ L₄ ∧ red L₃ L₄ } :=
⟨reduce L₁, reduce.rev H12, reduce.rev H13⟩

instance : decidable_eq (free_group α) :=
function.injective.decidable_eq to_word.inj

instance red.decidable_rel : decidable_rel (@red α)
| [] []          := is_true red.refl
| [] (hd2::tl2)  := is_false $ λ H, list.no_confusion (red.nil_iff.1 H)
| ((x,b)::tl) [] := match red.decidable_rel tl [(x, bnot b)] with
  | is_true H  := is_true $ red.trans (red.cons_cons H) $
    (@red.step.bnot _ [] [] _ _).to_red
  | is_false H := is_false $ λ H2, H $ red.cons_nil_iff_singleton.1 H2
  end
| ((x1,b1)::tl1) ((x2,b2)::tl2) := if h : (x1, b1) = (x2, b2)
  then match red.decidable_rel tl1 tl2 with
    | is_true H  := is_true $ h ▸ red.cons_cons H
    | is_false H := is_false $ λ H2, H $ h ▸ (red.cons_cons_iff _).1 $ H2
    end
  else match red.decidable_rel tl1 ((x1,bnot b1)::(x2,b2)::tl2) with
    | is_true H  := is_true $ (red.cons_cons H).tail red.step.cons_bnot
    | is_false H := is_false $ λ H2, H $ red.inv_of_red_of_ne h H2
    end

/-- A list containing every word that `w₁` reduces to. -/
def red.enum (L₁ : list (α × bool)) : list (list (α × bool)) :=
list.filter (λ L₂, red L₁ L₂) (list.sublists L₁)

theorem red.enum.sound (H : L₂ ∈ red.enum L₁) : red L₁ L₂ :=
list.of_mem_filter H

theorem red.enum.complete (H : red L₁ L₂) : L₂ ∈ red.enum L₁ :=
list.mem_filter_of_mem (list.mem_sublists.2 $ red.sublist H) H

instance : fintype { L₂ // red L₁ L₂ } :=
fintype.subtype (list.to_finset $ red.enum L₁) $
λ L₂, ⟨λ H, red.enum.sound $ list.mem_to_finset.1 H,
  λ H, list.mem_to_finset.2 $ red.enum.complete H⟩

end reduce

section metric

variable [decidable_eq α]

def norm (x : free_group α) : nat := x.to_word.length

private lemma norm_inv_le (x : free_group α) : norm x⁻¹ ≤ norm x :=
begin
  let w := x.to_word,
 
  calc norm x⁻¹ = norm ((mk (x.to_word))⁻¹) : by simp only [to_word.mk]
       ... = norm (mk (inv_rev w)) : by simp only [←inv_mk]
       ... ≤ (inv_rev w).length : by exact to_word.le_length
       ... = w.length : inv_rev_length
       ... = norm x : by unfold norm,
end

lemma norm_inv_eq (x : free_group α) : norm x = norm x⁻¹ :=
begin
  have h1 := norm_inv_le x,
  have h2 := norm_inv_le x⁻¹,
  simp at h2,
  finish,
end

lemma norm_zero_eq_one (x : free_group α ) : norm x = 0 → x = 1 := 
begin
  intro h1,
  unfold norm at h1,
  rw list.length_eq_zero at h1,
  
  have h2 : (1 : free_group α).to_word = list.nil,
  { rw one_eq_mk,
    unfold to_word,
    simp only [quot_lift_mk],
    rw ← free_group.red.nil_iff ,
    simp only [reduce.red], },

  rw ← h2 at h1,
  exact to_word.inj x 1 h1,
end

lemma norm_triangle (x : free_group α) (y : free_group α) : norm (x * y) ≤ norm x + norm y :=
begin
  unfold norm,
  
  set wx := x.to_word with hwx,
  have mwx : (mk wx) = x := to_word.mk,
  set wy := y.to_word with hwy,
  have mwy : (mk wy) = y := to_word.mk,

  set wxy := wx ++ wy with hwxy,
  rw ←list.length_append,
  
  rw ← mwx,
  rw ← mwy, 
  apply to_word.le_length,
end

end metric

end free_group
<|MERGE_RESOLUTION|>--- conflicted
+++ resolved
@@ -274,6 +274,7 @@
 theorem sublist : red L₁ L₂ → L₂ <+ L₁ :=
 refl_trans_gen_of_transitive_reflexive
   (λl, list.sublist.refl l) (λa b c hab hbc, list.sublist.trans hbc hab) (λa b, red.step.sublist)
+  
 theorem sizeof_of_step : ∀ {L₁ L₂ : list (α × bool)}, step L₁ L₂ → L₂.sizeof < L₁.sizeof
 | _ _ (@step.bnot _ L1 L2 x b) :=
   begin
@@ -828,12 +829,7 @@
 lemma to_word.inj : ∀(x y : free_group α), to_word x = to_word y → x = y :=
 by rintros ⟨L₁⟩ ⟨L₂⟩; exact reduce.exact
 
-<<<<<<< HEAD
 theorem to_word.le_length : (mk L₁).to_word.length ≤ L₁.length := 
-=======
-theorem to_word.le_length (x : free_group α) (h : free_group.mk L₁ = x) :
-  x.to_word.length ≤ L₁.length := 
->>>>>>> d4d3828f
 begin
   suffices k : red L₁ (mk L₁).to_word,
   { exact list.length_le_of_sublist (red.sublist k), },
@@ -945,4 +941,4 @@
 
 end metric
 
-end free_group
+end free_group