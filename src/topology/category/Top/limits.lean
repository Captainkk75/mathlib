--- conflicted
+++ resolved
@@ -126,21 +126,14 @@
     by exactI preserves_colimit_of_preserves_colimit_cocone
       (colimit_cocone_is_colimit F) (types.colimit_cocone_is_colimit (F ⋙ forget)) } }
 
-<<<<<<< HEAD
-=======
 /-- The projection from the product as a bundled continous map. -/
 abbreviation pi_π {ι : Type u} (α : ι → Top.{u}) (i : ι) : Top.of (Π i, α i) ⟶ α i :=
 ⟨λ f, f i, continuous_apply i⟩
->>>>>>> 18e55105
 
 /-- The explicit fan of a family of topological spaces given by the pi type. -/
 @[simps X π_app]
 def pi_fan {ι : Type u} (α : ι → Top.{u}) : fan α :=
-<<<<<<< HEAD
-@fan.mk _ _ _ α (Top.of (Π i, α i)) (λ i, ⟨λ f, f i, continuous_apply i⟩)
-=======
 fan.mk (Top.of (Π i, α i)) (pi_π α)
->>>>>>> 18e55105
 
 /-- The constructed fan is indeed a limit -/
 def pi_fan_is_limit {ι : Type u} (α : ι → Top.{u}) : is_limit (pi_fan α) :=
@@ -156,13 +149,8 @@
 
 @[simp, reassoc]
 lemma pi_iso_pi_inv_π {ι : Type u} (α : ι → Top) (i : ι) :
-<<<<<<< HEAD
-  (pi_iso_pi α).inv ≫ pi.π α i = ⟨λ f, f i, continuous_apply i⟩ :=
-by simpa [pi_iso_pi]
-=======
   (pi_iso_pi α).inv ≫ pi.π α i = pi_π α i :=
 by simp [pi_iso_pi]
->>>>>>> 18e55105
 
 @[simp]
 lemma pi_iso_pi_inv_π_apply {ι : Type u} (α : ι → Top.{u}) (i : ι) (x : Π i, α i) :
@@ -178,12 +166,6 @@
   exact concrete_category.congr_hom this x
 end
 
-<<<<<<< HEAD
-/-- The explicit cofan of a family of topological spaces given by the sigma type. -/
-@[simps X ι_app]
-def sigma_cofan {ι : Type u} (α : ι → Top.{u}) : cofan α :=
-@cofan.mk _ _ _ α (Top.of (Σ i, α i)) (λ b, ⟨sigma.mk b⟩)
-=======
 /-- The inclusion to the coproduct as a bundled continous map. -/
 abbreviation sigma_ι {ι : Type u} (α : ι → Top.{u}) (i : ι) : α i ⟶ Top.of (Σ i, α i) :=
 ⟨sigma.mk i⟩
@@ -192,7 +174,6 @@
 @[simps X ι_app]
 def sigma_cofan {ι : Type u} (α : ι → Top.{u}) : cofan α :=
 cofan.mk (Top.of (Σ i, α i)) (sigma_ι α)
->>>>>>> 18e55105
 
 /-- The constructed cofan is indeed a colimit -/
 def sigma_cofan_is_colimit {ι : Type u} (α : ι → Top.{u}) : is_colimit (sigma_cofan α) :=
@@ -208,11 +189,7 @@
 
 @[simp, reassoc]
 lemma sigma_iso_sigma_hom_ι {ι : Type u} (α : ι → Top) (i : ι) :
-<<<<<<< HEAD
-  sigma.ι α i ≫ (sigma_iso_sigma α).hom = ⟨sigma.mk i⟩ :=
-=======
   sigma.ι α i ≫ (sigma_iso_sigma α).hom = sigma_ι α i :=
->>>>>>> 18e55105
 by simp [sigma_iso_sigma]
 
 @[simp]
@@ -240,11 +217,6 @@
 
 section prod
 
-<<<<<<< HEAD
-/-- The explicit binary cofan of `X, Y` given by `X × Y`. -/
-def prod_binary_fan (X Y : Top.{u}) : binary_fan X Y :=
-@binary_fan.mk _ _ X Y (Top.of $ X × Y) ⟨prod.fst⟩ ⟨prod.snd⟩
-=======
 /-- The first projection from the product. -/
 abbreviation prod_fst {X Y : Top.{u}} : Top.of (X × Y) ⟶ X := ⟨prod.fst⟩
 
@@ -254,7 +226,6 @@
 /-- The explicit binary cofan of `X, Y` given by `X × Y`. -/
 def prod_binary_fan (X Y : Top.{u}) : binary_fan X Y :=
 binary_fan.mk prod_fst prod_snd
->>>>>>> 18e55105
 
 /-- The constructed binary fan is indeed a limit -/
 def prod_binary_fan_is_limit (X Y : Top.{u}) : is_limit (prod_binary_fan X Y) :=
@@ -282,19 +253,11 @@
 (limit.is_limit _).cone_point_unique_up_to_iso (prod_binary_fan_is_limit X Y)
 
 @[simp, reassoc] lemma prod_iso_prod_hom_fst (X Y : Top.{u}) :
-<<<<<<< HEAD
-  (prod_iso_prod X Y).hom ≫ ⟨prod.fst⟩ = limits.prod.fst :=
-by simpa [← iso.eq_inv_comp, prod_iso_prod]
-
-@[simp, reassoc] lemma prod_iso_prod_hom_snd (X Y : Top.{u}) :
-  (prod_iso_prod X Y).hom ≫ ⟨prod.snd⟩ = limits.prod.snd :=
-=======
   (prod_iso_prod X Y).hom ≫ prod_fst = limits.prod.fst :=
 by simpa [← iso.eq_inv_comp, prod_iso_prod]
 
 @[simp, reassoc] lemma prod_iso_prod_hom_snd (X Y : Top.{u}) :
   (prod_iso_prod X Y).hom ≫ prod_snd = limits.prod.snd :=
->>>>>>> 18e55105
 by simpa [← iso.eq_inv_comp, prod_iso_prod]
 
 @[simp] lemma prod_iso_prod_hom_apply {X Y : Top.{u}} (x : X ⨯ Y) :
@@ -307,19 +270,11 @@
 end
 
 @[simp, reassoc, elementwise] lemma prod_iso_prod_inv_fst (X Y : Top.{u}) :
-<<<<<<< HEAD
-  (prod_iso_prod X Y).inv ≫ limits.prod.fst = ⟨prod.fst⟩ :=
-by simp [iso.inv_comp_eq]
-
-@[simp, reassoc, elementwise] lemma prod_iso_prod_inv_snd (X Y : Top.{u}) :
-  (prod_iso_prod X Y).inv ≫ limits.prod.snd = ⟨prod.snd⟩ :=
-=======
   (prod_iso_prod X Y).inv ≫ limits.prod.fst = prod_fst :=
 by simp [iso.inv_comp_eq]
 
 @[simp, reassoc, elementwise] lemma prod_iso_prod_inv_snd (X Y : Top.{u}) :
   (prod_iso_prod X Y).inv ≫ limits.prod.snd = prod_snd :=
->>>>>>> 18e55105
 by simp [iso.inv_comp_eq]
 
 lemma prod_topology {X Y : Top} :
@@ -377,12 +332,6 @@
 
 variables {X Y Z : Top.{u}}
 
-<<<<<<< HEAD
-/-- The explicit pullback cone of `X, Y` given by `{ p : X × Y // f p.1 = g p.2 }`. -/
-def pullback_cone (f : X ⟶ Z) (g : Y ⟶ Z) : pullback_cone f g :=
-@pullback_cone.mk _ _ _ _ _ _ _ (Top.of { p : X × Y // f p.1 = g p.2 })
-  ⟨prod.fst ∘ subtype.val⟩ ⟨prod.snd ∘ subtype.val⟩ (by { ext ⟨x, h⟩, simp [h] })
-=======
 /-- The first projection from the pullback. -/
 abbreviation pullback_fst (f : X ⟶ Z) (g : Y ⟶ Z) : Top.of { p : X × Y // f p.1 = g p.2 } ⟶ X :=
 ⟨prod.fst ∘ subtype.val⟩
@@ -394,7 +343,6 @@
 /-- The explicit pullback cone of `X, Y` given by `{ p : X × Y // f p.1 = g p.2 }`. -/
 def pullback_cone (f : X ⟶ Z) (g : Y ⟶ Z) : pullback_cone f g :=
 pullback_cone.mk (pullback_fst f g) (pullback_snd f g) (by { ext ⟨x, h⟩, simp [h] })
->>>>>>> 18e55105
 
 /-- The constructed cone is a limit. -/
 def pullback_cone_is_limit (f : X ⟶ Z) (g : Y ⟶ Z) :
@@ -404,10 +352,6 @@
   split, swap,
   exact { to_fun := λ x, ⟨⟨s.fst x, s.snd x⟩,
     by simpa using concrete_category.congr_hom s.condition x⟩ },
-<<<<<<< HEAD
-  dsimp [pullback_cone],
-=======
->>>>>>> 18e55105
   refine ⟨_,_,_⟩,
   { ext, delta pullback_cone, simp },
   { ext, delta pullback_cone, simp },
@@ -423,11 +367,7 @@
 (limit.is_limit _).cone_point_unique_up_to_iso (pullback_cone_is_limit f g)
 
 @[simp, reassoc] lemma pullback_iso_prod_subtype_inv_fst (f : X ⟶ Z) (g : Y ⟶ Z) :
-<<<<<<< HEAD
-  (pullback_iso_prod_subtype f g).inv ≫ pullback.fst = ⟨prod.fst ∘ subtype.val⟩ :=
-=======
   (pullback_iso_prod_subtype f g).inv ≫ pullback.fst = pullback_fst f g :=
->>>>>>> 18e55105
 by simpa [pullback_iso_prod_subtype]
 
 @[simp] lemma pullback_iso_prod_subtype_inv_fst_apply (f : X ⟶ Z) (g : Y ⟶ Z)
@@ -436,11 +376,7 @@
 concrete_category.congr_hom (pullback_iso_prod_subtype_inv_fst f g) x
 
 @[simp, reassoc] lemma pullback_iso_prod_subtype_inv_snd (f : X ⟶ Z) (g : Y ⟶ Z) :
-<<<<<<< HEAD
-  (pullback_iso_prod_subtype f g).inv ≫ pullback.snd = ⟨prod.snd ∘ subtype.val⟩ :=
-=======
   (pullback_iso_prod_subtype f g).inv ≫ pullback.snd = pullback_snd f g :=
->>>>>>> 18e55105
 by simpa [pullback_iso_prod_subtype]
 
 @[simp] lemma pullback_iso_prod_subtype_inv_snd_apply (f : X ⟶ Z) (g : Y ⟶ Z)
@@ -449,19 +385,11 @@
 concrete_category.congr_hom (pullback_iso_prod_subtype_inv_snd f g) x
 
 lemma pullback_iso_prod_subtype_hom_fst (f : X ⟶ Z) (g : Y ⟶ Z) :
-<<<<<<< HEAD
-  (pullback_iso_prod_subtype f g).hom ≫ ⟨prod.fst ∘ subtype.val⟩ = pullback.fst :=
-by rw [←iso.eq_inv_comp, pullback_iso_prod_subtype_inv_fst]
-
-lemma pullback_iso_prod_subtype_hom_snd (f : X ⟶ Z) (g : Y ⟶ Z) :
-  (pullback_iso_prod_subtype f g).hom ≫ ⟨prod.snd ∘ subtype.val⟩ = pullback.snd :=
-=======
   (pullback_iso_prod_subtype f g).hom ≫ pullback_fst f g = pullback.fst :=
 by rw [←iso.eq_inv_comp, pullback_iso_prod_subtype_inv_fst]
 
 lemma pullback_iso_prod_subtype_hom_snd (f : X ⟶ Z) (g : Y ⟶ Z) :
   (pullback_iso_prod_subtype f g).hom ≫ pullback_snd f g = pullback.snd :=
->>>>>>> 18e55105
 by rw [←iso.eq_inv_comp, pullback_iso_prod_subtype_inv_snd]
 
 @[simp] lemma pullback_iso_prod_subtype_hom_apply {f : X ⟶ Z} {g : Y ⟶ Z}
@@ -538,8 +466,6 @@
   { simp [hx₂] },
 end
 
-<<<<<<< HEAD
-=======
 lemma pullback_fst_range {X Y S : Top} (f : X ⟶ S) (g : Y ⟶ S) :
   set.range (pullback.fst : pullback f g ⟶ _) = { x : X | ∃ y : Y, f x = g y} :=
 begin
@@ -566,7 +492,6 @@
     simp },
 end
 
->>>>>>> 18e55105
 /--
 If there is a diagram where the morphisms `W ⟶ Y` and `X ⟶ Z` are embeddings,
 then the induced morphism `W ×ₛ X ⟶ Y ×ₜ Z` is also an embedding.
@@ -683,10 +608,6 @@
   exact (limit.w _ walking_cospan.hom.inr).symm
 end
 
-<<<<<<< HEAD
-end pullback
-
-=======
 lemma fst_iso_of_right_embedding_range_subset {X Y S : Top} (f : X ⟶ S) {g : Y ⟶ S}
   (hg : embedding g) (H : set.range f ⊆ set.range g) : is_iso (pullback.fst : pullback f g ⟶ X) :=
 begin
@@ -721,7 +642,6 @@
 
 --TODO: Add analogous constructions for `coprod` and `pushout`.
 
->>>>>>> 18e55105
 lemma coinduced_of_is_colimit {F : J ⥤ Top.{u}} (c : cocone F) (hc : is_colimit c) :
   c.X.topological_space = ⨆ j, (F.obj j).topological_space.coinduced (c.ι.app j) :=
 begin
