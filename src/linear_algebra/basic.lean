--- conflicted
+++ resolved
@@ -891,7 +891,13 @@
   exact iff.rfl
 end
 
-<<<<<<< HEAD
+@[simp] lemma span_insert_zero : span R (insert (0 : M) s) = span R s :=
+begin
+  refine le_antisymm _ (submodule.span_mono (set.subset_insert 0 s)),
+  rw [span_le, set.insert_subset],
+  exact ⟨by simp only [set_like.mem_coe, submodule.zero_mem], submodule.subset_span⟩,
+end
+
 lemma span_eq_span' {s : set M} : span R s = span' s :=
 begin
   ext, split,
@@ -901,13 +907,6 @@
     simp only [eq_self_iff_true, one_smul, finset.sum_singleton, subtype.coe_mk], refl },
   { intros hx, rw [mem_span], intros s' hs', obtain ⟨s, r, rfl⟩ := hx, apply sum_mem,
     intros c _, apply smul_mem, refine hs' _, exact subtype.mem c, }
-=======
-@[simp] lemma span_insert_zero : span R (insert (0 : M) s) = span R s :=
-begin
-  refine le_antisymm _ (submodule.span_mono (set.subset_insert 0 s)),
-  rw [span_le, set.insert_subset],
-  exact ⟨by simp only [set_like.mem_coe, submodule.zero_mem], submodule.subset_span⟩,
->>>>>>> b112d4dd
 end
 
 alias submodule.map_span_le ← linear_map.map_span_le
