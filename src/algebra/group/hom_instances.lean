--- conflicted
+++ resolved
@@ -232,12 +232,7 @@
 @[simps] def add_monoid.End.mul_left : R →+ add_monoid.End R := add_monoid_hom.mul
 
 /-- The right multiplicaiton map: `(a, b) ↦ b * a`. See also `add_monoid_hom.mul_right`. -/
-<<<<<<< HEAD
-@[simps] def add_monoid.End.mul_right : R →+ add_monoid.End R := (add_monoid_hom.mul :
-  R →+ add_monoid.End R).flip
-=======
 @[simps] def add_monoid.End.mul_right : R →+ add_monoid.End R :=
 (add_monoid_hom.mul : R →+ add_monoid.End R).flip
->>>>>>> 2b9aca75
 
 end semiring