/-
Copyright (c) 2018 Chris Hughes. All rights reserved.
Released under Apache 2.0 license as described in the file LICENSE.
Authors: Chris Hughes, Abhimanyu Pallavi Sudhir, Jean Lo, Calle Sönne, Sébastien Gouëzel,
  Rémy Degenne
-/
import analysis.special_functions.pow
import analysis.special_functions.complex.log_deriv
import analysis.calculus.extend_deriv
import analysis.special_functions.log.deriv
import analysis.special_functions.trigonometric.deriv

/-!
# Derivatives of power function on `ℂ`, `ℝ`, `ℝ≥0`, and `ℝ≥0∞`

We also prove differentiability and provide derivatives for the power functions `x ^ y`.
-/

noncomputable theory

open_locale classical real topological_space nnreal ennreal filter
open filter

namespace complex

lemma has_strict_fderiv_at_cpow {p : ℂ × ℂ} (hp : 0 < p.1.re ∨ p.1.im ≠ 0) :
  has_strict_fderiv_at (λ x : ℂ × ℂ, x.1 ^ x.2)
    ((p.2 * p.1 ^ (p.2 - 1)) • continuous_linear_map.fst ℂ ℂ ℂ +
      (p.1 ^ p.2 * log p.1) • continuous_linear_map.snd ℂ ℂ ℂ) p :=
begin
  have A : p.1 ≠ 0, by { intro h, simpa [h, lt_irrefl] using hp },
  have : (λ x : ℂ × ℂ, x.1 ^ x.2) =ᶠ[𝓝 p] (λ x, exp (log x.1 * x.2)),
    from ((is_open_ne.preimage continuous_fst).eventually_mem A).mono
      (λ p hp, cpow_def_of_ne_zero hp _),
  rw [cpow_sub _ _ A, cpow_one, mul_div_left_comm, mul_smul, mul_smul, ← smul_add],
  refine has_strict_fderiv_at.congr_of_eventually_eq _ this.symm,
  simpa only [cpow_def_of_ne_zero A, div_eq_mul_inv, mul_smul, add_comm]
    using ((has_strict_fderiv_at_fst.clog hp).mul has_strict_fderiv_at_snd).cexp
end

lemma has_strict_fderiv_at_cpow' {x y : ℂ} (hp : 0 < x.re ∨ x.im ≠ 0) :
  has_strict_fderiv_at (λ x : ℂ × ℂ, x.1 ^ x.2)
    ((y * x ^ (y - 1)) • continuous_linear_map.fst ℂ ℂ ℂ +
      (x ^ y * log x) • continuous_linear_map.snd ℂ ℂ ℂ) (x, y) :=
@has_strict_fderiv_at_cpow (x, y) hp

lemma has_strict_deriv_at_const_cpow {x y : ℂ} (h : x ≠ 0 ∨ y ≠ 0) :
  has_strict_deriv_at (λ y, x ^ y) (x ^ y * log x) y :=
begin
  rcases em (x = 0) with rfl|hx,
  { replace h := h.neg_resolve_left rfl,
    rw [log_zero, mul_zero],
    refine (has_strict_deriv_at_const _ 0).congr_of_eventually_eq _,
    exact (is_open_ne.eventually_mem h).mono (λ y hy, (zero_cpow hy).symm) },
  { simpa only [cpow_def_of_ne_zero hx, mul_one]
      using ((has_strict_deriv_at_id y).const_mul (log x)).cexp }
end

lemma has_fderiv_at_cpow {p : ℂ × ℂ} (hp : 0 < p.1.re ∨ p.1.im ≠ 0) :
  has_fderiv_at (λ x : ℂ × ℂ, x.1 ^ x.2)
    ((p.2 * p.1 ^ (p.2 - 1)) • continuous_linear_map.fst ℂ ℂ ℂ +
      (p.1 ^ p.2 * log p.1) • continuous_linear_map.snd ℂ ℂ ℂ) p :=
(has_strict_fderiv_at_cpow hp).has_fderiv_at

end complex

section fderiv

open complex

variables {E : Type*} [normed_add_comm_group E] [normed_space ℂ E] {f g : E → ℂ} {f' g' : E →L[ℂ] ℂ}
  {x : E} {s : set E} {c : ℂ}

lemma has_strict_fderiv_at.cpow (hf : has_strict_fderiv_at f f' x)
  (hg : has_strict_fderiv_at g g' x) (h0 : 0 < (f x).re ∨ (f x).im ≠ 0) :
  has_strict_fderiv_at (λ x, f x ^ g x)
    ((g x * f x ^ (g x - 1)) • f' + (f x ^ g x * log (f x)) • g') x :=
by convert (@has_strict_fderiv_at_cpow ((λ x, (f x, g x)) x) h0).comp x (hf.prod hg)

lemma has_strict_fderiv_at.const_cpow (hf : has_strict_fderiv_at f f' x) (h0 : c ≠ 0 ∨ f x ≠ 0) :
  has_strict_fderiv_at (λ x, c ^ f x) ((c ^ f x * log c) • f') x :=
(has_strict_deriv_at_const_cpow h0).comp_has_strict_fderiv_at x hf

lemma has_fderiv_at.cpow (hf : has_fderiv_at f f' x) (hg : has_fderiv_at g g' x)
  (h0 : 0 < (f x).re ∨ (f x).im ≠ 0) :
  has_fderiv_at (λ x, f x ^ g x)
    ((g x * f x ^ (g x - 1)) • f' + (f x ^ g x * log (f x)) • g') x :=
by convert (@complex.has_fderiv_at_cpow ((λ x, (f x, g x)) x) h0).comp x (hf.prod hg)

lemma has_fderiv_at.const_cpow (hf : has_fderiv_at f f' x) (h0 : c ≠ 0 ∨ f x ≠ 0) :
  has_fderiv_at (λ x, c ^ f x) ((c ^ f x * log c) • f') x :=
(has_strict_deriv_at_const_cpow h0).has_deriv_at.comp_has_fderiv_at x hf

lemma has_fderiv_within_at.cpow (hf : has_fderiv_within_at f f' s x)
  (hg : has_fderiv_within_at g g' s x) (h0 : 0 < (f x).re ∨ (f x).im ≠ 0) :
  has_fderiv_within_at (λ x, f x ^ g x)
    ((g x * f x ^ (g x - 1)) • f' + (f x ^ g x * log (f x)) • g') s x :=
by convert (@complex.has_fderiv_at_cpow ((λ x, (f x, g x)) x) h0).comp_has_fderiv_within_at x
  (hf.prod hg)

lemma has_fderiv_within_at.const_cpow (hf : has_fderiv_within_at f f' s x) (h0 : c ≠ 0 ∨ f x ≠ 0) :
  has_fderiv_within_at (λ x, c ^ f x) ((c ^ f x * log c) • f') s x :=
(has_strict_deriv_at_const_cpow h0).has_deriv_at.comp_has_fderiv_within_at x hf

lemma differentiable_at.cpow (hf : differentiable_at ℂ f x) (hg : differentiable_at ℂ g x)
  (h0 : 0 < (f x).re ∨ (f x).im ≠ 0) :
  differentiable_at ℂ (λ x, f x ^ g x) x :=
(hf.has_fderiv_at.cpow hg.has_fderiv_at h0).differentiable_at

lemma differentiable_at.const_cpow (hf : differentiable_at ℂ f x) (h0 : c ≠ 0 ∨ f x ≠ 0) :
  differentiable_at ℂ (λ x, c ^ f x) x :=
(hf.has_fderiv_at.const_cpow h0).differentiable_at

lemma differentiable_within_at.cpow (hf : differentiable_within_at ℂ f s x)
  (hg : differentiable_within_at ℂ g s x) (h0 : 0 < (f x).re ∨ (f x).im ≠ 0) :
  differentiable_within_at ℂ (λ x, f x ^ g x) s x :=
(hf.has_fderiv_within_at.cpow hg.has_fderiv_within_at h0).differentiable_within_at

lemma differentiable_within_at.const_cpow (hf : differentiable_within_at ℂ f s x)
  (h0 : c ≠ 0 ∨ f x ≠ 0) :
  differentiable_within_at ℂ (λ x, c ^ f x) s x :=
(hf.has_fderiv_within_at.const_cpow h0).differentiable_within_at

end fderiv

section deriv

open complex

variables {f g : ℂ → ℂ} {s : set ℂ} {f' g' x c : ℂ}

/-- A private lemma that rewrites the output of lemmas like `has_fderiv_at.cpow` to the form
expected by lemmas like `has_deriv_at.cpow`. -/
private lemma aux :
  ((g x * f x ^ (g x - 1)) • (1 : ℂ →L[ℂ] ℂ).smul_right f' +
    (f x ^ g x * log (f x)) • (1 : ℂ →L[ℂ] ℂ).smul_right g') 1 =
    g x * f x ^ (g x - 1) * f' + f x ^ g x * log (f x) * g' :=
by simp only [algebra.id.smul_eq_mul, one_mul, continuous_linear_map.one_apply,
  continuous_linear_map.smul_right_apply, continuous_linear_map.add_apply, pi.smul_apply,
  continuous_linear_map.coe_smul']

lemma has_strict_deriv_at.cpow (hf : has_strict_deriv_at f f' x) (hg : has_strict_deriv_at g g' x)
  (h0 : 0 < (f x).re ∨ (f x).im ≠ 0) :
  has_strict_deriv_at (λ x, f x ^ g x)
    (g x * f x ^ (g x - 1) * f' + f x ^ g x * log (f x) * g') x :=
by simpa only [aux] using (hf.cpow hg h0).has_strict_deriv_at

lemma has_strict_deriv_at.const_cpow (hf : has_strict_deriv_at f f' x) (h : c ≠ 0 ∨ f x ≠ 0) :
  has_strict_deriv_at (λ x, c ^ f x) (c ^ f x * log c * f') x :=
(has_strict_deriv_at_const_cpow h).comp x hf

lemma complex.has_strict_deriv_at_cpow_const (h : 0 < x.re ∨ x.im ≠ 0) :
  has_strict_deriv_at (λ z : ℂ, z ^ c) (c * x ^ (c - 1)) x :=
by simpa only [mul_zero, add_zero, mul_one]
  using (has_strict_deriv_at_id x).cpow (has_strict_deriv_at_const x c) h

lemma has_strict_deriv_at.cpow_const (hf : has_strict_deriv_at f f' x)
  (h0 : 0 < (f x).re ∨ (f x).im ≠ 0) :
  has_strict_deriv_at (λ x, f x ^ c) (c * f x ^ (c - 1) * f') x :=
(complex.has_strict_deriv_at_cpow_const h0).comp x hf

lemma has_deriv_at.cpow (hf : has_deriv_at f f' x) (hg : has_deriv_at g g' x)
  (h0 : 0 < (f x).re ∨ (f x).im ≠ 0) :
  has_deriv_at (λ x, f x ^ g x) (g x * f x ^ (g x - 1) * f' + f x ^ g x * log (f x) * g') x :=
by simpa only [aux] using (hf.has_fderiv_at.cpow hg h0).has_deriv_at

lemma has_deriv_at.const_cpow (hf : has_deriv_at f f' x) (h0 : c ≠ 0 ∨ f x ≠ 0) :
  has_deriv_at (λ x, c ^ f x) (c ^ f x * log c * f') x :=
(has_strict_deriv_at_const_cpow h0).has_deriv_at.comp x hf

lemma has_deriv_at.cpow_const (hf : has_deriv_at f f' x) (h0 : 0 < (f x).re ∨ (f x).im ≠ 0) :
  has_deriv_at (λ x, f x ^ c) (c * f x ^ (c - 1) * f') x :=
(complex.has_strict_deriv_at_cpow_const h0).has_deriv_at.comp x hf

lemma has_deriv_within_at.cpow (hf : has_deriv_within_at f f' s x)
  (hg : has_deriv_within_at g g' s x) (h0 : 0 < (f x).re ∨ (f x).im ≠ 0) :
  has_deriv_within_at (λ x, f x ^ g x)
    (g x * f x ^ (g x - 1) * f' + f x ^ g x * log (f x) * g') s x :=
by simpa only [aux] using (hf.has_fderiv_within_at.cpow hg h0).has_deriv_within_at

lemma has_deriv_within_at.const_cpow (hf : has_deriv_within_at f f' s x) (h0 : c ≠ 0 ∨ f x ≠ 0) :
  has_deriv_within_at (λ x, c ^ f x) (c ^ f x * log c * f') s x :=
(has_strict_deriv_at_const_cpow h0).has_deriv_at.comp_has_deriv_within_at x hf

lemma has_deriv_within_at.cpow_const (hf : has_deriv_within_at f f' s x)
  (h0 : 0 < (f x).re ∨ (f x).im ≠ 0) :
  has_deriv_within_at (λ x, f x ^ c) (c * f x ^ (c - 1) * f') s x :=
(complex.has_strict_deriv_at_cpow_const h0).has_deriv_at.comp_has_deriv_within_at x hf

end deriv

namespace real

variables {x y z : ℝ}

/-- `(x, y) ↦ x ^ y` is strictly differentiable at `p : ℝ × ℝ` such that `0 < p.fst`. -/
lemma has_strict_fderiv_at_rpow_of_pos (p : ℝ × ℝ) (hp : 0 < p.1) :
  has_strict_fderiv_at (λ x : ℝ × ℝ, x.1 ^ x.2)
    ((p.2 * p.1 ^ (p.2 - 1)) • continuous_linear_map.fst ℝ ℝ ℝ +
      (p.1 ^ p.2 * log p.1) • continuous_linear_map.snd ℝ ℝ ℝ) p :=
begin
  have : (λ x : ℝ × ℝ, x.1 ^ x.2) =ᶠ[𝓝 p] (λ x, exp (log x.1 * x.2)),
    from (continuous_at_fst.eventually (lt_mem_nhds hp)).mono (λ p hp, rpow_def_of_pos hp _),
  refine has_strict_fderiv_at.congr_of_eventually_eq _ this.symm,
  convert ((has_strict_fderiv_at_fst.log hp.ne').mul has_strict_fderiv_at_snd).exp,
  rw [rpow_sub_one hp.ne', ← rpow_def_of_pos hp, smul_add, smul_smul, mul_div_left_comm,
    div_eq_mul_inv, smul_smul, smul_smul, mul_assoc, add_comm]
end

/-- `(x, y) ↦ x ^ y` is strictly differentiable at `p : ℝ × ℝ` such that `p.fst < 0`. -/
lemma has_strict_fderiv_at_rpow_of_neg (p : ℝ × ℝ) (hp : p.1 < 0) :
  has_strict_fderiv_at (λ x : ℝ × ℝ, x.1 ^ x.2)
    ((p.2 * p.1 ^ (p.2 - 1)) • continuous_linear_map.fst ℝ ℝ ℝ +
      (p.1 ^ p.2 * log p.1 - exp (log p.1 * p.2) * sin (p.2 * π) * π) •
        continuous_linear_map.snd ℝ ℝ ℝ) p :=
begin
  have : (λ x : ℝ × ℝ, x.1 ^ x.2) =ᶠ[𝓝 p] (λ x, exp (log x.1 * x.2) * cos (x.2 * π)),
    from (continuous_at_fst.eventually (gt_mem_nhds hp)).mono (λ p hp, rpow_def_of_neg hp _),
  refine has_strict_fderiv_at.congr_of_eventually_eq _ this.symm,
  convert ((has_strict_fderiv_at_fst.log hp.ne).mul has_strict_fderiv_at_snd).exp.mul
    (has_strict_fderiv_at_snd.mul_const _).cos using 1,
  simp_rw [rpow_sub_one hp.ne, smul_add, ← add_assoc, smul_smul, ← add_smul, ← mul_assoc,
    mul_comm (cos _), ← rpow_def_of_neg hp],
  rw [div_eq_mul_inv, add_comm], congr' 2; ring
end

/-- The function `λ (x, y), x ^ y` is infinitely smooth at `(x, y)` unless `x = 0`. -/
lemma cont_diff_at_rpow_of_ne (p : ℝ × ℝ) (hp : p.1 ≠ 0) {n : ℕ∞} :
  cont_diff_at ℝ n (λ p : ℝ × ℝ, p.1 ^ p.2) p :=
begin
  cases hp.lt_or_lt with hneg hpos,
  exacts [(((cont_diff_at_fst.log hneg.ne).mul cont_diff_at_snd).exp.mul
    (cont_diff_at_snd.mul cont_diff_at_const).cos).congr_of_eventually_eq
      ((continuous_at_fst.eventually (gt_mem_nhds hneg)).mono (λ p hp, rpow_def_of_neg hp _)),
    ((cont_diff_at_fst.log hpos.ne').mul cont_diff_at_snd).exp.congr_of_eventually_eq
      ((continuous_at_fst.eventually (lt_mem_nhds hpos)).mono (λ p hp, rpow_def_of_pos hp _))]
end

lemma differentiable_at_rpow_of_ne (p : ℝ × ℝ) (hp : p.1 ≠ 0) :
  differentiable_at ℝ (λ p : ℝ × ℝ, p.1 ^ p.2) p :=
(cont_diff_at_rpow_of_ne p hp).differentiable_at le_rfl

lemma _root_.has_strict_deriv_at.rpow {f g : ℝ → ℝ} {f' g' : ℝ} (hf : has_strict_deriv_at f f' x)
  (hg : has_strict_deriv_at g g' x) (h : 0 < f x) :
  has_strict_deriv_at (λ x, f x ^ g x)
    (f' * g x * (f x) ^ (g x - 1) + g' * f x ^ g x * log (f x)) x :=
begin
  convert (has_strict_fderiv_at_rpow_of_pos ((λ x, (f x, g x)) x) h).comp_has_strict_deriv_at _
    (hf.prod hg) using 1,
  simp [mul_assoc, mul_comm, mul_left_comm]
end

lemma has_strict_deriv_at_rpow_const_of_ne {x : ℝ} (hx : x ≠ 0) (p : ℝ) :
  has_strict_deriv_at (λ x, x ^ p) (p * x ^ (p - 1)) x :=
begin
  cases hx.lt_or_lt with hx hx,
  { have := (has_strict_fderiv_at_rpow_of_neg (x, p) hx).comp_has_strict_deriv_at x
      ((has_strict_deriv_at_id x).prod (has_strict_deriv_at_const _ _)),
    convert this, simp },
  { simpa using (has_strict_deriv_at_id x).rpow (has_strict_deriv_at_const x p) hx }
end

lemma has_strict_deriv_at_const_rpow {a : ℝ} (ha : 0 < a) (x : ℝ) :
  has_strict_deriv_at (λ x, a ^ x) (a ^ x * log a) x :=
by simpa using (has_strict_deriv_at_const _ _).rpow (has_strict_deriv_at_id x) ha

/-- This lemma says that `λ x, a ^ x` is strictly differentiable for `a < 0`. Note that these
values of `a` are outside of the "official" domain of `a ^ x`, and we may redefine `a ^ x`
for negative `a` if some other definition will be more convenient. -/
lemma has_strict_deriv_at_const_rpow_of_neg {a x : ℝ} (ha : a < 0) :
  has_strict_deriv_at (λ x, a ^ x) (a ^ x * log a - exp (log a * x) * sin (x * π) * π) x :=
by simpa using (has_strict_fderiv_at_rpow_of_neg (a, x) ha).comp_has_strict_deriv_at x
  ((has_strict_deriv_at_const _ _).prod (has_strict_deriv_at_id _))

end real

namespace real

variables {z x y : ℝ}

lemma has_deriv_at_rpow_const {x p : ℝ} (h : x ≠ 0 ∨ 1 ≤ p) :
  has_deriv_at (λ x, x ^ p) (p * x ^ (p - 1)) x :=
begin
  rcases ne_or_eq x 0 with hx | rfl,
  { exact (has_strict_deriv_at_rpow_const_of_ne hx _).has_deriv_at },
  replace h : 1 ≤ p := h.neg_resolve_left rfl,
  apply has_deriv_at_of_has_deriv_at_of_ne
    (λ x hx, (has_strict_deriv_at_rpow_const_of_ne hx p).has_deriv_at),
  exacts [continuous_at_id.rpow_const (or.inr (zero_le_one.trans h)),
    continuous_at_const.mul (continuous_at_id.rpow_const (or.inr (sub_nonneg.2 h)))]
end

lemma differentiable_rpow_const {p : ℝ} (hp : 1 ≤ p) :
  differentiable ℝ (λ x : ℝ, x ^ p) :=
λ x, (has_deriv_at_rpow_const (or.inr hp)).differentiable_at

lemma deriv_rpow_const {x p : ℝ} (h : x ≠ 0 ∨ 1 ≤ p) :
  deriv (λ x : ℝ, x ^ p) x = p * x ^ (p - 1) :=
(has_deriv_at_rpow_const h).deriv

lemma deriv_rpow_const' {p : ℝ} (h : 1 ≤ p) :
  deriv (λ x : ℝ, x ^ p) = λ x, p * x ^ (p - 1) :=
funext $ λ x, deriv_rpow_const (or.inr h)

lemma cont_diff_at_rpow_const_of_ne {x p : ℝ} {n : ℕ∞} (h : x ≠ 0) :
  cont_diff_at ℝ n (λ x, x ^ p) x :=
(cont_diff_at_rpow_of_ne (x, p) h).comp x
  (cont_diff_at_id.prod cont_diff_at_const)

lemma cont_diff_rpow_const_of_le {p : ℝ} {n : ℕ} (h : ↑n ≤ p) :
  cont_diff ℝ n (λ x : ℝ, x ^ p) :=
begin
  induction n with n ihn generalizing p,
  { exact cont_diff_zero.2 (continuous_id.rpow_const (λ x, by exact_mod_cast or.inr h)) },
  { have h1 : 1 ≤ p, from le_trans (by simp) h,
    rw [nat.cast_succ, ← le_sub_iff_add_le] at h,
    rw [cont_diff_succ_iff_deriv, deriv_rpow_const' h1],
    refine ⟨differentiable_rpow_const h1, cont_diff_const.mul (ihn h)⟩ }
end

lemma cont_diff_at_rpow_const_of_le {x p : ℝ} {n : ℕ} (h : ↑n ≤ p) :
  cont_diff_at ℝ n (λ x : ℝ, x ^ p) x :=
(cont_diff_rpow_const_of_le h).cont_diff_at

lemma cont_diff_at_rpow_const {x p : ℝ} {n : ℕ} (h : x ≠ 0 ∨ ↑n ≤ p) :
  cont_diff_at ℝ n (λ x : ℝ, x ^ p) x :=
h.elim cont_diff_at_rpow_const_of_ne cont_diff_at_rpow_const_of_le

lemma has_strict_deriv_at_rpow_const {x p : ℝ} (hx : x ≠ 0 ∨ 1 ≤ p) :
  has_strict_deriv_at (λ x, x ^ p) (p * x ^ (p - 1)) x :=
cont_diff_at.has_strict_deriv_at'
  (cont_diff_at_rpow_const (by rwa nat.cast_one))
  (has_deriv_at_rpow_const hx) le_rfl

end real

section differentiability
open real

section fderiv

<<<<<<< HEAD
variables {E : Type*} [normed_group E] [normed_space ℝ E] {f g : E → ℝ} {f' g' : E →L[ℝ] ℝ}
  {x : E} {s : set E} {c p : ℝ} {n : ℕ∞}
=======
variables {E : Type*} [normed_add_comm_group E] [normed_space ℝ E] {f g : E → ℝ} {f' g' : E →L[ℝ] ℝ}
  {x : E} {s : set E} {c p : ℝ} {n : with_top ℕ}
>>>>>>> 7edb6d5d

lemma has_fderiv_within_at.rpow (hf : has_fderiv_within_at f f' s x)
  (hg : has_fderiv_within_at g g' s x) (h : 0 < f x) :
  has_fderiv_within_at (λ x, f x ^ g x)
    ((g x * f x ^ (g x - 1)) • f' + (f x ^ g x * log (f x)) • g') s x :=
(has_strict_fderiv_at_rpow_of_pos (f x, g x) h).has_fderiv_at.comp_has_fderiv_within_at x
  (hf.prod hg)

lemma has_fderiv_at.rpow (hf : has_fderiv_at f f' x) (hg : has_fderiv_at g g' x) (h : 0 < f x) :
  has_fderiv_at (λ x, f x ^ g x) ((g x * f x ^ (g x - 1)) • f' + (f x ^ g x * log (f x)) • g') x :=
(has_strict_fderiv_at_rpow_of_pos (f x, g x) h).has_fderiv_at.comp x (hf.prod hg)

lemma has_strict_fderiv_at.rpow (hf : has_strict_fderiv_at f f' x)
  (hg : has_strict_fderiv_at g g' x) (h : 0 < f x) :
  has_strict_fderiv_at (λ x, f x ^ g x)
    ((g x * f x ^ (g x - 1)) • f' + (f x ^ g x * log (f x)) • g') x :=
(has_strict_fderiv_at_rpow_of_pos (f x, g x) h).comp x (hf.prod hg)

lemma differentiable_within_at.rpow (hf : differentiable_within_at ℝ f s x)
  (hg : differentiable_within_at ℝ g s x) (h : f x ≠ 0) :
  differentiable_within_at ℝ (λ x, f x ^ g x) s x :=
(differentiable_at_rpow_of_ne (f x, g x) h).comp_differentiable_within_at x (hf.prod hg)

lemma differentiable_at.rpow (hf : differentiable_at ℝ f x) (hg : differentiable_at ℝ g x)
  (h : f x ≠ 0) :
  differentiable_at ℝ (λ x, f x ^ g x) x :=
(differentiable_at_rpow_of_ne (f x, g x) h).comp x (hf.prod hg)

lemma differentiable_on.rpow (hf : differentiable_on ℝ f s) (hg : differentiable_on ℝ g s)
  (h : ∀ x ∈ s, f x ≠ 0) :
  differentiable_on ℝ (λ x, f x ^ g x) s :=
λ x hx, (hf x hx).rpow (hg x hx) (h x hx)

lemma differentiable.rpow (hf : differentiable ℝ f) (hg : differentiable ℝ g) (h : ∀ x, f x ≠ 0) :
  differentiable ℝ (λ x, f x ^ g x) :=
λ x, (hf x).rpow (hg x) (h x)

lemma has_fderiv_within_at.rpow_const (hf : has_fderiv_within_at f f' s x) (h : f x ≠ 0 ∨ 1 ≤ p) :
  has_fderiv_within_at (λ x, f x ^ p) ((p * f x ^ (p - 1)) • f') s x :=
(has_deriv_at_rpow_const h).comp_has_fderiv_within_at x hf

lemma has_fderiv_at.rpow_const (hf : has_fderiv_at f f' x) (h : f x ≠ 0 ∨ 1 ≤ p) :
  has_fderiv_at (λ x, f x ^ p) ((p * f x ^ (p - 1)) • f') x :=
(has_deriv_at_rpow_const h).comp_has_fderiv_at x hf

lemma has_strict_fderiv_at.rpow_const (hf : has_strict_fderiv_at f f' x) (h : f x ≠ 0 ∨ 1 ≤ p) :
  has_strict_fderiv_at (λ x, f x ^ p) ((p * f x ^ (p - 1)) • f') x :=
(has_strict_deriv_at_rpow_const h).comp_has_strict_fderiv_at x hf

lemma differentiable_within_at.rpow_const (hf : differentiable_within_at ℝ f s x)
  (h : f x ≠ 0 ∨ 1 ≤ p) :
  differentiable_within_at ℝ (λ x, f x ^ p) s x :=
(hf.has_fderiv_within_at.rpow_const h).differentiable_within_at

@[simp] lemma differentiable_at.rpow_const (hf : differentiable_at ℝ f x) (h : f x ≠ 0 ∨ 1 ≤ p) :
  differentiable_at ℝ (λ x, f x ^ p) x :=
(hf.has_fderiv_at.rpow_const h).differentiable_at

lemma differentiable_on.rpow_const (hf : differentiable_on ℝ f s) (h : ∀ x ∈ s, f x ≠ 0 ∨ 1 ≤ p) :
  differentiable_on ℝ (λ x, f x ^ p) s :=
λ x hx, (hf x hx).rpow_const (h x hx)

lemma differentiable.rpow_const (hf : differentiable ℝ f) (h : ∀ x, f x ≠ 0 ∨ 1 ≤ p) :
  differentiable ℝ (λ x, f x ^ p) :=
λ x, (hf x).rpow_const (h x)

lemma has_fderiv_within_at.const_rpow (hf : has_fderiv_within_at f f' s x) (hc : 0 < c) :
  has_fderiv_within_at (λ x, c ^ f x) ((c ^ f x * log c) • f') s x :=
(has_strict_deriv_at_const_rpow hc (f x)).has_deriv_at.comp_has_fderiv_within_at x hf

lemma has_fderiv_at.const_rpow (hf : has_fderiv_at f f' x) (hc : 0 < c) :
  has_fderiv_at (λ x, c ^ f x) ((c ^ f x * log c) • f') x :=
(has_strict_deriv_at_const_rpow hc (f x)).has_deriv_at.comp_has_fderiv_at x hf

lemma has_strict_fderiv_at.const_rpow (hf : has_strict_fderiv_at f f' x) (hc : 0 < c) :
  has_strict_fderiv_at (λ x, c ^ f x) ((c ^ f x * log c) • f') x :=
(has_strict_deriv_at_const_rpow hc (f x)).comp_has_strict_fderiv_at x hf

lemma cont_diff_within_at.rpow (hf : cont_diff_within_at ℝ n f s x)
  (hg : cont_diff_within_at ℝ n g s x) (h : f x ≠ 0) :
  cont_diff_within_at ℝ n (λ x, f x ^ g x) s x :=
(cont_diff_at_rpow_of_ne (f x, g x) h).comp_cont_diff_within_at x (hf.prod hg)

lemma cont_diff_at.rpow (hf : cont_diff_at ℝ n f x) (hg : cont_diff_at ℝ n g x)
  (h : f x ≠ 0) :
  cont_diff_at ℝ n (λ x, f x ^ g x) x :=
(cont_diff_at_rpow_of_ne (f x, g x) h).comp x (hf.prod hg)

lemma cont_diff_on.rpow (hf : cont_diff_on ℝ n f s) (hg : cont_diff_on ℝ n g s)
  (h : ∀ x ∈ s, f x ≠ 0) :
  cont_diff_on ℝ n (λ x, f x ^ g x) s :=
λ x hx, (hf x hx).rpow (hg x hx) (h x hx)

lemma cont_diff.rpow (hf : cont_diff ℝ n f) (hg : cont_diff ℝ n g)
  (h : ∀ x, f x ≠ 0) :
  cont_diff ℝ n (λ x, f x ^ g x) :=
cont_diff_iff_cont_diff_at.mpr $
  λ x, hf.cont_diff_at.rpow hg.cont_diff_at (h x)

lemma cont_diff_within_at.rpow_const_of_ne (hf : cont_diff_within_at ℝ n f s x)
  (h : f x ≠ 0) :
  cont_diff_within_at ℝ n (λ x, f x ^ p) s x :=
hf.rpow cont_diff_within_at_const h

lemma cont_diff_at.rpow_const_of_ne (hf : cont_diff_at ℝ n f x) (h : f x ≠ 0) :
  cont_diff_at ℝ n (λ x, f x ^ p) x :=
hf.rpow cont_diff_at_const h

lemma cont_diff_on.rpow_const_of_ne (hf : cont_diff_on ℝ n f s) (h : ∀ x ∈ s, f x ≠ 0) :
  cont_diff_on ℝ n (λ x, f x ^ p) s :=
λ x hx, (hf x hx).rpow_const_of_ne (h x hx)

lemma cont_diff.rpow_const_of_ne (hf : cont_diff ℝ n f) (h : ∀ x, f x ≠ 0) :
  cont_diff ℝ n (λ x, f x ^ p) :=
hf.rpow cont_diff_const h

variable {m : ℕ}

lemma cont_diff_within_at.rpow_const_of_le (hf : cont_diff_within_at ℝ m f s x)
  (h : ↑m ≤ p) :
  cont_diff_within_at ℝ m (λ x, f x ^ p) s x :=
(cont_diff_at_rpow_const_of_le h).comp_cont_diff_within_at x hf

lemma cont_diff_at.rpow_const_of_le (hf : cont_diff_at ℝ m f x) (h : ↑m ≤ p) :
  cont_diff_at ℝ m (λ x, f x ^ p) x :=
by { rw ← cont_diff_within_at_univ at *, exact hf.rpow_const_of_le h }

lemma cont_diff_on.rpow_const_of_le (hf : cont_diff_on ℝ m f s) (h : ↑m ≤ p) :
  cont_diff_on ℝ m (λ x, f x ^ p) s :=
λ x hx, (hf x hx).rpow_const_of_le h

lemma cont_diff.rpow_const_of_le (hf : cont_diff ℝ m f) (h : ↑m ≤ p) :
  cont_diff ℝ m (λ x, f x ^ p) :=
cont_diff_iff_cont_diff_at.mpr $ λ x, hf.cont_diff_at.rpow_const_of_le h

end fderiv

section deriv

variables {f g : ℝ → ℝ} {f' g' x y p : ℝ} {s : set ℝ}

lemma has_deriv_within_at.rpow (hf : has_deriv_within_at f f' s x)
  (hg : has_deriv_within_at g g' s x) (h : 0 < f x) :
  has_deriv_within_at (λ x, f x ^ g x)
    (f' * g x * (f x) ^ (g x - 1) + g' * f x ^ g x * log (f x)) s x :=
begin
  convert (hf.has_fderiv_within_at.rpow hg.has_fderiv_within_at h).has_deriv_within_at using 1,
  dsimp, ring
end

lemma has_deriv_at.rpow (hf : has_deriv_at f f' x) (hg : has_deriv_at g g' x) (h : 0 < f x) :
  has_deriv_at (λ x, f x ^ g x) (f' * g x * (f x) ^ (g x - 1) + g' * f x ^ g x * log (f x)) x :=
begin
  rw ← has_deriv_within_at_univ at *,
  exact hf.rpow hg h
end

lemma has_deriv_within_at.rpow_const (hf : has_deriv_within_at f f' s x) (hx : f x ≠ 0 ∨ 1 ≤ p) :
  has_deriv_within_at (λ y, (f y)^p) (f' * p * (f x) ^ (p - 1)) s x :=
begin
  convert (has_deriv_at_rpow_const hx).comp_has_deriv_within_at x hf using 1,
  ring
end

lemma has_deriv_at.rpow_const (hf : has_deriv_at f f' x) (hx : f x ≠ 0 ∨ 1 ≤ p) :
  has_deriv_at (λ y, (f y)^p) (f' * p * (f x)^(p-1)) x :=
begin
  rw ← has_deriv_within_at_univ at *,
  exact hf.rpow_const hx
end

lemma deriv_within_rpow_const (hf : differentiable_within_at ℝ f s x) (hx : f x ≠ 0 ∨ 1 ≤ p)
  (hxs : unique_diff_within_at ℝ s x) :
  deriv_within (λx, (f x) ^ p) s x = (deriv_within f s x) * p * (f x) ^ (p - 1) :=
(hf.has_deriv_within_at.rpow_const hx).deriv_within hxs

@[simp] lemma deriv_rpow_const (hf : differentiable_at ℝ f x) (hx : f x ≠ 0 ∨ 1 ≤ p) :
  deriv (λx, (f x)^p) x = (deriv f x) * p * (f x)^(p-1) :=
(hf.has_deriv_at.rpow_const hx).deriv

end deriv

end differentiability

section limits
open real filter

/-- The function `(1 + t/x) ^ x` tends to `exp t` at `+∞`. -/
lemma tendsto_one_plus_div_rpow_exp (t : ℝ) :
  tendsto (λ (x : ℝ), (1 + t / x) ^ x) at_top (𝓝 (exp t)) :=
begin
  apply ((real.continuous_exp.tendsto _).comp (tendsto_mul_log_one_plus_div_at_top t)).congr' _,
  have h₁ : (1:ℝ)/2 < 1 := by linarith,
  have h₂ : tendsto (λ x : ℝ, 1 + t / x) at_top (𝓝 1) :=
    by simpa using (tendsto_inv_at_top_zero.const_mul t).const_add 1,
  refine (eventually_ge_of_tendsto_gt h₁ h₂).mono (λ x hx, _),
  have hx' : 0 < 1 + t / x := by linarith,
  simp [mul_comm x, exp_mul, exp_log hx'],
end

/-- The function `(1 + t/x) ^ x` tends to `exp t` at `+∞` for naturals `x`. -/
lemma tendsto_one_plus_div_pow_exp (t : ℝ) :
  tendsto (λ (x : ℕ), (1 + t / (x:ℝ)) ^ x) at_top (𝓝 (real.exp t)) :=
((tendsto_one_plus_div_rpow_exp t).comp tendsto_coe_nat_at_top_at_top).congr (by simp)

end limits<|MERGE_RESOLUTION|>--- conflicted
+++ resolved
@@ -339,13 +339,8 @@
 
 section fderiv
 
-<<<<<<< HEAD
-variables {E : Type*} [normed_group E] [normed_space ℝ E] {f g : E → ℝ} {f' g' : E →L[ℝ] ℝ}
+variables {E : Type*} [normed_add_comm_group E] [normed_space ℝ E] {f g : E → ℝ} {f' g' : E →L[ℝ] ℝ}
   {x : E} {s : set E} {c p : ℝ} {n : ℕ∞}
-=======
-variables {E : Type*} [normed_add_comm_group E] [normed_space ℝ E] {f g : E → ℝ} {f' g' : E →L[ℝ] ℝ}
-  {x : E} {s : set E} {c p : ℝ} {n : with_top ℕ}
->>>>>>> 7edb6d5d
 
 lemma has_fderiv_within_at.rpow (hf : has_fderiv_within_at f f' s x)
   (hg : has_fderiv_within_at g g' s x) (h : 0 < f x) :
