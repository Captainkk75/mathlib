/-
Copyright (c) 2020 Yury Kudryashov. All rights reserved.
Released under Apache 2.0 license as described in the file LICENSE.
Authors: Yury Kudryashov
-/
import logic.function.conjugate

/-!
# Iterations of a function

In this file we prove simple properties of `nat.iterate f n` a.k.a. `f^[n]`:

* `iterate_zero`, `iterate_succ`, `iterate_succ'`, `iterate_add`, `iterate_mul`:
  formulas for `f^[0]`, `f^[n+1]` (two versions), `f^[n+m]`, and `f^[n*m]`;

* `iterate_id` : `id^[n]=id`;

* `injective.iterate`, `surjective.iterate`, `bijective.iterate` :
  iterates of an injective/surjective/bijective function belong to the same class;

* `left_inverse.iterate`, `right_inverse.iterate`, `commute.iterate_left`, `commute.iterate_right`,
  `commute.iterate_iterate`:
  some properties of pairs of functions survive under iterations

* `iterate_fixed`, `semiconj.iterate_*`, `semiconj₂.iterate`:
  if `f` fixes a point (resp., semiconjugates unary/binary operarations), then so does `f^[n]`.

-/

universes u v

variables {α : Type u} {β : Type v}
namespace function

variable (f : α → α)

@[simp] theorem iterate_zero : f^[0] = id := rfl

theorem iterate_zero_apply (x : α) : f^[0] x = x := rfl

@[simp] theorem iterate_succ (n : ℕ) : f^[n.succ] = (f^[n]) ∘ f := rfl

theorem iterate_succ_apply (n : ℕ) (x : α) : f^[n.succ] x = (f^[n]) (f x) := rfl

@[simp] theorem iterate_id (n : ℕ) : (id : α → α)^[n] = id :=
nat.rec_on n rfl $ λ n ihn, by rw [iterate_succ, ihn, comp.left_id]

theorem iterate_add : ∀ (m n : ℕ), f^[m + n] = (f^[m]) ∘ (f^[n])
| m 0 := rfl
| m (nat.succ n) := by rw [nat.add_succ, iterate_succ, iterate_succ, iterate_add]

theorem iterate_add_apply (m n : ℕ) (x : α) : f^[m + n] x = (f^[m] (f^[n] x)) :=
by rw iterate_add

@[simp] theorem iterate_one : f^[1] = f := funext $ λ a, rfl

lemma iterate_mul (m : ℕ) : ∀ n, f^[m * n] = (f^[m]^[n])
| 0 := by simp only [nat.mul_zero, iterate_zero]
| (n + 1) := by simp only [nat.mul_succ, nat.mul_one, iterate_one, iterate_add, iterate_mul n]

variable {f}

theorem iterate_fixed {x} (h : f x = x) (n : ℕ) : f^[n] x = x :=
nat.rec_on n rfl $ λ n ihn, by rw [iterate_succ_apply, h, ihn]

theorem injective.iterate (Hinj : injective f) (n : ℕ) : injective (f^[n]) :=
nat.rec_on n injective_id $ λ n ihn, ihn.comp Hinj

theorem surjective.iterate (Hsurj : surjective f) (n : ℕ) : surjective (f^[n]) :=
nat.rec_on n surjective_id $ λ n ihn, ihn.comp Hsurj

theorem bijective.iterate (Hbij : bijective f) (n : ℕ) : bijective (f^[n]) :=
⟨Hbij.1.iterate n, Hbij.2.iterate n⟩

namespace semiconj

lemma iterate_right {f : α → β} {ga : α → α} {gb : β → β} (h : semiconj f ga gb) (n : ℕ) :
  semiconj f (ga^[n]) (gb^[n]) :=
nat.rec_on n id_right $ λ n ihn, ihn.comp_right h

lemma iterate_left {g : ℕ → α → α} (H : ∀ n, semiconj f (g n) (g $ n + 1)) (n k : ℕ) :
  semiconj (f^[n]) (g k) (g $ n + k) :=
begin
  induction n with n ihn generalizing k,
  { rw [nat.zero_add], exact id_left },
  { rw [nat.succ_eq_add_one, nat.add_right_comm, nat.add_assoc],
    exact (H k).comp_left (ihn (k + 1)) }
end

end semiconj

namespace commute

variable {g : α → α}

lemma iterate_right (h : commute f g) (n : ℕ) : commute f (g^[n]) := h.iterate_right n

lemma iterate_left (h : commute f g) (n : ℕ) : commute (f^[n]) g := (h.symm.iterate_right n).symm

lemma iterate_iterate (h : commute f g) (m n : ℕ) : commute (f^[m]) (g^[n]) :=
(h.iterate_left m).iterate_right n

lemma iterate_eq_of_map_eq (h : commute f g) (n : ℕ) {x} (hx : f x = g x) : f^[n] x = (g^[n]) x :=
nat.rec_on n rfl $ λ n ihn,
by simp only [iterate_succ_apply, hx, (h.iterate_left n).eq, ihn, ((refl g).iterate_right n).eq]

lemma comp_iterate (h : commute f g) (n : ℕ) : (f ∘ g)^[n] = (f^[n]) ∘ (g^[n]) :=
begin
  induction n with n ihn, { refl },
  funext x,
  simp only [ihn, (h.iterate_right n).eq, iterate_succ, comp_app]
end

variable (f)

lemma iterate_self (n : ℕ) : commute (f^[n]) f := (refl f).iterate_left n

lemma self_iterate (n : ℕ) : commute f (f^[n]) := (refl f).iterate_right n

lemma iterate_iterate_self (m n : ℕ) : commute (f^[m]) (f^[n]) := (refl f).iterate_iterate m n

end commute

lemma semiconj₂.iterate {f : α → α} {op : α → α → α} (hf : semiconj₂ f op op) (n : ℕ) :
  semiconj₂ (f^[n]) op op :=
nat.rec_on n (semiconj₂.id_left op) (λ n ihn, ihn.comp hf)

variable (f)

theorem iterate_succ' (n : ℕ) : f^[n.succ] = f ∘ (f^[n]) :=
by rw [iterate_succ, (commute.self_iterate f n).comp_eq]

theorem iterate_succ_apply' (n : ℕ) (x : α) : f^[n.succ] x = f (f^[n] x) :=
by rw [iterate_succ']

theorem iterate_pred_comp_of_pos {n : ℕ} (hn : 0 < n) : f^[n.pred] ∘ f = (f^[n]) :=
by rw [← iterate_succ, nat.succ_pred_eq_of_pos hn]

theorem comp_iterate_pred_of_pos {n : ℕ} (hn : 0 < n) : f ∘ (f^[n.pred]) = (f^[n]) :=
by rw [← iterate_succ', nat.succ_pred_eq_of_pos hn]

/-- A recursor for the iterate of a function. -/
def iterate.rec (p : α → Sort*) {f : α → α} (h : ∀ a, p a → p (f a)) {a : α} (ha : p a) (n : ℕ) :
  p (f^[n] a) :=
nat.rec ha (λ m, by { rw iterate_succ', exact h _ }) n

lemma iterate.rec_zero (p : α → Sort*) {f : α → α} (h : ∀ a, p a → p (f a)) {a : α} (ha : p a) :
  iterate.rec p h ha 0 = ha :=
rfl

variable {f}

theorem left_inverse.iterate {g : α → α} (hg : left_inverse g f) (n : ℕ) :
  left_inverse (g^[n]) (f^[n]) :=
nat.rec_on n (λ _, rfl) $ λ n ihn, by { rw [iterate_succ', iterate_succ], exact ihn.comp hg }

theorem right_inverse.iterate {g : α → α} (hg : right_inverse g f) (n : ℕ) :
  right_inverse (g^[n]) (f^[n]) :=
hg.iterate n

lemma iterate_comm (f : α → α) (m n : ℕ) : f^[n]^[m] = (f^[m]^[n]) :=
(iterate_mul _ _ _).symm.trans (eq.trans (by rw nat.mul_comm) (iterate_mul _ _ _))

lemma iterate_commute (m n : ℕ) : commute (λ f : α → α, f^[m]) (λ f, f^[n]) :=
λ f, iterate_comm f m n

end function

namespace list
open function

theorem foldl_const (f : α → α) (a : α) (l : list β) : l.foldl (λ b _, f b) a = (f^[l.length]) a :=
begin
<<<<<<< HEAD
  revert l a,
  intro l,
  induction l with b l H;
  intro a,
=======
  induction l with b l H generalizing a,
>>>>>>> 5856c0c4
  { refl },
  { rw [length_cons, foldl, iterate_succ_apply, H] }
end

theorem foldr_const (f : β → β) (b : β) : Π l : list α, l.foldr (λ _, f) b = (f^[l.length]) b
| []     := rfl
| (a::l) := by rw [length_cons, foldr, foldr_const l, iterate_succ_apply']

end list<|MERGE_RESOLUTION|>--- conflicted
+++ resolved
@@ -171,14 +171,7 @@
 
 theorem foldl_const (f : α → α) (a : α) (l : list β) : l.foldl (λ b _, f b) a = (f^[l.length]) a :=
 begin
-<<<<<<< HEAD
-  revert l a,
-  intro l,
-  induction l with b l H;
-  intro a,
-=======
   induction l with b l H generalizing a,
->>>>>>> 5856c0c4
   { refl },
   { rw [length_cons, foldl, iterate_succ_apply, H] }
 end
