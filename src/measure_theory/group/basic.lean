/-
Copyright (c) 2020 Floris van Doorn. All rights reserved.
Released under Apache 2.0 license as described in the file LICENSE.
Authors: Floris van Doorn
-/
import measure_theory.integral.lebesgue
import measure_theory.measure.regular
import measure_theory.group.measurable_equiv
import measure_theory.measure.open_pos

/-!
# Measures on Groups

We develop some properties of measures on (topological) groups

* We define properties on measures: left and right invariant measures.
* We define the measure `μ.inv : A ↦ μ(A⁻¹)` and show that it is right invariant iff
  `μ` is left invariant.
* We define a class `is_haar_measure μ`, requiring that the measure `μ` is left-invariant, finite
  on compact sets, and positive on open sets.

We also give analogues of all these notions in the additive world.
-/

noncomputable theory

open_locale ennreal pointwise big_operators
open has_inv set function measure_theory.measure

variables {G : Type*} [measurable_space G]

namespace measure_theory
namespace measure

/-- A measure `μ` on a measurable additive group is left invariant
  if the measure of left translations of a set are equal to the measure of the set itself. -/
class is_add_left_invariant [has_add G] (μ : measure G) : Prop :=
( map_add_left_eq_self : ∀ g : G, map ((+) g) μ = μ)

/-- A measure `μ` on a measurable group is left invariant
  if the measure of left translations of a set are equal to the measure of the set itself. -/
@[to_additive] class is_mul_left_invariant [has_mul G] (μ : measure G) : Prop :=
( map_mul_left_eq_self : ∀ g : G, map ((*) g) μ = μ)

/-- A measure `μ` on a measurable additive group is right invariant
  if the measure of right translations of a set are equal to the measure of the set itself. -/
class is_add_right_invariant [has_add G] (μ : measure G) : Prop :=
(map_add_right_eq_self : ∀ g : G, map (+ g) μ = μ)

/-- A measure `μ` on a measurable group is right invariant
  if the measure of right translations of a set are equal to the measure of the set itself. -/
@[to_additive] class is_mul_right_invariant [has_mul G] (μ : measure G) : Prop :=
(map_mul_right_eq_self : ∀ g : G, map (* g) μ = μ)

end measure
open measure

section mul

variables [has_mul G] {μ : measure G}

@[to_additive]
lemma map_mul_left_eq_self (μ : measure G) [is_mul_left_invariant μ] (g : G) : map ((*) g) μ = μ :=
is_mul_left_invariant.map_mul_left_eq_self g

@[to_additive]
lemma map_mul_right_eq_self (μ : measure G) [is_mul_right_invariant μ] (g : G) : map (* g) μ = μ :=
is_mul_right_invariant.map_mul_right_eq_self g

/-- An alternative way to prove that `μ` is left invariant under multiplication. -/
@[to_additive]
lemma forall_measure_preimage_mul_iff [has_measurable_mul G] (μ : measure G) :
  (∀ (g : G) (A : set G), measurable_set A → μ ((λ h, g * h) ⁻¹' A) = μ A) ↔
  is_mul_left_invariant μ :=
begin
  transitivity ∀ g, map ((*) g) μ = μ,
  { simp_rw [measure.ext_iff],
    refine forall_congr (λ g, forall_congr $ λ A, forall_congr $ λ hA, _),
    rw [map_apply (measurable_const_mul g) hA] },
  exact ⟨λ h, ⟨h⟩, λ h, h.1⟩
end

<<<<<<< HEAD
@[to_additive]
lemma _root_.measure_theory.is_mul_right_invariant.measure_preimage_mul
  [topological_space G] [group G] [topological_group G] [borel_space G]
  {μ : measure G} (h : is_mul_right_invariant μ) (g : G) (A : set G) :
  μ ((λ (h : G), h * g) ⁻¹' A) = μ A :=
calc μ ((λ h, h * g) ⁻¹' A) = measure.map (λ h, h * g) μ A :
  ((homeomorph.mul_right g).to_measurable_equiv.map_apply A).symm
... = μ A : by rw measure.map_mul_right_eq_self.2 h g
=======
/-- An alternative way to prove that `μ` is left invariant under multiplication. -/
@[to_additive]
lemma forall_measure_preimage_mul_right_iff [has_measurable_mul G] (μ : measure G) :
  (∀ (g : G) (A : set G), measurable_set A → μ ((λ h, h * g) ⁻¹' A) = μ A) ↔
  is_mul_right_invariant μ :=
begin
  transitivity ∀ g, map (* g) μ = μ,
  { simp_rw [measure.ext_iff],
    refine forall_congr (λ g, forall_congr $ λ A, forall_congr $ λ hA, _),
    rw [map_apply (measurable_mul_const g) hA] },
  exact ⟨λ h, ⟨h⟩, λ h, h.1⟩
end

@[to_additive]
instance [is_mul_left_invariant μ] (c : ℝ≥0∞) : is_mul_left_invariant (c • μ) :=
⟨λ g, by rw [(map ((*) g)).map_smul, map_mul_left_eq_self]⟩

@[to_additive]
instance [is_mul_right_invariant μ] (c : ℝ≥0∞) : is_mul_right_invariant (c • μ) :=
⟨λ g, by rw [(map (* g)).map_smul, map_mul_right_eq_self]⟩

end mul

section group

variables [group G] [has_measurable_mul G]

/-- We shorten this from `measure_preimage_mul_left`, since left invariant is the preferred option
  for measures in this formalization. -/
@[simp, to_additive]
lemma measure_preimage_mul (μ : measure G) [is_mul_left_invariant μ] (g : G) (A : set G) :
  μ ((λ h, g * h) ⁻¹' A) = μ A :=
calc μ ((λ h, g * h) ⁻¹' A) = map (λ h, g * h) μ A :
  ((measurable_equiv.mul_left g).map_apply A).symm
... = μ A : by rw map_mul_left_eq_self μ g

@[simp, to_additive]
lemma measure_preimage_mul_right (μ : measure G) [is_mul_right_invariant μ] (g : G) (A : set G) :
  μ ((λ h, h * g) ⁻¹' A) = μ A :=
calc μ ((λ h, h * g) ⁻¹' A) = map (λ h, h * g) μ A :
  ((measurable_equiv.mul_right g).map_apply A).symm
... = μ A : by rw map_mul_right_eq_self μ g

end group

namespace measure
>>>>>>> 23e0e290

/-- The measure `A ↦ μ (A⁻¹)`, where `A⁻¹` is the pointwise inverse of `A`. -/
@[to_additive "The measure `A ↦ μ (- A)`, where `- A` is the pointwise negation of `A`."]
protected def inv [has_inv G] (μ : measure G) : measure G :=
measure.map inv μ

variables [group G] [has_measurable_inv G]

@[to_additive]
lemma inv_apply (μ : measure G) (s : set G) : μ.inv s = μ s⁻¹ :=
(measurable_equiv.inv G).map_apply s

@[simp, to_additive] protected lemma inv_inv (μ : measure G) : μ.inv.inv = μ :=
(measurable_equiv.inv G).map_symm_map

end measure

section inv
variables [group G] [has_measurable_mul G] [has_measurable_inv G]
  {μ : measure G}

@[to_additive]
instance [is_mul_left_invariant μ] : is_mul_right_invariant μ.inv :=
begin
  constructor,
  intro g,
  conv_rhs { rw [← map_mul_left_eq_self μ g⁻¹] },
  simp_rw [measure.inv, map_map (measurable_mul_const g) measurable_inv,
    map_map measurable_inv (measurable_const_mul g⁻¹), function.comp, mul_inv_rev, inv_inv]
end

@[to_additive]
instance [is_mul_right_invariant μ] : is_mul_left_invariant μ.inv :=
begin
  constructor,
  intro g,
  conv_rhs { rw [← map_mul_right_eq_self μ g⁻¹] },
  simp_rw [measure.inv, map_map (measurable_const_mul g) measurable_inv,
    map_map measurable_inv (measurable_mul_const g⁻¹), function.comp, mul_inv_rev, inv_inv]
end

end inv

section group

variables [topological_space G] [borel_space G] {μ : measure G}
variables [group G] [topological_group G]

@[to_additive]
instance measure.regular.inv [t2_space G] [regular μ] : regular μ.inv :=
regular.map (homeomorph.inv G)

@[to_additive]
lemma regular_inv_iff [t2_space G] : μ.inv.regular ↔ μ.regular :=
begin
  split,
  { introI h, rw ← μ.inv_inv, exact measure.regular.inv },
  { introI h, exact measure.regular.inv }
end

variables [is_mul_left_invariant μ]
/-- If a left-invariant measure gives positive mass to a compact set, then
it gives positive mass to any open set. -/
@[to_additive]
lemma is_open_pos_measure_of_mul_left_invariant_of_compact
  (K : set G) (hK : is_compact K) (h : μ K ≠ 0) :
  is_open_pos_measure μ :=
begin
  refine ⟨λ U hU hne, _⟩,
  contrapose! h,
  rw ← nonpos_iff_eq_zero,
  rw ← hU.interior_eq at hne,
  obtain ⟨t, hKt⟩ : ∃ (t : finset G), K ⊆ ⋃ (g : G) (H : g ∈ t), (λ (h : G), g * h) ⁻¹' U :=
    compact_covered_by_mul_left_translates hK hne,
  calc μ K ≤ μ (⋃ (g : G) (H : g ∈ t), (λ (h : G), g * h) ⁻¹' U) : measure_mono hKt
  ... ≤ ∑ g in t, μ ((λ (h : G), g * h) ⁻¹' U) : measure_bUnion_finset_le _ _
  ... = 0 : by simp [measure_preimage_mul, h]
end

/-- A nonzero left-invariant regular measure gives positive mass to any open set. -/
@[to_additive]
lemma is_open_pos_measure_of_mul_left_invariant_of_regular [regular μ] (h₀ : μ ≠ 0) :
  is_open_pos_measure μ :=
let ⟨K, hK, h2K⟩ := regular.exists_compact_not_null.mpr h₀
in is_open_pos_measure_of_mul_left_invariant_of_compact K hK h2K

@[to_additive]
lemma null_iff_of_is_mul_left_invariant [regular μ]
  {s : set G} (hs : is_open s) :
  μ s = 0 ↔ s = ∅ ∨ μ = 0 :=
begin
  by_cases h3μ : μ = 0, { simp [h3μ] },
  { haveI := is_open_pos_measure_of_mul_left_invariant_of_regular h3μ,
    simp only [h3μ, or_false, hs.measure_eq_zero_iff μ] },
end

@[to_additive]
lemma measure_ne_zero_iff_nonempty_of_is_mul_left_invariant [regular μ]
  (hμ : μ ≠ 0) {s : set G} (hs : is_open s) :
  μ s ≠ 0 ↔ s.nonempty :=
by simpa [null_iff_of_is_mul_left_invariant hs, hμ] using ne_empty_iff_nonempty

@[to_additive]
lemma measure_pos_iff_nonempty_of_is_mul_left_invariant [regular μ]
  (h3μ : μ ≠ 0) {s : set G} (hs : is_open s) :
  0 < μ s ↔ s.nonempty :=
pos_iff_ne_zero.trans $ measure_ne_zero_iff_nonempty_of_is_mul_left_invariant h3μ hs

/-- If a left-invariant measure gives finite mass to a nonempty open set, then
it gives finite mass to any compact set. -/
@[to_additive]
lemma measure_lt_top_of_is_compact_of_is_mul_left_invariant
  (U : set G) (hU : is_open U) (h'U : U.nonempty) (h : μ U ≠ ∞) {K : set G} (hK : is_compact K) :
  μ K < ∞ :=
begin
  rw ← hU.interior_eq at h'U,
  obtain ⟨t, hKt⟩ : ∃ (t : finset G), K ⊆ ⋃ (g : G) (H : g ∈ t), (λ (h : G), g * h) ⁻¹' U :=
    compact_covered_by_mul_left_translates hK h'U,
  calc μ K ≤ μ (⋃ (g : G) (H : g ∈ t), (λ (h : G), g * h) ⁻¹' U) : measure_mono hKt
  ... ≤ ∑ g in t, μ ((λ (h : G), g * h) ⁻¹' U) : measure_bUnion_finset_le _ _
  ... = finset.card t * μ U : by simp only [measure_preimage_mul, finset.sum_const, nsmul_eq_mul]
  ... < ∞ : ennreal.mul_lt_top ennreal.coe_nat_ne_top h
end

/-- If a left-invariant measure gives finite mass to a set with nonempty interior, then
it gives finite mass to any compact set. -/
@[to_additive]
lemma measure_lt_top_of_is_compact_of_is_mul_left_invariant'
  {U : set G} (hU : (interior U).nonempty) (h : μ U ≠ ∞) {K : set G} (hK : is_compact K) :
  μ K < ∞ :=
measure_lt_top_of_is_compact_of_is_mul_left_invariant (interior U) is_open_interior hU
  ((measure_mono (interior_subset)).trans_lt (lt_top_iff_ne_top.2 h)).ne hK

/-- For nonzero regular left invariant measures, the integral of a continuous nonnegative function
  `f` is 0 iff `f` is 0. -/
@[to_additive]
lemma lintegral_eq_zero_of_is_mul_left_invariant [regular μ] (hμ : μ ≠ 0)
  {f : G → ℝ≥0∞} (hf : continuous f) :
  ∫⁻ x, f x ∂μ = 0 ↔ f = 0 :=
begin
  haveI := is_open_pos_measure_of_mul_left_invariant_of_regular hμ,
  rw [lintegral_eq_zero_iff hf.measurable, hf.ae_eq_iff_eq μ continuous_zero]
end

end group

section comm_group

variables [comm_group G]

/-- In an abelian group every left invariant measure is also right-invariant.
  We don't declare the converse as an instance, since that would loop type-class inference, and
  we use `is_mul_left_invariant` as default hypotheses in abelian groups. -/
@[priority 100, to_additive]
instance is_mul_left_invariant.is_mul_right_invariant {μ : measure G} [is_mul_left_invariant μ] :
  is_mul_right_invariant μ :=
⟨λ g, by simp_rw [mul_comm, map_mul_left_eq_self]⟩


end comm_group

section integration

variables [group G] [has_measurable_mul G] {μ : measure G}

/-- Translating a function by left-multiplication does not change its `lintegral` with respect to
a left-invariant measure. -/
@[to_additive]
lemma lintegral_mul_left_eq_self [is_mul_left_invariant μ] (f : G → ℝ≥0∞) (g : G) :
  ∫⁻ x, f (g * x) ∂μ = ∫⁻ x, f x ∂μ :=
begin
  convert (lintegral_map_equiv f $ measurable_equiv.mul_left g).symm,
  simp [map_mul_left_eq_self μ g]
end

/-- Translating a function by right-multiplication does not change its `lintegral` with respect to
a right-invariant measure. -/
@[to_additive]
lemma lintegral_mul_right_eq_self [is_mul_right_invariant μ] (f : G → ℝ≥0∞) (g : G) :
  ∫⁻ x, f (x * g) ∂μ = ∫⁻ x, f x ∂μ :=
begin
  convert (lintegral_map_equiv f $ measurable_equiv.mul_right g).symm,
  simp [map_mul_right_eq_self μ g]
end

end integration

section haar

namespace measure

/-- A measure on an additive group is an additive Haar measure if it is left-invariant, and gives
finite mass to compact sets and positive mass to open sets. -/
class is_add_haar_measure {G : Type*} [add_group G] [topological_space G] [measurable_space G]
  (μ : measure G)
  extends is_finite_measure_on_compacts μ, is_add_left_invariant μ, is_open_pos_measure μ : Prop

/-- A measure on a group is a Haar measure if it is left-invariant, and gives finite mass to compact
sets and positive mass to open sets. -/
@[to_additive]
class is_haar_measure {G : Type*} [group G] [topological_space G] [measurable_space G]
  (μ : measure G)
  extends is_finite_measure_on_compacts μ, is_mul_left_invariant μ, is_open_pos_measure μ : Prop

section

variables [group G] [topological_space G] (μ : measure G) [is_haar_measure μ]

@[simp, to_additive]
lemma haar_singleton [topological_group G] [borel_space G] (g : G) :
  μ {g} = μ {(1 : G)} :=
begin
  convert measure_preimage_mul μ (g⁻¹) _,
  simp only [mul_one, preimage_mul_left_singleton, inv_inv],
end

@[to_additive measure_theory.measure.is_add_haar_measure.smul]
lemma is_haar_measure.smul {c : ℝ≥0∞} (cpos : c ≠ 0) (ctop : c ≠ ∞) :
  is_haar_measure (c • μ) :=
{ lt_top_of_is_compact := λ K hK, ennreal.mul_lt_top ctop hK.measure_lt_top.ne,
  to_is_open_pos_measure := is_open_pos_measure_smul μ cpos }

/-- If a left-invariant measure gives positive mass to some compact set with nonempty interior, then
it is a Haar measure -/
@[to_additive]
lemma is_haar_measure_of_is_compact_nonempty_interior [topological_group G] [borel_space G]
  (μ : measure G) [is_mul_left_invariant μ]
  (K : set G) (hK : is_compact K) (h'K : (interior K).nonempty) (h : μ K ≠ 0) (h' : μ K ≠ ∞) :
  is_haar_measure μ :=
{ lt_top_of_is_compact :=
    λ L hL, measure_lt_top_of_is_compact_of_is_mul_left_invariant' h'K h' hL,
  to_is_open_pos_measure := is_open_pos_measure_of_mul_left_invariant_of_compact K hK h }

/-- The image of a Haar measure under a group homomorphism which is also a homeomorphism is again
a Haar measure. -/
@[to_additive]
lemma is_haar_measure_map [borel_space G] [topological_group G] {H : Type*} [group H]
  [topological_space H] [measurable_space H] [borel_space H] [t2_space H] [topological_group H]
  (f : G ≃* H) (hf : continuous f) (hfsymm : continuous f.symm) :
  is_haar_measure (measure.map f μ) :=
{ to_is_mul_left_invariant := begin
    constructor,
    assume h,
    rw map_map (continuous_mul_left h).measurable hf.measurable,
    conv_rhs { rw ← map_mul_left_eq_self μ (f.symm h) },
    rw map_map hf.measurable (continuous_mul_left _).measurable,
    congr' 2,
    ext y,
    simp only [mul_equiv.apply_symm_apply, comp_app, mul_equiv.map_mul],
  end,
  lt_top_of_is_compact := begin
    assume K hK,
    rw map_apply hf.measurable hK.measurable_set,
    have : f.symm '' K = f ⁻¹' K := equiv.image_eq_preimage _ _,
    rw ← this,
    exact is_compact.measure_lt_top (hK.image hfsymm)
  end,
  to_is_open_pos_measure := hf.is_open_pos_measure_map f.surjective }

/-- A Haar measure on a sigma-compact space is sigma-finite. -/
@[priority 100, to_additive] -- see Note [lower instance priority]
instance is_haar_measure.sigma_finite [sigma_compact_space G] : sigma_finite μ :=
⟨⟨{ set := compact_covering G,
  set_mem := λ n, mem_univ _,
  finite := λ n, is_compact.measure_lt_top $ is_compact_compact_covering G n,
  spanning := Union_compact_covering G }⟩⟩

open_locale topological_space
open filter

/-- If the neutral element of a group is not isolated, then a Haar measure on this group has
no atom.

This applies in particular to show that an additive Haar measure on a nontrivial
finite-dimensional real vector space has no atom. -/
@[priority 100, to_additive]
instance is_haar_measure.has_no_atoms [topological_group G] [borel_space G]
  [t1_space G] [locally_compact_space G] [(𝓝[≠] (1 : G)).ne_bot]
  (μ : measure G) [μ.is_haar_measure] :
  has_no_atoms μ :=
begin
  suffices H : μ {(1 : G)} ≤ 0, by { constructor, simp [le_bot_iff.1 H] },
  obtain ⟨K, K_compact, K_int⟩ : ∃ (K : set G), is_compact K ∧ (1 : G) ∈ interior K,
  { rcases exists_compact_subset is_open_univ (mem_univ (1 : G)) with ⟨K, hK⟩,
    exact ⟨K, hK.1, hK.2.1⟩ },
  have K_inf : set.infinite K := infinite_of_mem_nhds (1 : G) (mem_interior_iff_mem_nhds.1 K_int),
  have μKlt : μ K ≠ ∞ := K_compact.measure_lt_top.ne,
  have I : ∀ (n : ℕ), μ {(1 : G)} ≤ μ K / n,
  { assume n,
    obtain ⟨t, tK, tn⟩ : ∃ (t : finset G), ↑t ⊆ K ∧ t.card = n := K_inf.exists_subset_card_eq n,
    have A : μ t ≤ μ K := measure_mono tK,
    have B : μ t = n * μ {(1 : G)},
    { rw ← bUnion_of_singleton ↑t,
      change μ (⋃ (x ∈ t), {x}) = n * μ {1},
      rw @measure_bUnion_finset G G _ μ t (λ i, {i}),
      { simp only [tn, finset.sum_const, nsmul_eq_mul, haar_singleton] },
      { assume x hx y hy xy,
        simp only [on_fun, xy.symm, mem_singleton_iff, not_false_iff, disjoint_singleton_right] },
      { assume b hb, exact measurable_set_singleton b } },
    rw B at A,
    rwa [ennreal.le_div_iff_mul_le _ (or.inr μKlt), mul_comm],
    right,
    apply (measure_pos_of_nonempty_interior μ ⟨_, K_int⟩).ne' },
  have J : tendsto (λ (n : ℕ),  μ K / n) at_top (𝓝 (μ K / ∞)) :=
    ennreal.tendsto.const_div ennreal.tendsto_nat_nhds_top (or.inr μKlt),
  simp only [ennreal.div_top] at J,
  exact ge_of_tendsto' J I,
end

/- The above instance applies in particular to show that an additive Haar measure on a nontrivial
finite-dimensional real vector space has no atom. -/
example {E : Type*} [normed_group E] [normed_space ℝ E] [nontrivial E] [finite_dimensional ℝ E]
  [measurable_space E] [borel_space E] (μ : measure E) [is_add_haar_measure μ] :
  has_no_atoms μ := by apply_instance

end

end measure
end haar

end measure_theory<|MERGE_RESOLUTION|>--- conflicted
+++ resolved
@@ -80,16 +80,6 @@
   exact ⟨λ h, ⟨h⟩, λ h, h.1⟩
 end
 
-<<<<<<< HEAD
-@[to_additive]
-lemma _root_.measure_theory.is_mul_right_invariant.measure_preimage_mul
-  [topological_space G] [group G] [topological_group G] [borel_space G]
-  {μ : measure G} (h : is_mul_right_invariant μ) (g : G) (A : set G) :
-  μ ((λ (h : G), h * g) ⁻¹' A) = μ A :=
-calc μ ((λ h, h * g) ⁻¹' A) = measure.map (λ h, h * g) μ A :
-  ((homeomorph.mul_right g).to_measurable_equiv.map_apply A).symm
-... = μ A : by rw measure.map_mul_right_eq_self.2 h g
-=======
 /-- An alternative way to prove that `μ` is left invariant under multiplication. -/
 @[to_additive]
 lemma forall_measure_preimage_mul_right_iff [has_measurable_mul G] (μ : measure G) :
@@ -136,7 +126,6 @@
 end group
 
 namespace measure
->>>>>>> 23e0e290
 
 /-- The measure `A ↦ μ (A⁻¹)`, where `A⁻¹` is the pointwise inverse of `A`. -/
 @[to_additive "The measure `A ↦ μ (- A)`, where `- A` is the pointwise negation of `A`."]
