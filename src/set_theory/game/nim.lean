/-
Copyright (c) 2020 Fox Thomson. All rights reserved.
Released under Apache 2.0 license as described in the file LICENSE.
Authors: Fox Thomson, Markus Himmel
-/
import data.nat.bitwise
import set_theory.game.birthday
import set_theory.game.impartial

/-!
# Nim and the Sprague-Grundy theorem

This file contains the definition for nim for any ordinal `o`. In the game of `nim o₁` both players
may move to `nim o₂` for any `o₂ < o₁`.
We also define a Grundy value for an impartial game `G` and prove the Sprague-Grundy theorem, that
`G` is equivalent to `nim (grundy_value G)`.
Finally, we compute the sum of finite Grundy numbers: if `G` and `H` have Grundy values `n` and `m`,
where `n` and `m` are natural numbers, then `G + H` has the Grundy value `n xor m`.

## Implementation details

The pen-and-paper definition of nim defines the possible moves of `nim o` to be `set.Iio o`.
However, this definition does not work for us because it would make the type of nim
`ordinal.{u} → pgame.{u + 1}`, which would make it impossible for us to state the Sprague-Grundy
theorem, since that requires the type of `nim` to be `ordinal.{u} → pgame.{u}`. For this reason, we
instead use `o.out.α` for the possible moves. You can use `to_left_moves_nim` and
`to_right_moves_nim` to convert an ordinal less than `o` into a left or right move of `nim o`, and
vice versa.
-/

noncomputable theory

universe u

open_locale pgame

namespace pgame

/-- The definition of single-heap nim, which can be viewed as a pile of stones where each player can
  take a positive number of stones from it on their turn. -/
-- Uses `noncomputable!` to avoid `rec_fn_macro only allowed in meta definitions` VM error
noncomputable! def nim : ordinal.{u} → pgame.{u}
| o₁ :=
  let f := λ o₂,
    have ordinal.typein o₁.out.r o₂ < o₁ := ordinal.typein_lt_self o₂,
    nim (ordinal.typein o₁.out.r o₂)
  in ⟨o₁.out.α, o₁.out.α, f, f⟩
using_well_founded { dec_tac := tactic.assumption }

open ordinal

lemma nim_def (o : ordinal) : nim o = pgame.mk o.out.α o.out.α
  (λ o₂, nim (ordinal.typein (<) o₂))
  (λ o₂, nim (ordinal.typein (<) o₂)) :=
by { rw nim, refl }

lemma left_moves_nim (o : ordinal) : (nim o).left_moves = o.out.α :=
by { rw nim_def, refl }
lemma right_moves_nim (o : ordinal) : (nim o).right_moves = o.out.α :=
by { rw nim_def, refl }

lemma move_left_nim_heq (o : ordinal) : (nim o).move_left == λ i : o.out.α, nim (typein (<) i) :=
by { rw nim_def, refl }
lemma move_right_nim_heq (o : ordinal) : (nim o).move_right == λ i : o.out.α, nim (typein (<) i) :=
by { rw nim_def, refl }

/-- Turns an ordinal less than `o` into a left move for `nim o` and viceversa. -/
noncomputable def to_left_moves_nim {o : ordinal} : set.Iio o ≃ (nim o).left_moves :=
(enum_iso_out o).to_equiv.trans (equiv.cast (left_moves_nim o).symm)

/-- Turns an ordinal less than `o` into a right move for `nim o` and viceversa. -/
noncomputable def to_right_moves_nim {o : ordinal} : set.Iio o ≃ (nim o).right_moves :=
(enum_iso_out o).to_equiv.trans (equiv.cast (right_moves_nim o).symm)

@[simp] theorem to_left_moves_nim_symm_lt {o : ordinal} (i : (nim o).left_moves) :
  ↑(to_left_moves_nim.symm i) < o :=
(to_left_moves_nim.symm i).prop

@[simp] theorem to_right_moves_nim_symm_lt {o : ordinal} (i : (nim o).right_moves) :
  ↑(to_right_moves_nim.symm i) < o :=
(to_right_moves_nim.symm i).prop

@[simp] lemma move_left_nim' {o : ordinal.{u}} (i) :
  (nim o).move_left i = nim (to_left_moves_nim.symm i).val :=
(congr_heq (move_left_nim_heq o).symm (cast_heq _ i)).symm

lemma move_left_nim {o : ordinal} (i) :
  (nim o).move_left (to_left_moves_nim i) = nim i :=
by simp

@[simp] lemma move_right_nim' {o : ordinal} (i) :
  (nim o).move_right i = nim (to_right_moves_nim.symm i).val :=
(congr_heq (move_right_nim_heq o).symm (cast_heq _ i)).symm

lemma move_right_nim {o : ordinal} (i) :
  (nim o).move_right (to_right_moves_nim i) = nim i :=
by simp

<<<<<<< HEAD
/-- A recursion principle for left moves of a nim game. -/
@[elab_as_eliminator] def left_moves_nim_rec_on {o : ordinal} {P : (nim o).left_moves → Sort*}
  (i : (nim o).left_moves) (H : ∀ a < o, P $ to_left_moves_nim ⟨a, H⟩) : P i :=
by { rw ←to_left_moves_nim.apply_symm_apply i, apply H }

/-- A recursion principle for right moves of a nim game. -/
@[elab_as_eliminator] def right_moves_nim_rec_on {o : ordinal} {P : (nim o).right_moves → Sort*}
  (i : (nim o).right_moves) (H : ∀ a < o, P $ to_right_moves_nim ⟨a, H⟩) : P i :=
by { rw ←to_right_moves_nim.apply_symm_apply i, apply H }

instance : is_empty (nim 0).left_moves :=
=======
instance is_empty_nim_zero_left_moves : is_empty (nim 0).left_moves :=
>>>>>>> d1795d68
by { rw nim_def, exact ordinal.is_empty_out_zero }

instance is_empty_nim_zero_right_moves : is_empty (nim 0).right_moves :=
by { rw nim_def, exact ordinal.is_empty_out_zero }

/-- `nim 0` has exactly the same moves as `0`. -/
def nim_zero_relabelling : nim 0 ≡r 0 := relabelling.is_empty _

theorem nim_zero_equiv : nim 0 ≈ 0 := equiv.is_empty _

noncomputable instance unique_nim_one_left_moves : unique (nim 1).left_moves :=
(equiv.cast $ left_moves_nim 1).unique

noncomputable instance unique_nim_one_right_moves : unique (nim 1).right_moves :=
(equiv.cast $ right_moves_nim 1).unique

@[simp] theorem default_nim_one_left_moves_eq :
  (default : (nim 1).left_moves) = @to_left_moves_nim 1 ⟨0, ordinal.zero_lt_one⟩ :=
rfl

@[simp] theorem default_nim_one_right_moves_eq :
  (default : (nim 1).right_moves) = @to_right_moves_nim 1 ⟨0, ordinal.zero_lt_one⟩ :=
rfl

@[simp] theorem to_left_moves_nim_one_symm (i) :
  (@to_left_moves_nim 1).symm i = ⟨0, ordinal.zero_lt_one⟩ :=
by simp

@[simp] theorem to_right_moves_nim_one_symm (i) :
  (@to_right_moves_nim 1).symm i = ⟨0, ordinal.zero_lt_one⟩ :=
by simp

theorem nim_one_move_left (x) : (nim 1).move_left x = nim 0 :=
by simp

theorem nim_one_move_right (x) : (nim 1).move_right x = nim 0 :=
by simp

/-- `nim 1` has exactly the same moves as `star`. -/
def nim_one_relabelling : nim 1 ≡r star :=
begin
  rw nim_def,
  refine ⟨_, _, λ i, _, λ j, _⟩,
  any_goals { dsimp, apply equiv.equiv_of_unique },
  all_goals { simp, exact nim_zero_relabelling }
end

theorem nim_one_equiv : nim 1 ≈ star := nim_one_relabelling.equiv

@[simp] lemma nim_birthday (o : ordinal) : (nim o).birthday = o :=
begin
  induction o using ordinal.induction with o IH,
  rw [nim_def, birthday_def],
  dsimp,
  rw max_eq_right le_rfl,
  convert lsub_typein o,
  exact funext (λ i, IH _ (typein_lt_self i))
end

@[simp] lemma neg_nim (o : ordinal) : -nim o = nim o :=
begin
  induction o using ordinal.induction with o IH,
  rw nim_def, dsimp; congr;
  funext i;
  exact IH _ (ordinal.typein_lt_self i)
end

instance nim_impartial (o : ordinal) : impartial (nim o) :=
begin
  induction o using ordinal.induction with o IH,
  rw [impartial_def, neg_nim],
  refine ⟨equiv_rfl, λ i, _, λ i, _⟩;
  simpa using IH _ (typein_lt_self _)
end

lemma nim_fuzzy_zero_of_ne_zero {o : ordinal} (ho : o ≠ 0) : nim o ∥ 0 :=
begin
  rw [impartial.fuzzy_zero_iff_lf, nim_def, lf_zero_le],
  rw ←ordinal.pos_iff_ne_zero at ho,
  exact ⟨(ordinal.principal_seg_out ho).top, by simp⟩
end

@[simp] lemma nim_add_equiv_zero_iff (o₁ o₂ : ordinal) : nim o₁ + nim o₂ ≈ 0 ↔ o₁ = o₂ :=
begin
  split,
  { contrapose,
    intro h,
    rw [impartial.not_equiv_zero_iff],
    wlog h' : o₁ ≤ o₂ using [o₁ o₂, o₂ o₁],
    { exact le_total o₁ o₂ },
    { have h : o₁ < o₂ := lt_of_le_of_ne h' h,
      rw [impartial.fuzzy_zero_iff_gf, zero_lf_le, nim_def o₂],
      refine ⟨to_left_moves_add (sum.inr _), _⟩,
      { exact (ordinal.principal_seg_out h).top },
      { simpa using (impartial.add_self (nim o₁)).2 } },
    { exact (fuzzy_congr_left add_comm_equiv).1 (this (ne.symm h)) } },
  { rintro rfl,
    exact impartial.add_self (nim o₁) }
end

@[simp] lemma nim_add_fuzzy_zero_iff {o₁ o₂ : ordinal} : nim o₁ + nim o₂ ∥ 0 ↔ o₁ ≠ o₂ :=
by rw [iff_not_comm, impartial.not_fuzzy_zero_iff, nim_add_equiv_zero_iff]

@[simp] lemma nim_equiv_iff_eq {o₁ o₂ : ordinal} : nim o₁ ≈ nim o₂ ↔ o₁ = o₂ :=
by rw [impartial.equiv_iff_add_equiv_zero, nim_add_equiv_zero_iff]

/-- The Grundy value of an impartial game, the ordinal which corresponds to the game of nim that the
 game is equivalent to -/
noncomputable def grundy_value : Π (G : pgame.{u}), ordinal.{u}
| G := ordinal.mex.{u u} (λ i, grundy_value (G.move_left i))
using_well_founded { dec_tac := pgame_wf_tac }

lemma grundy_value_eq_mex_left (G : pgame) :
  grundy_value G = ordinal.mex.{u u} (λ i, grundy_value (G.move_left i)) :=
by rw grundy_value

/-- The Sprague-Grundy theorem which states that every impartial game is equivalent to a game of
 nim, namely the game of nim corresponding to the games Grundy value -/
theorem equiv_nim_grundy_value : ∀ (G : pgame.{u}) [G.impartial], G ≈ nim (grundy_value G)
| G :=
begin
  introI hG,
  rw [impartial.equiv_iff_add_equiv_zero, ←impartial.forall_left_moves_fuzzy_iff_equiv_zero],
  intro i,
  apply left_moves_add_cases i,
  { intro i₁,
    rw add_move_left_inl,
    apply (fuzzy_congr_left (add_congr_left (equiv_nim_grundy_value (G.move_left i₁)).symm)).1,
    rw nim_add_fuzzy_zero_iff,
    intro heq,
    rw [eq_comm, grundy_value_eq_mex_left G] at heq,
    have h := ordinal.ne_mex _,
    rw heq at h,
    exact (h i₁).irrefl },
  { intro i₂,
    rw [add_move_left_inr, ←impartial.exists_left_move_equiv_iff_fuzzy_zero],
    revert i₂,
    rw nim_def,
    intro i₂,

    have h' : ∃ i : G.left_moves, (grundy_value (G.move_left i)) =
      ordinal.typein (quotient.out (grundy_value G)).r i₂,
    { revert i₂,
      rw grundy_value_eq_mex_left,
      intros i₂,
      have hnotin : _ ∉ _ := λ hin, (le_not_le_of_lt (ordinal.typein_lt_self i₂)).2 (cInf_le' hin),
      simpa using hnotin},

    cases h' with i hi,
    use to_left_moves_add (sum.inl i),
    rw [add_move_left_inl, move_left_mk],
    apply (add_congr_left (equiv_nim_grundy_value (G.move_left i))).trans,
    simpa only [hi] using impartial.add_self (nim (grundy_value (G.move_left i))) }
end
using_well_founded { dec_tac := pgame_wf_tac }

lemma grundy_value_eq_iff_equiv_nim {G : pgame} [G.impartial] {o : ordinal} :
  grundy_value G = o ↔ G ≈ nim o :=
⟨by { rintro rfl, exact equiv_nim_grundy_value G },
  by { intro h, rw ←nim_equiv_iff_eq, exact (equiv_nim_grundy_value G).symm.trans h }⟩

@[simp] lemma nim_grundy_value (o : ordinal.{u}) : grundy_value (nim o) = o :=
grundy_value_eq_iff_equiv_nim.2 pgame.equiv_rfl

lemma grundy_value_eq_iff_equiv (G H : pgame) [G.impartial] [H.impartial] :
  grundy_value G = grundy_value H ↔ G ≈ H :=
grundy_value_eq_iff_equiv_nim.trans (equiv_congr_left.1 (equiv_nim_grundy_value H) _).symm

@[simp] lemma grundy_value_zero : grundy_value 0 = 0 :=
grundy_value_eq_iff_equiv_nim.2 nim_zero_equiv.symm

lemma grundy_value_iff_equiv_zero (G : pgame) [G.impartial] : grundy_value G = 0 ↔ G ≈ 0 :=
by rw [←grundy_value_eq_iff_equiv, grundy_value_zero]

@[simp] lemma grundy_value_star : grundy_value star = 1 :=
grundy_value_eq_iff_equiv_nim.2 nim_one_equiv.symm

<<<<<<< HEAD
/-- The Grundy value of the sum of two nim games with natural numbers of piles equals their bitwise
xor. -/
=======
@[simp] lemma grundy_value_neg (G : pgame) [G.impartial] : grundy_value (-G) = grundy_value G :=
by rw [grundy_value_eq_iff_equiv_nim, neg_equiv_iff, neg_nim, ←grundy_value_eq_iff_equiv_nim]

lemma grundy_value_eq_mex_right : ∀ (G : pgame) [G.impartial],
  grundy_value G = ordinal.mex.{u u} (λ i, grundy_value (G.move_right i))
| ⟨l, r, L, R⟩ := begin
  introI H,
  rw [←grundy_value_neg, grundy_value_eq_mex_left],
  congr,
  ext i,
  haveI : (R i).impartial := @impartial.move_right_impartial ⟨l, r, L, R⟩ _ i,
  apply grundy_value_neg
end

>>>>>>> d1795d68
@[simp] lemma grundy_value_nim_add_nim (n m : ℕ) :
  grundy_value (nim.{u} n + nim.{u} m) = nat.lxor n m :=
begin
  -- We do strong induction on both variables.
  induction n using nat.strong_induction_on with n hn generalizing m,
  induction m using nat.strong_induction_on with m hm,
<<<<<<< HEAD
  rw grundy_value_def,
  apply (ordinal.mex_le_of_ne.{u u} (λ i, _)).antisymm (ordinal.le_mex_of_forall (λ ou hu, _)),
  -- The Grundy value `nat.lxor n m` can't be reached by left moves.
  { apply left_moves_add_cases i;
    { refine λ a, left_moves_nim_rec_on a (λ ok hk, _),
      obtain ⟨k, rfl⟩ := ordinal.lt_omega.1 (hk.trans (ordinal.nat_lt_omega _)),
      simp only [add_move_left_inl, add_move_left_inr, move_left_nim', equiv.symm_apply_apply],
      rw nat_cast_lt at hk,
=======
  rw [grundy_value_eq_mex_left],

  -- We want to show that `n xor m` is the smallest unreachable Grundy value. We will do this in two
  -- steps:
  -- h₀: `n xor m` is not a reachable grundy number.
  -- h₁: every Grundy number strictly smaller than `n xor m` is reachable.

  have h₀ : ∀ i, grundy_value ((nim n + nim m).move_left i) ≠ (nat.lxor n m : ordinal),
  { -- To show that `n xor m` is unreachable, we show that every move produces a Grundy number
    -- different from `n xor m`.
    intro i,

    -- The move operates either on the left pile or on the right pile.
    apply left_moves_add_cases i,

    all_goals
    { -- One of the piles is reduced to `k` stones, with `k < n` or `k < m`.
      intro a,
      obtain ⟨ok, hk, hk'⟩ := exists_ordinal_move_left_eq a,
      obtain ⟨k, rfl⟩ := ordinal.lt_omega.1 (lt_trans hk (ordinal.nat_lt_omega _)),
      replace hk := ordinal.nat_cast_lt.1 hk,

      -- Thus, the problem is reduced to computing the Grundy value of `nim n + nim k` or
      -- `nim k + nim m`, both of which can be dealt with using an inductive hypothesis.
      simp only [hk', add_move_left_inl, add_move_left_inr, id],
>>>>>>> d1795d68
      rw hn _ hk <|> rw hm _ hk,
      refine λ h, hk.ne _,
      rw ordinal.nat_cast_inj at h,
      exact nat.lxor_left_inj h <|> exact nat.lxor_right_inj h } },
  -- Every other smaller Grundy value can.
  { obtain ⟨u, rfl⟩ := ordinal.lt_omega.1 (hu.trans (ordinal.nat_lt_omega _)),
    replace hu := ordinal.nat_cast_lt.1 hu,
    cases nat.lt_lxor_cases hu with h h,
    { refine ⟨to_left_moves_add (sum.inl $ to_left_moves_nim ⟨_, ordinal.nat_cast_lt.2 h⟩), _⟩,
      simp [nat.lxor_cancel_right, hn _ h] },
    { refine ⟨to_left_moves_add (sum.inr $ to_left_moves_nim ⟨_, ordinal.nat_cast_lt.2 h⟩), _⟩,
      have : n.lxor (u.lxor n) = u, rw [nat.lxor_comm u, nat.lxor_cancel_left],
      simpa [hm _ h] using this } }
end

lemma nim_add_nim_equiv {n m : ℕ} : nim n + nim m ≈ nim (nat.lxor n m) :=
by rw [←grundy_value_eq_iff_equiv_nim, grundy_value_nim_add_nim]

lemma grundy_value_add (G H : pgame) [G.impartial] [H.impartial] {n m : ℕ} (hG : grundy_value G = n)
  (hH : grundy_value H = m) : grundy_value (G + H) = nat.lxor n m :=
begin
  rw [←nim_grundy_value (nat.lxor n m), grundy_value_eq_iff_equiv],
  refine equiv.trans _ nim_add_nim_equiv,
  convert add_congr (equiv_nim_grundy_value G) (equiv_nim_grundy_value H);
  simp only [hG, hH]
end

end pgame<|MERGE_RESOLUTION|>--- conflicted
+++ resolved
@@ -96,7 +96,6 @@
   (nim o).move_right (to_right_moves_nim i) = nim i :=
 by simp
 
-<<<<<<< HEAD
 /-- A recursion principle for left moves of a nim game. -/
 @[elab_as_eliminator] def left_moves_nim_rec_on {o : ordinal} {P : (nim o).left_moves → Sort*}
   (i : (nim o).left_moves) (H : ∀ a < o, P $ to_left_moves_nim ⟨a, H⟩) : P i :=
@@ -108,9 +107,6 @@
 by { rw ←to_right_moves_nim.apply_symm_apply i, apply H }
 
 instance : is_empty (nim 0).left_moves :=
-=======
-instance is_empty_nim_zero_left_moves : is_empty (nim 0).left_moves :=
->>>>>>> d1795d68
 by { rw nim_def, exact ordinal.is_empty_out_zero }
 
 instance is_empty_nim_zero_right_moves : is_empty (nim 0).right_moves :=
@@ -288,10 +284,6 @@
 @[simp] lemma grundy_value_star : grundy_value star = 1 :=
 grundy_value_eq_iff_equiv_nim.2 nim_one_equiv.symm
 
-<<<<<<< HEAD
-/-- The Grundy value of the sum of two nim games with natural numbers of piles equals their bitwise
-xor. -/
-=======
 @[simp] lemma grundy_value_neg (G : pgame) [G.impartial] : grundy_value (-G) = grundy_value G :=
 by rw [grundy_value_eq_iff_equiv_nim, neg_equiv_iff, neg_nim, ←grundy_value_eq_iff_equiv_nim]
 
@@ -306,14 +298,14 @@
   apply grundy_value_neg
 end
 
->>>>>>> d1795d68
+/-- The Grundy value of the sum of two nim games with natural numbers of piles equals their bitwise
+xor. -/
 @[simp] lemma grundy_value_nim_add_nim (n m : ℕ) :
   grundy_value (nim.{u} n + nim.{u} m) = nat.lxor n m :=
 begin
   -- We do strong induction on both variables.
   induction n using nat.strong_induction_on with n hn generalizing m,
   induction m using nat.strong_induction_on with m hm,
-<<<<<<< HEAD
   rw grundy_value_def,
   apply (ordinal.mex_le_of_ne.{u u} (λ i, _)).antisymm (ordinal.le_mex_of_forall (λ ou hu, _)),
   -- The Grundy value `nat.lxor n m` can't be reached by left moves.
@@ -322,33 +314,6 @@
       obtain ⟨k, rfl⟩ := ordinal.lt_omega.1 (hk.trans (ordinal.nat_lt_omega _)),
       simp only [add_move_left_inl, add_move_left_inr, move_left_nim', equiv.symm_apply_apply],
       rw nat_cast_lt at hk,
-=======
-  rw [grundy_value_eq_mex_left],
-
-  -- We want to show that `n xor m` is the smallest unreachable Grundy value. We will do this in two
-  -- steps:
-  -- h₀: `n xor m` is not a reachable grundy number.
-  -- h₁: every Grundy number strictly smaller than `n xor m` is reachable.
-
-  have h₀ : ∀ i, grundy_value ((nim n + nim m).move_left i) ≠ (nat.lxor n m : ordinal),
-  { -- To show that `n xor m` is unreachable, we show that every move produces a Grundy number
-    -- different from `n xor m`.
-    intro i,
-
-    -- The move operates either on the left pile or on the right pile.
-    apply left_moves_add_cases i,
-
-    all_goals
-    { -- One of the piles is reduced to `k` stones, with `k < n` or `k < m`.
-      intro a,
-      obtain ⟨ok, hk, hk'⟩ := exists_ordinal_move_left_eq a,
-      obtain ⟨k, rfl⟩ := ordinal.lt_omega.1 (lt_trans hk (ordinal.nat_lt_omega _)),
-      replace hk := ordinal.nat_cast_lt.1 hk,
-
-      -- Thus, the problem is reduced to computing the Grundy value of `nim n + nim k` or
-      -- `nim k + nim m`, both of which can be dealt with using an inductive hypothesis.
-      simp only [hk', add_move_left_inl, add_move_left_inr, id],
->>>>>>> d1795d68
       rw hn _ hk <|> rw hm _ hk,
       refine λ h, hk.ne _,
       rw ordinal.nat_cast_inj at h,
