--- conflicted
+++ resolved
@@ -912,7 +912,58 @@
 
 section smul_monoid
 
-<<<<<<< HEAD
+variables {R R₂ R₃ S S₃ : Type*} [semiring R] [semiring R₂] [semiring R₃]
+  [monoid S] [monoid S₃] [topological_space S] [topological_space S₃]
+  {M : Type*} [topological_space M] [add_comm_monoid M] [module R M]
+  {M₂ : Type*} [topological_space M₂] [add_comm_monoid M₂] [module R₂ M₂]
+  {M₃ : Type*} [topological_space M₃] [add_comm_monoid M₃] [module R₃ M₃]
+  {N₂ : Type*} [topological_space N₂] [add_comm_monoid N₂] [module R N₂]
+  {N₃ : Type*} [topological_space N₃] [add_comm_monoid N₃] [module R N₃]
+  [distrib_mul_action S₃ M₃] [smul_comm_class R₃ S₃ M₃] [has_continuous_smul S₃ M₃]
+  [distrib_mul_action S N₃] [smul_comm_class R S N₃] [has_continuous_smul S N₃]
+  {σ₁₂ : R →+* R₂} {σ₂₃ : R₂ →+* R₃} {σ₁₃ : R →+* R₃} [ring_hom_comp_triple σ₁₂ σ₂₃ σ₁₃]
+
+instance : mul_action S₃ (M →SL[σ₁₃] M₃) :=
+{ smul := λ c f, ⟨c • f, (continuous_const.smul f.2 : continuous (λ x, c • f x))⟩,
+  one_smul := λ f, ext $ λ x, one_smul _ _,
+  mul_smul := λ a b f, ext $ λ x, mul_smul _ _ _ }
+
+variables (c : S₃) (h : M₂ →SL[σ₂₃] M₃) (f g : M →SL[σ₁₂] M₂) (x y z : M)
+variables (hₗ : N₂ →L[R] N₃) (fₗ gₗ : M →L[R] N₂)
+
+include σ₁₃
+@[simp] lemma smul_comp : (c • h).comp f = c • (h.comp f) := rfl
+omit σ₁₃
+
+variables [distrib_mul_action S₃ M₂] [has_continuous_smul S₃ M₂] [smul_comm_class R₂ S₃ M₂]
+variables [distrib_mul_action S N₂] [has_continuous_smul S N₂] [smul_comm_class R S N₂]
+
+lemma smul_apply : (c • f) x = c • (f x) := rfl
+@[simp, norm_cast] lemma coe_smul : (((c • f) : M →SL[σ₁₂] M₂) : M →ₛₗ[σ₁₂] M₂) = c • f := rfl
+@[simp, norm_cast] lemma coe_smul' : (((c • f) : M →SL[σ₁₂] M₂) : M → M₂) = c • f := rfl
+
+@[simp] lemma comp_smul [linear_map.compatible_smul N₂ N₃ S R] (c : S) :
+  hₗ.comp (c • fₗ) = c • (hₗ.comp fₗ) :=
+by { ext x, exact hₗ.map_smul_of_tower c (fₗ x) }
+
+instance {T : Type*} [monoid T] [topological_space T] [distrib_mul_action T M₂]
+  [has_continuous_smul T M₂] [smul_comm_class R₂ T M₂] [has_scalar S₃ T]
+  [is_scalar_tower S₃ T M₂] : is_scalar_tower S₃ T (M →SL[σ₁₂] M₂) :=
+⟨λ a b f, ext $ λ x, smul_assoc a b (f x)⟩
+
+instance {T : Type*} [monoid T] [topological_space T] [distrib_mul_action T M₂]
+  [has_continuous_smul T M₂] [smul_comm_class R₂ T M₂] [smul_comm_class S₃ T M₂] :
+  smul_comm_class S₃ T (M →SL[σ₁₂] M₂) :=
+⟨λ a b f, ext $ λ x, smul_comm a b (f x)⟩
+
+instance [has_continuous_add M₂] : distrib_mul_action S₃ (M →SL[σ₁₂] M₂) :=
+{ smul_add := λ a f g, ext $ λ x, smul_add a (f x) (g x),
+  smul_zero := λ a, ext $ λ x, smul_zero _ }
+
+end smul_monoid
+
+section smul
+
 variables {R R₂ R₃ S S₃ : Type*} [semiring R] [semiring R₂] [semiring R₃]
   [semiring S] [semiring S₃] [topological_space S] [topological_space S₃]
   {M : Type*} [topological_space M] [add_comm_monoid M] [module R M]
@@ -921,71 +972,10 @@
   {N₂ : Type*} [topological_space N₂] [add_comm_monoid N₂] [module R N₂]
   {N₃ : Type*} [topological_space N₃] [add_comm_monoid N₃] [module R N₃]
   [module S₃ M₃] [smul_comm_class R₃ S₃ M₃] [has_continuous_smul S₃ M₃]
+  [module S N₂] [has_continuous_smul S N₂] [smul_comm_class R S N₂]
   [module S N₃] [smul_comm_class R S N₃] [has_continuous_smul S N₃]
   {σ₁₂ : R →+* R₂} {σ₂₃ : R₂ →+* R₃} {σ₁₃ : R →+* R₃} [ring_hom_comp_triple σ₁₂ σ₂₃ σ₁₃]
-
-instance : has_scalar S₃ (M →SL[σ₁₃] M₃) :=
-⟨λ c f, ⟨c • f, (continuous_const.smul f.2 : continuous (λ x, c • f x))⟩⟩
-=======
-variables {R S : Type*} [semiring R] [monoid S] [topological_space S]
-  {M : Type*} [topological_space M] [add_comm_monoid M] [module R M]
-  {M₂ : Type*} [topological_space M₂] [add_comm_monoid M₂] [module R M₂]
-  {M₃ : Type*} [topological_space M₃] [add_comm_monoid M₃] [module R M₃]
-  [distrib_mul_action S M₃] [smul_comm_class R S M₃] [has_continuous_smul S M₃]
-
-instance : mul_action S (M →L[R] M₃) :=
-{ smul := λ c f, ⟨c • f, (continuous_const.smul f.2 : continuous (λ x, c • f x))⟩,
-  one_smul := λ f, ext $ λ x, one_smul _ _,
-  mul_smul := λ a b f, ext $ λ x, mul_smul _ _ _ }
->>>>>>> daf30fd7
-
-variables (c : S₃) (h : M₂ →SL[σ₂₃] M₃) (f g : M →SL[σ₁₂] M₂) (x y z : M)
-variables (hₗ : N₂ →L[R] N₃) (fₗ gₗ : M →L[R] N₂)
-
-include σ₁₃
-@[simp] lemma smul_comp : (c • h).comp f = c • (h.comp f) := rfl
-omit σ₁₃
-
-<<<<<<< HEAD
-variables [module S₃ M₂] [has_continuous_smul S₃ M₂] [smul_comm_class R₂ S₃ M₂]
-variables [module S N₂] [has_continuous_smul S N₂] [smul_comm_class R S N₂]
-=======
-variables [distrib_mul_action S M₂] [has_continuous_smul S M₂] [smul_comm_class R S M₂]
->>>>>>> daf30fd7
-
-lemma smul_apply : (c • f) x = c • (f x) := rfl
-@[simp, norm_cast] lemma coe_smul : (((c • f) : M →SL[σ₁₂] M₂) : M →ₛₗ[σ₁₂] M₂) = c • f := rfl
-@[simp, norm_cast] lemma coe_smul' : (((c • f) : M →SL[σ₁₂] M₂) : M → M₂) = c • f := rfl
-
-@[simp] lemma comp_smul [linear_map.compatible_smul N₂ N₃ S R] (c : S) :
-  hₗ.comp (c • fₗ) = c • (hₗ.comp fₗ) :=
-by { ext x, exact hₗ.map_smul_of_tower c (fₗ x) }
-
-instance {T : Type*} [monoid T] [topological_space T] [distrib_mul_action T M₂]
-  [has_continuous_smul T M₂] [smul_comm_class R T M₂] [has_scalar S T]
-  [is_scalar_tower S T M₂] : is_scalar_tower S T (M →L[R] M₂) :=
-⟨λ a b f, ext $ λ x, smul_assoc a b (f x)⟩
-
-instance {T : Type*} [monoid T] [topological_space T] [distrib_mul_action T M₂]
-  [has_continuous_smul T M₂] [smul_comm_class R T M₂] [smul_comm_class S T M₂] :
-  smul_comm_class S T (M →L[R] M₂) :=
-⟨λ a b f, ext $ λ x, smul_comm a b (f x)⟩
-
-instance [has_continuous_add M₂] : distrib_mul_action S (M →L[R] M₂) :=
-{ smul_add := λ a f g, ext $ λ x, smul_add a (f x) (g x),
-  smul_zero := λ a, ext $ λ x, smul_zero _ }
-
-end smul_monoid
-
-section smul
-
-variables {R S : Type*} [semiring R] [semiring S] [topological_space S]
-  {M : Type*} [topological_space M] [add_comm_monoid M] [module R M]
-  {M₂ : Type*} [topological_space M₂] [add_comm_monoid M₂] [module R M₂]
-  {M₃ : Type*} [topological_space M₃] [add_comm_monoid M₃] [module R M₃]
-  [module S M₃] [has_continuous_smul S M₃] [smul_comm_class R S M₃]
-  [module S M₂] [has_continuous_smul S M₂] [smul_comm_class R S M₂]
-  (c : S) (h : M₂ →L[R] M₃) (f g : M →L[R] M₂) (x y z : M)
+  (c : S) (h : M₂ →SL[σ₂₃] M₃) (f g : M →SL[σ₁₂] M₂) (x y z : M)
 
 /-- `continuous_linear_map.prod` as an `equiv`. -/
 @[simps apply] def prod_equiv : ((M →L[R] N₂) × (M →L[R] N₃)) ≃ (M →L[R] N₂ × N₃) :=
@@ -1004,19 +994,9 @@
 
 variables [has_continuous_add M₂] [has_continuous_add M₃] [has_continuous_add N₂]
 
-<<<<<<< HEAD
 instance : module S₃ (M →SL[σ₁₃] M₃) :=
-{ smul_zero := λ _, ext $ λ _, smul_zero _,
-  zero_smul := λ _, ext $ λ _, zero_smul _ _,
-  one_smul  := λ _, ext $ λ _, by exact one_smul _ _,
-  mul_smul  := λ _ _ _, ext $ λ _, mul_smul _ _ _,
-  add_smul  := λ _ _ _, ext $ λ _, add_smul _ _ _,
-  smul_add  := λ _ _ _, ext $ λ _, smul_add _ _ _ }
-=======
-instance : module S (M →L[R] M₂) :=
 { zero_smul := λ _, ext $ λ _, zero_smul _ _,
-  add_smul  := λ _ _ _, ext $ λ _, add_smul _ _ _, }
->>>>>>> daf30fd7
+  add_smul  := λ _ _ _, ext $ λ _, add_smul _ _ _ }
 
 variables (S) [has_continuous_add N₃]
 
