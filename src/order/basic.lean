--- conflicted
+++ resolved
@@ -12,24 +12,6 @@
 ## Definitions
 
 - `order_dual α` : A type tag reversing the meaning of all inequalities.
-<<<<<<< HEAD
-
-### Predicates on functions
-
-* `monotone f`: A function between two types equipped with `≤` is monotone if `a ≤ b` implies
-  `f a ≤ f b`.
-* `antitone f`: A function between two types equipped with `≤` is antitone if `a ≤ b` implies
-  `f b ≤ f a`.
-* `monotone_on f s`: Same as `monotone f`, but for all `a, b ∈ s`.
-* `antitone_on f s`: Same as `antitone f`, but for all `a, b ∈ s`.
-* `strict_mono f` : A function between two types equipped with `<` is strictly monotone if
-  `a < b` implies `f a < f b`.
-* `strict_anti f` : A function between two types equipped with `<` is strictly antitone if
-  `a < b` implies `f b < f a`.
-* `strict_mono_on f s`: Same as `strict_mono f`, but for all `a, b ∈ s`.
-* `strict_anti_on f s`: Same as `strict_anti f`, but for all `a, b ∈ s`.
-=======
->>>>>>> fdd8b94b
 
 ### Transfering orders
 
@@ -44,20 +26,6 @@
 - `densely_ordered`: An order with no gap, i.e. for any two elements `a < b` there exists `c` such
   that `a < c < b`.
 
-<<<<<<< HEAD
-## Main theorems
-
-- `monotone_nat_of_le_succ`: If `f : ℕ → α` and `f n ≤ f (n + 1)` for all `n`, then `f` is
-  monotone.
-- `antitone_nat_of_succ_le`: If `f : ℕ → α` and `f (n + 1) ≤ f n` for all `n`, then `f` is
-  antitone.
-- `strict_mono_nat_of_lt_succ`: If `f : ℕ → α` and `f n < f (n + 1)` for all `n`, then `f` is
-  strictly monotone.
-- `strict_anti_nat_of_succ_lt`: If `f : ℕ → α` and `f (n + 1) < f n` for all `n`, then `f` is
-  strictly antitone.
-
-=======
->>>>>>> fdd8b94b
 ## TODO
 
 - expand module docs
@@ -205,7 +173,6 @@
 end order_dual
 
 /-! ### Order instances on the function space -/
-<<<<<<< HEAD
 
 instance pi.preorder {ι : Type u} {α : ι → Type v} [∀ i, preorder (α i)] : preorder (Π i, α i) :=
 { le       := λ x y, ∀ i, x i ≤ y i,
@@ -240,580 +207,6 @@
 { le_antisymm := λ f g h1 h2, funext (λ b, (h1 b).antisymm (h2 b)),
   ..pi.preorder }
 
-/-! ### Monotonicity -/
-
-section monotone_def
-variables [preorder α] [preorder β]
-
-/-- A function `f` is monotone if `a ≤ b` implies `f a ≤ f b`. -/
-def monotone (f : α → β) : Prop := ∀ ⦃a b⦄, a ≤ b → f a ≤ f b
-
-/-- A function `f` is antitone if `a ≤ b` implies `f b ≤ f a`. -/
-def antitone (f : α → β) : Prop := ∀ ⦃a b⦄, a ≤ b → f b ≤ f a
-
-/-- A function `f` is antitone on `s` if, for all `a, b ∈ s`, `a ≤ b` implies `f b ≤ f a`. -/
-def monotone_on (f : α → β) (s : set α) : Prop :=
-∀ ⦃a⦄ (ha : a ∈ s) ⦃b⦄ (hb : b ∈ s), a ≤ b → f a ≤ f b
-
-/-- A function `f` is monotone on `s` if, for all `a, b ∈ s`, `a ≤ b` implies `f a ≤ f b`. -/
-def antitone_on (f : α → β) (s : set α) : Prop :=
-∀ ⦃a⦄ (ha : a ∈ s) ⦃b⦄ (hb : b ∈ s), a ≤ b → f b ≤ f a
-
-/-- A function `f` is strictly monotone if `a < b` implies `f a < f b`. -/
-def strict_mono (f : α → β) : Prop :=
-∀ ⦃a b⦄, a < b → f a < f b
-
-/-- A function `f` is strictly antitone if `a < b` implies `f b < f a`. -/
-def strict_anti (f : α → β) : Prop :=
-∀ ⦃a b⦄, a < b → f b < f a
-
-/-- A function `f` is strictly monotone on `s` if, for all `a, b ∈ s`, `a < b` implies
-`f a < f b`. -/
-def strict_mono_on (f : α → β) (s : set α) : Prop :=
-∀ ⦃a⦄ (ha : a ∈ s) ⦃b⦄ (hb : b ∈ s), a < b → f a < f b
-
-/-- A function `f` is strictly antitone on `s` if, for all `a, b ∈ s`, `a < b` implies
-`f b < f a`. -/
-def strict_anti_on (f : α → β) (s : set α) : Prop :=
-∀ ⦃a⦄ (ha : a ∈ s) ⦃b⦄ (hb : b ∈ s), a < b → f b < f a
-
-end monotone_def
-
-/-! #### Monotonicity on the dual order -/
-
-section order_dual
-open order_dual
-variables [preorder α] [preorder β] {f : α → β} {s : set α}
-
-protected theorem monotone.dual (hf : monotone f) :
-  @monotone (order_dual α) (order_dual β) _ _ f :=
-λ a b h, hf h
-
-protected lemma monotone.dual_left  (hf : monotone f) :
-  @antitone (order_dual α) β _ _ f :=
-λ a b h, hf h
-
-protected lemma monotone.dual_right  (hf : monotone f) :
-  @antitone α (order_dual β) _ _ f :=
-λ a b h, hf h
-
-protected theorem antitone.dual  (hf : antitone f) :
-  @antitone (order_dual α) (order_dual β) _ _ f :=
-λ a b h, hf h
-
-protected lemma antitone.dual_left  (hf : antitone f) :
-  @monotone (order_dual α) β _ _ f :=
-λ a b h, hf h
-
-protected lemma antitone.dual_right  (hf : antitone f) :
-  @monotone α (order_dual β) _ _ f :=
-λ a b h, hf h
-
-protected theorem monotone_on.dual (hf : monotone_on f s) :
-  @monotone_on (order_dual α) (order_dual β) _ _ f s :=
-λ a ha b hb, hf hb ha
-
-protected lemma monotone_on.dual_left (hf : monotone_on f s) :
-  @antitone_on (order_dual α) β _ _ f s :=
-λ a ha b hb, hf hb ha
-
-protected lemma monotone_on.dual_right (hf : monotone_on f s) :
-  @antitone_on α (order_dual β) _ _ f s :=
-λ a ha b hb, hf ha hb
-
-protected theorem antitone_on.dual (hf : antitone_on f s) :
-  @antitone_on (order_dual α) (order_dual β) _ _ f s :=
-λ a ha b hb, hf hb ha
-
-protected lemma antitone_on.dual_left (hf : antitone_on f s) :
-  @monotone_on (order_dual α) β _ _ f s :=
-λ a ha b hb, hf hb ha
-
-protected lemma antitone_on.dual_right (hf : antitone_on f s) :
-  @monotone_on α (order_dual β) _ _ f s :=
-λ a ha b hb, hf ha hb
-
-protected theorem strict_mono.dual (hf : strict_mono f) :
-  @strict_mono (order_dual α) (order_dual β) _ _ f :=
-λ a b h, hf h
-
-protected lemma strict_mono.dual_left  (hf : strict_mono f) :
-  @strict_anti (order_dual α) β _ _ f :=
-λ a b h, hf h
-
-protected lemma strict_mono.dual_right  (hf : strict_mono f) :
-  @strict_anti α (order_dual β) _ _ f :=
-λ a b h, hf h
-
-protected theorem strict_anti.dual  (hf : strict_anti f) :
-  @strict_anti (order_dual α) (order_dual β) _ _ f :=
-λ a b h, hf h
-
-protected lemma strict_anti.dual_left  (hf : strict_anti f) :
-  @strict_mono (order_dual α) β _ _ f :=
-λ a b h, hf h
-
-protected lemma strict_anti.dual_right  (hf : strict_anti f) :
-  @strict_mono α (order_dual β) _ _ f :=
-λ a b h, hf h
-
-protected theorem strict_mono_on.dual (hf : strict_mono_on f s) :
-  @strict_mono_on (order_dual α) (order_dual β) _ _ f s :=
-λ a ha b hb, hf hb ha
-
-protected lemma strict_mono_on.dual_left (hf : strict_mono_on f s) :
-  @strict_anti_on (order_dual α) β _ _ f s :=
-λ a ha b hb, hf hb ha
-
-protected lemma strict_mono_on.dual_right (hf : strict_mono_on f s) :
-  @strict_anti_on α (order_dual β) _ _ f s :=
-λ a ha b hb, hf ha hb
-
-protected theorem strict_anti_on.dual (hf : strict_anti_on f s) :
-  @strict_anti_on (order_dual α) (order_dual β) _ _ f s :=
-λ a ha b hb, hf hb ha
-
-protected lemma strict_anti_on.dual_left (hf : strict_anti_on f s) :
-  @strict_mono_on (order_dual α) β _ _ f s :=
-λ a ha b hb, hf hb ha
-
-protected lemma strict_anti_on.dual_right (hf : strict_anti_on f s) :
-  @strict_mono_on α (order_dual β) _ _ f s :=
-λ a ha b hb, hf ha hb
-
-end order_dual
-
-/-! #### Monotonicity in function spaces -/
-
-section preorder
-variables [preorder α]
-
-theorem monotone.comp_le_comp_left [preorder β]
-  {f : β → α} {g h : γ → β} (hf : monotone f) (le_gh : g ≤ h) :
-  has_le.le.{max w u} (f ∘ g) (f ∘ h) :=
-λ x, hf (le_gh x)
-
-variables [preorder γ]
-
-theorem monotone_lam {f : α → β → γ} (hf : ∀ b, monotone (λ a, f a b)) : monotone f :=
-λ a a' h b, hf b h
-
-theorem monotone_app (f : β → α → γ) (b : β) (hf : monotone (λ a b, f b a)) : monotone (f b) :=
-λ a a' h, hf h b
-
-theorem antitone_lam {f : α → β → γ} (hf : ∀ b, antitone (λ a, f a b)) : antitone f :=
-λ a a' h b, hf b h
-
-theorem antitone_app (f : β → α → γ) (b : β) (hf : antitone (λ a b, f b a)) : antitone (f b) :=
-λ a a' h, hf h b
-
-end preorder
-
-lemma function.monotone_eval {ι : Type u} {α : ι → Type v} [∀ i, preorder (α i)] (i : ι) :
-  monotone (function.eval i : (Π i, α i) → α i) :=
-λ f g H, H i
-
-/-! #### Monotonicity hierarchy -/
-
-section preorder
-variables [preorder α]
-
-section preorder
-variables [preorder β] {f : α → β}
-
-protected lemma monotone.monotone_on (hf : monotone f) (s : set α) : monotone_on f s :=
-λ a _ b _ h, hf h
-
-protected lemma antitone.antitone_on (hf : antitone f) (s : set α) : antitone_on f s :=
-λ a _ b _ h, hf h
-
-lemma monotone_on_univ : monotone_on f set.univ ↔ monotone f :=
-⟨λ h a b, h trivial trivial, λ h, h.monotone_on _⟩
-
-lemma antitone_on_univ : antitone_on f set.univ ↔ antitone f :=
-⟨λ h a b, h trivial trivial, λ h, h.antitone_on _⟩
-
-protected lemma strict_mono.strict_mono_on (hf : strict_mono f) (s : set α) : strict_mono_on f s :=
-λ a _ b _ h, hf h
-
-protected lemma strict_anti.strict_anti_on (hf : strict_anti f) (s : set α) : strict_anti_on f s :=
-λ a _ b _ h, hf h
-
-lemma strict_mono_on_univ : strict_mono_on f set.univ ↔ strict_mono f :=
-⟨λ h a b, h trivial trivial, λ h, h.strict_mono_on _⟩
-
-lemma strict_anti_on_univ : strict_anti_on f set.univ ↔ strict_anti f :=
-⟨λ h a b, h trivial trivial, λ h, h.strict_anti_on _⟩
-
-end preorder
-
-section partial_order
-variables [partial_order β] {f : α → β}
-
-lemma monotone.strict_mono_of_injective (h₁ : monotone f) (h₂ : injective f) : strict_mono f :=
-λ a b h, (h₁ h.le).lt_of_ne (λ H, h.ne $ h₂ H)
-
-lemma antitone.strict_anti_of_injective (h₁ : antitone f) (h₂ : injective f) : strict_anti f :=
-λ a b h, (h₁ h.le).lt_of_ne (λ H, h.ne $ h₂ H.symm)
-
-end partial_order
-end preorder
-
-section partial_order
-variables [partial_order α] [preorder β] {f : α → β}
-
--- `preorder α` isn't strong enough: if the preorder on `α` is an equivalence relation,
--- then `strict_mono f` is vacuously true.
-protected lemma strict_mono.monotone (hf : strict_mono f) : monotone f :=
-λ a b h, h.eq_or_lt.rec (by { rintro rfl, refl }) (le_of_lt ∘ (@hf _ _))
-
-protected lemma strict_anti.antitone (hf : strict_anti f) : antitone f :=
-λ a b h, h.eq_or_lt.rec (by { rintro rfl, refl }) (le_of_lt ∘ (@hf _ _))
-
-end partial_order
-
-/-! #### Miscellaneous monotonicity results -/
-
-lemma monotone_id [preorder α] : monotone (id : α → α) := λ a b, id
-
-lemma strict_mono_id [preorder α] : strict_mono (id : α → α) := λ a b, id
-
-theorem monotone_const [preorder α] [preorder β] {c : β} : monotone (λ (a : α), c) :=
-λ a b _, le_refl c
-
-theorem antitone_const [preorder α] [preorder β] {c : β} : antitone (λ (a : α), c) :=
-λ a b _, le_refl c
-
-lemma strict_mono_of_le_iff_le [preorder α] [preorder β] {f : α → β}
-  (h : ∀ x y, x ≤ y ↔ f x ≤ f y) : strict_mono f :=
-λ a b, by simp [lt_iff_le_not_le, h] {contextual := tt}
-
-lemma injective_of_lt_imp_ne [linear_order α] {f : α → β} (h : ∀ x y, x < y → f x ≠ f y) :
-  injective f :=
-begin
-  intros x y k,
-  contrapose k,
-  rw [←ne.def, ne_iff_lt_or_gt] at k,
-  cases k,
-  { exact h _ _ k },
-  { exact (h _ _ k).symm }
-end
-
-lemma injective_of_le_imp_le [partial_order α] [preorder β] (f : α → β)
-  (h : ∀ {x y}, f x ≤ f y → x ≤ y) : injective f :=
-λ x y hxy, (h hxy.le).antisymm (h hxy.ge)
-
-section preorder
-variables [preorder α] [preorder β] {f g : α → β}
-
-protected lemma strict_mono.ite' (hf : strict_mono f) (hg : strict_mono g) {p : α → Prop}
-  [decidable_pred p] (hp : ∀ ⦃x y⦄, x < y → p y → p x)
-  (hfg : ∀ ⦃x y⦄, p x → ¬p y → x < y → f x < g y) :
-  strict_mono (λ x, if p x then f x else g x) :=
-begin
-  intros x y h,
-  by_cases hy : p y,
-  { have hx : p x := hp h hy,
-    simpa [hx, hy] using hf h },
-  by_cases hx : p x,
-  { simpa [hx, hy] using hfg hx hy h },
-  { simpa [hx, hy] using hg h}
-end
-
-protected lemma strict_mono.ite (hf : strict_mono f) (hg : strict_mono g) {p : α → Prop}
-  [decidable_pred p] (hp : ∀ ⦃x y⦄, x < y → p y → p x) (hfg : ∀ x, f x ≤ g x) :
-  strict_mono (λ x, if p x then f x else g x) :=
-hf.ite' hg hp $ λ x y hx hy h, (hf h).trans_le (hfg y)
-
-protected lemma strict_anti.ite' (hf : strict_anti f) (hg : strict_anti g) {p : α → Prop}
-  [decidable_pred p] (hp : ∀ ⦃x y⦄, x < y → p y → p x)
-  (hfg : ∀ ⦃x y⦄, p x → ¬p y → x < y → g y < f x) :
-  strict_anti (λ x, if p x then f x else g x) :=
-@strict_mono.ite' α (order_dual β) _ _ f g hf hg p _ hp hfg
-
-protected lemma strict_anti.ite (hf : strict_anti f) (hg : strict_anti g) {p : α → Prop}
-  [decidable_pred p] (hp : ∀ ⦃x y⦄, x < y → p y → p x) (hfg : ∀ x, g x ≤ f x) :
-  strict_anti (λ x, if p x then f x else g x) :=
-hf.ite' hg hp $ λ x y hx hy h, (hfg y).trans_lt (hf h)
-
-end preorder
-
-/-! #### Monotonicity under composition -/
-
-section composition
-variables [preorder α] [preorder β] [preorder γ] {g : β → γ} {f : α → β} {s : set α}
-
-protected lemma monotone.comp (hg : monotone g) (hf : monotone f) :
-  monotone (g ∘ f) :=
-λ a b h, hg (hf h)
-=======
-
-instance pi.preorder {ι : Type u} {α : ι → Type v} [∀ i, preorder (α i)] : preorder (Π i, α i) :=
-{ le       := λ x y, ∀ i, x i ≤ y i,
-  le_refl  := λ a i, le_refl (a i),
-  le_trans := λ a b c h₁ h₂ i, le_trans (h₁ i) (h₂ i) }
-
-lemma pi.le_def {ι : Type u} {α : ι → Type v} [∀ i, preorder (α i)] {x y : Π i, α i} :
-  x ≤ y ↔ ∀ i, x i ≤ y i :=
-iff.rfl
->>>>>>> fdd8b94b
-
-lemma monotone.comp_antitone (hg : monotone g) (hf : antitone f) :
-  antitone (g ∘ f) :=
-λ a b h, hg (hf h)
-
-protected lemma antitone.comp (hg : antitone g) (hf : antitone f) :
-  monotone (g ∘ f) :=
-λ a b h, hg (hf h)
-
-lemma antitone.comp_monotone (hg : antitone g) (hf : monotone f) :
-  antitone (g ∘ f) :=
-λ a b h, hg (hf h)
-
-protected lemma monotone.iterate {f : α → α} (hf : monotone f) (n : ℕ) : monotone (f^[n]) :=
-nat.rec_on n monotone_id (λ n h, h.comp hf)
-
-<<<<<<< HEAD
-protected lemma monotone.comp_monotone_on (hg : monotone g) (hf : monotone_on f s) :
-  monotone_on (g ∘ f) s :=
-λ a ha b hb h, hg (hf ha hb h)
-
-lemma monotone.comp_antitone_on (hg : monotone g) (hf : antitone_on f s) :
-  antitone_on (g ∘ f) s :=
-λ a ha b hb h, hg (hf ha hb h)
-
-protected lemma antitone.comp_antitone_on (hg : antitone g) (hf : antitone_on f s) :
-  monotone_on (g ∘ f) s :=
-λ a ha b hb h, hg (hf ha hb h)
-
-lemma antitone.comp_monotone_on (hg : antitone g) (hf : monotone_on f s) :
-  antitone_on (g ∘ f) s :=
-λ a ha b hb h, hg (hf ha hb h)
-
-protected lemma strict_mono.comp (hg : strict_mono g) (hf : strict_mono f) :
-  strict_mono (g ∘ f) :=
-λ a b h, hg (hf h)
-
-lemma strict_mono.comp_strict_anti (hg : strict_mono g) (hf : strict_anti f) :
-  strict_anti (g ∘ f) :=
-λ a b h, hg (hf h)
-
-protected lemma strict_anti.comp (hg : strict_anti g) (hf : strict_anti f) :
-  strict_mono (g ∘ f) :=
-λ a b h, hg (hf h)
-
-lemma strict_anti.comp_strict_mono (hg : strict_anti g) (hf : strict_mono f) :
-  strict_anti (g ∘ f) :=
-λ a b h, hg (hf h)
-
-protected lemma strict_mono.iterate {f : α → α} (hf : strict_mono f) (n : ℕ) :
-  strict_mono (f^[n]) :=
-nat.rec_on n strict_mono_id (λ n h, h.comp hf)
-
-protected lemma strict_mono.comp_strict_mono_on (hg : strict_mono g) (hf : strict_mono_on f s) :
-  strict_mono_on (g ∘ f) s :=
-λ a ha b hb h, hg (hf ha hb h)
-
-lemma strict_mono.comp_strict_anti_on (hg : strict_mono g) (hf : strict_anti_on f s) :
-  strict_anti_on (g ∘ f) s :=
-λ a ha b hb h, hg (hf ha hb h)
-
-protected lemma strict_anti.comp_strict_anti_on (hg : strict_anti g) (hf : strict_anti_on f s) :
-  strict_mono_on (g ∘ f) s :=
-λ a ha b hb h, hg (hf ha hb h)
-
-lemma strict_anti.comp_strict_mono_on (hg : strict_anti g) (hf : strict_mono_on f s) :
-  strict_anti_on (g ∘ f) s :=
-λ a ha b hb h, hg (hf ha hb h)
-
-end composition
-
-/-! #### Monotonicity in linear orders  -/
-
-section linear_order
-variables [linear_order α]
-
-section preorder
-variables [preorder β] {f : α → β} {s : set α}
-
-open ordering
-
-lemma monotone.reflect_lt (hf : monotone f) {a b : α} (h : f a < f b) : a < b :=
-lt_of_not_ge (λ h', h.not_le (hf h'))
-
-lemma antitone.reflect_lt (hf : antitone f) {a b : α} (h : f a < f b) : b < a :=
-lt_of_not_ge (λ h', h.not_le (hf h'))
-
-lemma strict_mono_on.le_iff_le (hf : strict_mono_on f s) {a b : α} (ha : a ∈ s) (hb : b ∈ s) :
-  f a ≤ f b ↔ a ≤ b :=
-⟨λ h, le_of_not_gt $ λ h', (hf hb ha h').not_le h,
- λ h, h.lt_or_eq_dec.elim (λ h', (hf ha hb h').le) (λ h', h' ▸ le_refl _)⟩
-
-lemma strict_anti_on.le_iff_le (hf : strict_anti_on f s) {a b : α} (ha : a ∈ s) (hb : b ∈ s) :
-  f a ≤ f b ↔ b ≤ a :=
-hf.dual_right.le_iff_le hb ha
-
-lemma strict_mono_on.lt_iff_lt (hf : strict_mono_on f s) {a b : α} (ha : a ∈ s) (hb : b ∈ s) :
-  f a < f b ↔ a < b :=
-by rw [lt_iff_le_not_le, lt_iff_le_not_le, hf.le_iff_le ha hb, hf.le_iff_le hb ha]
-
-lemma strict_anti_on.lt_iff_lt (hf : strict_anti_on f s) {a b : α} (ha : a ∈ s) (hb : b ∈ s) :
-  f a < f b ↔ b < a :=
-hf.dual_right.lt_iff_lt hb ha
-
-lemma strict_mono.le_iff_le (hf : strict_mono f) {a b : α} :
-  f a ≤ f b ↔ a ≤ b :=
-(hf.strict_mono_on set.univ).le_iff_le trivial trivial
-
-lemma strict_anti.le_iff_le (hf : strict_anti f) {a b : α} :
-  f a ≤ f b ↔ b ≤ a :=
-(hf.strict_anti_on set.univ).le_iff_le trivial trivial
-
-lemma strict_mono.lt_iff_lt (hf : strict_mono f) {a b : α} :
-  f a < f b ↔ a < b :=
-(hf.strict_mono_on set.univ).lt_iff_lt trivial trivial
-
-lemma strict_anti.lt_iff_lt (hf : strict_anti f) {a b : α} :
-  f a < f b ↔ b < a :=
-(hf.strict_anti_on set.univ).lt_iff_lt trivial trivial
-
-protected theorem strict_mono_on.compares (hf : strict_mono_on f s) {a b : α} (ha : a ∈ s)
-  (hb : b ∈ s) :
-  ∀ {o : ordering}, o.compares (f a) (f b) ↔ o.compares a b
-| ordering.lt := hf.lt_iff_lt ha hb
-| ordering.eq := ⟨λ h, ((hf.le_iff_le ha hb).1 h.le).antisymm ((hf.le_iff_le hb ha).1 h.symm.le),
-                   congr_arg _⟩
-| ordering.gt := hf.lt_iff_lt hb ha
-
-protected theorem strict_anti_on.compares (hf : strict_anti_on f s) {a b : α} (ha : a ∈ s)
-  (hb : b ∈ s) {o : ordering} :
-  o.compares (f a) (f b) ↔ o.compares b a :=
-order_dual.dual_compares.trans $ hf.dual_right.compares hb ha
-
-protected theorem strict_mono.compares (hf : strict_mono f) {a b : α} {o : ordering} :
-  o.compares (f a) (f b) ↔ o.compares a b :=
-(hf.strict_mono_on set.univ).compares trivial trivial
-
-protected theorem strict_anti.compares (hf : strict_anti f) {a b : α} {o : ordering} :
-  o.compares (f a) (f b) ↔ o.compares b a :=
-(hf.strict_anti_on set.univ).compares trivial trivial
-
-lemma strict_mono.injective (hf : strict_mono f) : injective f :=
-λ x y h, show compares eq x y, from hf.compares.1 h
-
-lemma strict_anti.injective (hf : strict_anti f) : injective f :=
-λ x y h, show compares eq x y, from hf.compares.1 h.symm
-
-lemma strict_mono.maximal_of_maximal_image (hf : strict_mono f) {a} (hmax : ∀ p, p ≤ f a) (x : α) :
-  x ≤ a :=
-hf.le_iff_le.mp (hmax (f x))
-
-lemma strict_mono.minimal_of_minimal_image (hf : strict_mono f) {a} (hmin : ∀ p, f a ≤ p) (x : α) :
-  a ≤ x :=
-hf.le_iff_le.mp (hmin (f x))
-
-lemma strict_anti.minimal_of_maximal_image (hf : strict_anti f) {a} (hmax : ∀ p, p ≤ f a) (x : α) :
-  a ≤ x :=
-hf.le_iff_le.mp (hmax (f x))
-
-lemma strict_anti.maximal_of_minimal_image (hf : strict_anti f) {a} (hmin : ∀ p, f a ≤ p) (x : α) :
-  x ≤ a :=
-hf.le_iff_le.mp (hmin (f x))
-
-end preorder
-
-section partial_order
-variables [partial_order β] {f : α → β}
-
-lemma monotone.strict_mono_iff_injective (hf : monotone f) :
-  strict_mono f ↔ injective f :=
-⟨λ h, h.injective, hf.strict_mono_of_injective⟩
-
-lemma antitone.strict_anti_iff_injective (hf : antitone f) :
-  strict_anti f ↔ injective f :=
-⟨λ h, h.injective, hf.strict_anti_of_injective⟩
-
-end partial_order
-end linear_order
-
-/-! #### Monotonicity in `ℕ` and `ℤ` -/
-
-section preorder
-variables [preorder α]
-
-lemma monotone_nat_of_le_succ {f : ℕ → α} (hf : ∀ n, f n ≤ f (n + 1)) :
-  monotone f | n m h :=
-begin
-  induction h,
-  { refl },
-  { transitivity, assumption, exact hf _ }
-end
-
-lemma antitone_nat_of_succ_le {f : ℕ → α} (hf : ∀ n, f (n + 1) ≤ f n) :
-  antitone f | n m h :=
-begin
-  induction h,
-  { refl },
-  { transitivity, exact hf _, assumption }
-end
-
-lemma strict_mono_nat_of_lt_succ [preorder β] {f : ℕ → β} (hf : ∀ n, f n < f (n + 1)) :
-  strict_mono f :=
-by { intros n m hnm, induction hnm with m' hnm' ih, apply hf, exact ih.trans (hf _) }
-
-lemma strict_anti_nat_of_succ_lt [preorder β] {f : ℕ → β} (hf : ∀ n, f (n + 1) < f n) :
-  strict_anti f :=
-by { intros n m hnm, induction hnm with m' hnm' ih, apply hf, exact (hf _).trans ih }
-
-lemma forall_ge_le_of_forall_le_succ (f : ℕ → α) {a : ℕ} (h : ∀ n, a ≤ n → f n.succ ≤ f n) {b c : ℕ}
-  (hab : a ≤ b) (hbc : b ≤ c) :
-  f c ≤ f b :=
-begin
-  induction hbc with k hbk hkb,
-  { exact le_rfl },
-  { exact (h _ $ hab.trans hbk).trans hkb }
-end
-
--- TODO@Yael: Generalize the following four to succ orders
-/-- If `f` is a monotone function from `ℕ` to a preorder such that `x` lies between `f n` and
-  `f (n + 1)`, then `x` doesn't lie in the range of `f`. -/
-lemma monotone.ne_of_lt_of_lt_nat {f : ℕ → α} (hf : monotone f) (n : ℕ) {x : α}
-  (h1 : f n < x) (h2 : x < f (n + 1)) (a : ℕ) :
-  f a ≠ x :=
-by { rintro rfl, exact (hf.reflect_lt h1).not_le (nat.le_of_lt_succ $ hf.reflect_lt h2) }
-
-/-- If `f` is an antitone function from `ℕ` to a preorder such that `x` lies between `f (n + 1)` and
-`f n`, then `x` doesn't lie in the range of `f`. -/
-lemma antitone.ne_of_lt_of_lt_nat {f : ℕ → α} (hf : antitone f)
-  (n : ℕ) {x : α} (h1 : f (n + 1) < x) (h2 : x < f n) (a : ℕ) : f a ≠ x :=
-by { rintro rfl, exact (hf.reflect_lt h2).not_le (nat.le_of_lt_succ $ hf.reflect_lt h1) }
-
-/-- If `f` is a monotone function from `ℤ` to a preorder and `x` lies between `f n` and
-  `f (n + 1)`, then `x` doesn't lie in the range of `f`. -/
-lemma monotone.ne_of_lt_of_lt_int {f : ℤ → α} (hf : monotone f) (n : ℤ) {x : α}
-  (h1 : f n < x) (h2 : x < f (n + 1)) (a : ℤ) :
-  f a ≠ x :=
-by { rintro rfl, exact (hf.reflect_lt h1).not_le (int.le_of_lt_add_one $ hf.reflect_lt h2) }
-
-/-- If `f` is an antitone function from `ℤ` to a preorder and `x` lies between `f (n + 1)` and
-`f n`, then `x` doesn't lie in the range of `f`. -/
-lemma antitone.ne_of_lt_of_lt_int {f : ℤ → α} (hf : antitone f)
-  (n : ℤ) {x : α} (h1 : f (n + 1) < x) (h2 : x < f n) (a : ℤ) : f a ≠ x :=
-by { rintro rfl, exact (hf.reflect_lt h2).not_le (int.le_of_lt_add_one $ hf.reflect_lt h1) }
-
-lemma strict_mono.id_le {φ : ℕ → ℕ} (h : strict_mono φ) : ∀ n, n ≤ φ n :=
-λ n, nat.rec_on n (nat.zero_le _)
-  (λ n hn, nat.succ_le_of_lt (hn.trans_lt $ h $ nat.lt_succ_self n))
-
-end preorder
-
-=======
-instance pi.partial_order {ι : Type u} {α : ι → Type v} [∀ i, partial_order (α i)] :
-  partial_order (Π i, α i) :=
-{ le_antisymm := λ f g h1 h2, funext (λ b, (h1 b).antisymm (h2 b)),
-  ..pi.preorder }
-
->>>>>>> fdd8b94b
 /-! ### Lifts of order instances -/
 
 /-- Transfer a `preorder` on `β` to a `preorder` on `α` using a function `f : α → β`.
@@ -896,15 +289,6 @@
 
 end prod
 
-<<<<<<< HEAD
-lemma monotone_fst {α β : Type*} [preorder α] [preorder β] : monotone (@prod.fst α β) :=
-λ x y h, h.1
-
-lemma monotone_snd {α β : Type*} [preorder α] [preorder β] : monotone (@prod.snd α β) :=
-λ x y h, h.2
-
-=======
->>>>>>> fdd8b94b
 /-! ### Additional order classes -/
 
 /-- Order without a maximal element. Sometimes called cofinal. -/
@@ -918,8 +302,6 @@
   nonempty {x // a < x} :=
 nonempty_subtype.2 (no_top a)
 
-<<<<<<< HEAD
-=======
 /-- `a : α` is a top element of `α` if it is greater than or equal to any other element of `α`.
 This predicate is useful, e.g., to make some statements and proofs work in both cases
 `[order_top α]` and `[no_top_order α]`. -/
@@ -932,7 +314,6 @@
   a = b :=
 le_antisymm hb (ha b)
 
->>>>>>> fdd8b94b
 /-- Order without a minimal element. Sometimes called coinitial or dense. -/
 class no_bot_order (α : Type u) [preorder α] : Prop :=
 (no_bot : ∀ a : α, ∃ a', a' < a)
