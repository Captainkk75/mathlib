--- conflicted
+++ resolved
@@ -466,18 +466,14 @@
   e ∈ G.edge_finset ↔ e ∈ G.edge_set :=
 set.mem_to_finset
 
-<<<<<<< HEAD
-lemma edge_finset_mono [decidable_eq V] [fintype V] {G G' : simple_graph V}
-  [decidable_rel G.adj] [decidable_rel G'.adj] (h : G ≤ G') : G.edge_finset ⊆ G'.edge_finset :=
-by { intro e, simp_rw mem_edge_finset, exact λ he, edge_set_mono h he }
-
-@[simp] lemma edge_set_univ_card [decidable_eq V] [fintype V] [decidable_rel G.adj] :
-=======
+lemma edge_finset_mono {G' : simple_graph V} [decidable_rel G'.adj] (h : G ≤ G') :
+  G.edge_finset ⊆ G'.edge_finset :=
+λ e, by { simp_rw mem_edge_finset, exact edge_set_mono h }
+
 lemma edge_finset_card [fintype G.edge_set] : G.edge_finset.card = fintype.card G.edge_set :=
 set.to_finset_card _
 
 @[simp] lemma edge_set_univ_card [fintype G.edge_set] :
->>>>>>> fc739bf5
   (univ : finset G.edge_set).card = G.edge_finset.card :=
 fintype.card_of_subtype G.edge_finset (mem_edge_finset _)
 
@@ -649,7 +645,6 @@
   G.delete_edges s = G.delete_edges (s ∩ G.edge_set) :=
 by { ext, simp [imp_false] { contextual := tt } }
 
-<<<<<<< HEAD
 lemma delete_edges_sdiff_eq_of_le {H : simple_graph V} (h : H ≤ G) :
   G.delete_edges (G.edge_set \ H.edge_set) = H :=
 by { ext v w, split; simp [@h v w] { contextual := tt } }
@@ -662,7 +657,7 @@
   (s : finset (sym2 V)) [decidable_rel (G.delete_edges s).adj] :
   (G.delete_edges s).edge_finset = G.edge_finset \ s :=
 by { ext e, simp [edge_set_delete_edges] }
-=======
+
 /-! ## Map and comap -/
 
 /-- Given an injective function, there is an covariant induced map on graphs by pushing forward
@@ -731,7 +726,6 @@
 
 lemma spanning_coe_induce_le (s : set V) : (G.induce s).spanning_coe ≤ G :=
 map_comap_le _ _
->>>>>>> fc739bf5
 
 section finite_at
 
