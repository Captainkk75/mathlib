--- conflicted
+++ resolved
@@ -402,13 +402,8 @@
 
 end comm_ring
 
-<<<<<<< HEAD
-section domain
-variables {β : Type*} [comm_ring β] [domain β] (abv : β → α) [is_absolute_value abv]
-=======
 section is_domain
 variables {β : Type*} [ring β] [is_domain β] (abv : β → α) [is_absolute_value abv]
->>>>>>> 4ce2a5f1
 
 lemma one_not_equiv_zero : ¬ (const abv 1) ≈ (const abv 0) :=
 assume h,
@@ -422,11 +417,7 @@
 have (1 : β) = 0, from (is_absolute_value.abv_eq_zero abv).1 this,
 absurd this one_ne_zero
 
-<<<<<<< HEAD
-end domain
-=======
 end is_domain
->>>>>>> 4ce2a5f1
 
 section field
 variables {β : Type*} [field β] {abv : β → α} [is_absolute_value abv]
