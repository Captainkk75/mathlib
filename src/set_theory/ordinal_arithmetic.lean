/-
Copyright (c) 2017 Johannes Hölzl. All rights reserved.
Released under Apache 2.0 license as described in the file LICENSE.
Authors: Mario Carneiro, Floris van Doorn, Violeta Hernández Palacios
-/
import logic.small
import set_theory.ordinal
import tactic.by_contra

/-!
# Ordinal arithmetic

Ordinals have an addition (corresponding to disjoint union) that turns them into an additive
monoid, and a multiplication (corresponding to the lexicographic order on the product) that turns
them into a monoid. One can also define correspondingly a subtraction, a division, a successor
function, a power function and a logarithm function.

We also define limit ordinals and prove the basic induction principle on ordinals separating
successor ordinals and limit ordinals, in `limit_rec_on`.

## Main definitions and results

* `o₁ + o₂` is the order on the disjoint union of `o₁` and `o₂` obtained by declaring that
  every element of `o₁` is smaller than every element of `o₂`.
* `o₁ - o₂` is the unique ordinal `o` such that `o₂ + o = o₁`, when `o₂ ≤ o₁`.
* `o₁ * o₂` is the lexicographic order on `o₂ × o₁`.
* `o₁ / o₂` is the ordinal `o` such that `o₁ = o₂ * o + o'` with `o' < o₂`. We also define the
  divisibility predicate, and a modulo operation.
* `succ o = o + 1` is the successor of `o`.
* `pred o` if the predecessor of `o`. If `o` is not a successor, we set `pred o = o`.

We also define the power function and the logarithm function on ordinals, and discuss the properties
of casts of natural numbers of and of `omega` with respect to these operations.

Some properties of the operations are also used to discuss general tools on ordinals:

* `is_limit o`: an ordinal is a limit ordinal if it is neither `0` nor a successor.
* `limit_rec_on` is the main induction principle of ordinals: if one can prove a property by
  induction at successor ordinals and at limit ordinals, then it holds for all ordinals.
* `is_normal`: a function `f : ordinal → ordinal` satisfies `is_normal` if it is strictly increasing
  and order-continuous, i.e., the image `f o` of a limit ordinal `o` is the sup of `f a` for
  `a < o`.
* `enum_ord`: enumerates an unbounded set of ordinals by the ordinals themselves.
* `nfp f a`: the next fixed point of a function `f` on ordinals, above `a`. It behaves well
  for normal functions.
* `CNF b o` is the Cantor normal form of the ordinal `o` in base `b`.
* `sup`, `lsub`: the supremum / least strict upper bound of an indexed family of ordinals in
  `Type u`, as an ordinal in `Type u`.
* `bsup`, `blsub`: the supremum / least strict upper bound of a set of ordinals indexed by ordinals
  less than a given ordinal `o`.

Various other basic arithmetic results are given in `principal.lean` instead.
-/

noncomputable theory

open function cardinal set equiv
open_locale classical cardinal

universes u v w
variables {α : Type*} {β : Type*} {γ : Type*}
  {r : α → α → Prop} {s : β → β → Prop} {t : γ → γ → Prop}

namespace ordinal

/-! ### Further properties of addition on ordinals -/

@[simp] theorem lift_add (a b) : lift (a + b) = lift a + lift b :=
quotient.induction_on₂ a b $ λ ⟨α, r, _⟩ ⟨β, s, _⟩,
quotient.sound ⟨(rel_iso.preimage equiv.ulift _).trans
 (rel_iso.sum_lex_congr (rel_iso.preimage equiv.ulift _)
   (rel_iso.preimage equiv.ulift _)).symm⟩

@[simp] theorem lift_succ (a) : lift (succ a) = succ (lift a) :=
by unfold succ; simp only [lift_add, lift_one]

instance has_le.le.add_contravariant_class : contravariant_class ordinal.{u} ordinal.{u} (+) (≤) :=
⟨λ a b c, induction_on a $ λ α r hr, induction_on b $ λ β₁ s₁ hs₁, induction_on c $ λ β₂ s₂ hs₂ ⟨f⟩,
  ⟨have fl : ∀ a, f (sum.inl a) = sum.inl a := λ a,
    by simpa only [initial_seg.trans_apply, initial_seg.le_add_apply]
      using @initial_seg.eq _ _ _ _ (@sum.lex.is_well_order _ _ _ _ hr hs₂)
        ((initial_seg.le_add r s₁).trans f) (initial_seg.le_add r s₂) a,
  have ∀ b, {b' // f (sum.inr b) = sum.inr b'}, begin
    intro b, cases e : f (sum.inr b),
    { rw ← fl at e, have := f.inj' e, contradiction },
    { exact ⟨_, rfl⟩ }
  end,
  let g (b) := (this b).1 in
  have fr : ∀ b, f (sum.inr b) = sum.inr (g b), from λ b, (this b).2,
  ⟨⟨⟨g, λ x y h, by injection f.inj'
    (by rw [fr, fr, h] : f (sum.inr x) = f (sum.inr y))⟩,
    λ a b, by simpa only [sum.lex_inr_inr, fr, rel_embedding.coe_fn_to_embedding,
        initial_seg.coe_fn_to_rel_embedding, function.embedding.coe_fn_mk]
      using @rel_embedding.map_rel_iff _ _ _ _ f.to_rel_embedding (sum.inr a) (sum.inr b)⟩,
    λ a b H, begin
      rcases f.init' (by rw fr; exact sum.lex_inr_inr.2 H) with ⟨a'|a', h⟩,
      { rw fl at h, cases h },
      { rw fr at h, exact ⟨a', sum.inr.inj h⟩ }
    end⟩⟩⟩

theorem add_succ (o₁ o₂ : ordinal) : o₁ + succ o₂ = succ (o₁ + o₂) :=
(add_assoc _ _ _).symm

@[simp] theorem succ_zero : succ 0 = 1 := zero_add _

theorem one_le_iff_pos {o : ordinal} : 1 ≤ o ↔ 0 < o :=
by rw [← succ_zero, succ_le]

theorem one_le_iff_ne_zero {o : ordinal} : 1 ≤ o ↔ o ≠ 0 :=
by rw [one_le_iff_pos, ordinal.pos_iff_ne_zero]

theorem succ_pos (o : ordinal) : 0 < succ o :=
lt_of_le_of_lt (ordinal.zero_le _) (lt_succ_self _)

theorem succ_ne_zero (o : ordinal) : succ o ≠ 0 :=
ne_of_gt $ succ_pos o

@[simp] theorem card_succ (o : ordinal) : card (succ o) = card o + 1 :=
by simp only [succ, card_add, card_one]

theorem nat_cast_succ (n : ℕ) : (succ n : ordinal) = n.succ := rfl

theorem add_left_cancel (a) {b c : ordinal} : a + b = a + c ↔ b = c :=
by simp only [le_antisymm_iff, add_le_add_iff_left]

theorem lt_one_iff_zero {a : ordinal} : a < 1 ↔ a = 0 :=
by rw [←succ_zero, lt_succ, ordinal.le_zero]

private theorem add_lt_add_iff_left' (a) {b c : ordinal} : a + b < a + c ↔ b < c :=
by rw [← not_le, ← not_le, add_le_add_iff_left]

instance : covariant_class ordinal.{u} ordinal.{u} (+) (<) :=
⟨λ a b c, (add_lt_add_iff_left' a).2⟩

instance : contravariant_class ordinal.{u} ordinal.{u} (+) (<) :=
⟨λ a b c, (add_lt_add_iff_left' a).1⟩

theorem lt_of_add_lt_add_right {a b c : ordinal} : a + b < c + b → a < c :=
lt_imp_lt_of_le_imp_le (λ h, add_le_add_right h _)

@[simp] theorem succ_lt_succ {a b : ordinal} : succ a < succ b ↔ a < b :=
by rw [lt_succ, succ_le]

@[simp] theorem succ_le_succ {a b : ordinal} : succ a ≤ succ b ↔ a ≤ b :=
le_iff_le_iff_lt_iff_lt.2 succ_lt_succ

theorem succ_inj {a b : ordinal} : succ a = succ b ↔ a = b :=
by simp only [le_antisymm_iff, succ_le_succ]

theorem add_le_add_iff_right {a b : ordinal} (n : ℕ) : a + n ≤ b + n ↔ a ≤ b :=
by induction n with n ih; [rw [nat.cast_zero, add_zero, add_zero],
  rw [← nat_cast_succ, add_succ, add_succ, succ_le_succ, ih]]

theorem add_right_cancel {a b : ordinal} (n : ℕ) : a + n = b + n ↔ a = b :=
by simp only [le_antisymm_iff, add_le_add_iff_right]

/-! ### The zero ordinal -/

@[simp] theorem card_eq_zero {o} : card o = 0 ↔ o = 0 :=
⟨induction_on o $ λ α r _ h, begin
  refine le_antisymm (le_of_not_lt $
    λ hn, mk_ne_zero_iff.2 _ h) (ordinal.zero_le _),
  rw [← succ_le, succ_zero] at hn, cases hn with f,
  exact ⟨f punit.star⟩
end, λ e, by simp only [e, card_zero]⟩

@[simp] theorem type_eq_zero_of_empty [is_well_order α r] [is_empty α] : type r = 0 :=
card_eq_zero.symm.mpr (mk_eq_zero _)

@[simp] theorem type_eq_zero_iff_is_empty [is_well_order α r] : type r = 0 ↔ is_empty α :=
(@card_eq_zero (type r)).symm.trans mk_eq_zero_iff

theorem type_ne_zero_iff_nonempty [is_well_order α r] : type r ≠ 0 ↔ nonempty α :=
(not_congr (@card_eq_zero (type r))).symm.trans mk_ne_zero_iff

protected lemma one_ne_zero : (1 : ordinal) ≠ 0 :=
type_ne_zero_iff_nonempty.2 ⟨punit.star⟩

instance : nontrivial ordinal.{u} :=
⟨⟨1, 0, ordinal.one_ne_zero⟩⟩

instance : nonempty (1 : ordinal).out.α :=
out_nonempty_iff_ne_zero.2 ordinal.one_ne_zero

theorem zero_lt_one : (0 : ordinal) < 1 :=
lt_iff_le_and_ne.2 ⟨ordinal.zero_le _, ne.symm $ ordinal.one_ne_zero⟩

theorem le_one_iff {a : ordinal} : a ≤ 1 ↔ a = 0 ∨ a = 1 :=
begin
  refine ⟨λ ha, _, _⟩,
  { rcases eq_or_lt_of_le ha with rfl | ha,
    exacts [or.inr rfl, or.inl (lt_one_iff_zero.1 ha)], },
  { rintro (rfl | rfl),
    exacts [le_of_lt zero_lt_one, le_refl _], }
end

theorem add_eq_zero_iff {a b : ordinal} : a + b = 0 ↔ (a = 0 ∧ b = 0) :=
induction_on a $ λ α r _, induction_on b $ λ β s _, begin
  simp_rw [type_add, type_eq_zero_iff_is_empty],
  exact is_empty_sum
end

theorem left_eq_zero_of_add_eq_zero {a b : ordinal} (h : a + b = 0) : a = 0 :=
(add_eq_zero_iff.1 h).1

theorem right_eq_zero_of_add_eq_zero {a b : ordinal} (h : a + b = 0) : b = 0 :=
(add_eq_zero_iff.1 h).2

/-! ### The predecessor of an ordinal -/

/-- The ordinal predecessor of `o` is `o'` if `o = succ o'`,
  and `o` otherwise. -/
def pred (o : ordinal.{u}) : ordinal.{u} :=
if h : ∃ a, o = succ a then classical.some h else o

@[simp] theorem pred_succ (o) : pred (succ o) = o :=
by have h : ∃ a, succ o = succ a := ⟨_, rfl⟩;
   simpa only [pred, dif_pos h] using (succ_inj.1 $ classical.some_spec h).symm

theorem pred_le_self (o) : pred o ≤ o :=
if h : ∃ a, o = succ a then let ⟨a, e⟩ := h in
by rw [e, pred_succ]; exact le_of_lt (lt_succ_self _)
else by rw [pred, dif_neg h]

theorem pred_eq_iff_not_succ {o} : pred o = o ↔ ¬ ∃ a, o = succ a :=
⟨λ e ⟨a, e'⟩, by rw [e', pred_succ] at e; exact ne_of_lt (lt_succ_self _) e,
 λ h, dif_neg h⟩

theorem pred_lt_iff_is_succ {o} : pred o < o ↔ ∃ a, o = succ a :=
iff.trans (by simp only [le_antisymm_iff, pred_le_self, true_and, not_le])
  (iff_not_comm.1 pred_eq_iff_not_succ).symm

theorem succ_pred_iff_is_succ {o} : succ (pred o) = o ↔ ∃ a, o = succ a :=
⟨λ e, ⟨_, e.symm⟩, λ ⟨a, e⟩, by simp only [e, pred_succ]⟩

theorem succ_lt_of_not_succ {o} (h : ¬ ∃ a, o = succ a) {b} : succ b < o ↔ b < o :=
⟨lt_trans (lt_succ_self _), λ l,
  lt_of_le_of_ne (succ_le.2 l) (λ e, h ⟨_, e.symm⟩)⟩

theorem lt_pred {a b} : a < pred b ↔ succ a < b :=
if h : ∃ a, b = succ a then let ⟨c, e⟩ := h in
by rw [e, pred_succ, succ_lt_succ]
else by simp only [pred, dif_neg h, succ_lt_of_not_succ h]

theorem pred_le {a b} : pred a ≤ b ↔ a ≤ succ b :=
le_iff_le_iff_lt_iff_lt.2 lt_pred

@[simp] theorem lift_is_succ {o} : (∃ a, lift o = succ a) ↔ (∃ a, o = succ a) :=
⟨λ ⟨a, h⟩,
  let ⟨b, e⟩ := lift_down $ show a ≤ lift o, from le_of_lt $
    h.symm ▸ lt_succ_self _ in
  ⟨b, lift_inj.1 $ by rw [h, ← e, lift_succ]⟩,
 λ ⟨a, h⟩, ⟨lift a, by simp only [h, lift_succ]⟩⟩

@[simp] theorem lift_pred (o) : lift (pred o) = pred (lift o) :=
if h : ∃ a, o = succ a then
by cases h with a e; simp only [e, pred_succ, lift_succ]
else by rw [pred_eq_iff_not_succ.2 h,
            pred_eq_iff_not_succ.2 (mt lift_is_succ.1 h)]

/-! ### Limit ordinals -/

/-- A limit ordinal is an ordinal which is not zero and not a successor. -/
def is_limit (o : ordinal) : Prop := o ≠ 0 ∧ ∀ a < o, succ a < o

theorem not_zero_is_limit : ¬ is_limit 0
| ⟨h, _⟩ := h rfl

theorem not_succ_is_limit (o) : ¬ is_limit (succ o)
| ⟨_, h⟩ := lt_irrefl _ (h _ (lt_succ_self _))

theorem not_succ_of_is_limit {o} (h : is_limit o) : ¬ ∃ a, o = succ a
| ⟨a, e⟩ := not_succ_is_limit a (e ▸ h)

theorem succ_lt_of_is_limit {o} (h : is_limit o) {a} : succ a < o ↔ a < o :=
⟨lt_trans (lt_succ_self _), h.2 _⟩

theorem le_succ_of_is_limit {o} (h : is_limit o) {a} : o ≤ succ a ↔ o ≤ a :=
le_iff_le_iff_lt_iff_lt.2 $ succ_lt_of_is_limit h

theorem limit_le {o} (h : is_limit o) {a} : o ≤ a ↔ ∀ x < o, x ≤ a :=
⟨λ h x l, le_trans (le_of_lt l) h,
 λ H, (le_succ_of_is_limit h).1 $ le_of_not_lt $ λ hn,
  not_lt_of_le (H _ hn) (lt_succ_self _)⟩

theorem lt_limit {o} (h : is_limit o) {a} : a < o ↔ ∃ x < o, a < x :=
by simpa only [not_ball, not_le] using not_congr (@limit_le _ h a)

@[simp] theorem lift_is_limit (o) : is_limit (lift o) ↔ is_limit o :=
and_congr (not_congr $ by simpa only [lift_zero] using @lift_inj o 0)
⟨λ H a h, lift_lt.1 $ by simpa only [lift_succ] using H _ (lift_lt.2 h),
 λ H a h, let ⟨a', e⟩ := lift_down (le_of_lt h) in
   by rw [← e, ← lift_succ, lift_lt];
      rw [← e, lift_lt] at h; exact H a' h⟩

theorem is_limit.pos {o : ordinal} (h : is_limit o) : 0 < o :=
lt_of_le_of_ne (ordinal.zero_le _) h.1.symm

theorem is_limit.one_lt {o : ordinal} (h : is_limit o) : 1 < o :=
by simpa only [succ_zero] using h.2 _ h.pos

theorem is_limit.nat_lt {o : ordinal} (h : is_limit o) : ∀ n : ℕ, (n : ordinal) < o
| 0     := h.pos
| (n+1) := h.2 _ (is_limit.nat_lt n)

theorem zero_or_succ_or_limit (o : ordinal) :
  o = 0 ∨ (∃ a, o = succ a) ∨ is_limit o :=
if o0 : o = 0 then or.inl o0 else
if h : ∃ a, o = succ a then or.inr (or.inl h) else
or.inr $ or.inr ⟨o0, λ a, (succ_lt_of_not_succ h).2⟩

/-- Main induction principle of ordinals: if one can prove a property by
  induction at successor ordinals and at limit ordinals, then it holds for all ordinals. -/
@[elab_as_eliminator] def limit_rec_on {C : ordinal → Sort*}
  (o : ordinal) (H₁ : C 0) (H₂ : ∀ o, C o → C (succ o))
  (H₃ : ∀ o, is_limit o → (∀ o' < o, C o') → C o) : C o :=
wf.fix (λ o IH,
  if o0 : o = 0 then by rw o0; exact H₁ else
  if h : ∃ a, o = succ a then
    by rw ← succ_pred_iff_is_succ.2 h; exact
    H₂ _ (IH _ $ pred_lt_iff_is_succ.2 h)
  else H₃ _ ⟨o0, λ a, (succ_lt_of_not_succ h).2⟩ IH) o

@[simp] theorem limit_rec_on_zero {C} (H₁ H₂ H₃) : @limit_rec_on C 0 H₁ H₂ H₃ = H₁ :=
by rw [limit_rec_on, wf.fix_eq, dif_pos rfl]; refl

@[simp] theorem limit_rec_on_succ {C} (o H₁ H₂ H₃) :
  @limit_rec_on C (succ o) H₁ H₂ H₃ = H₂ o (@limit_rec_on C o H₁ H₂ H₃) :=
begin
  have h : ∃ a, succ o = succ a := ⟨_, rfl⟩,
  rw [limit_rec_on, wf.fix_eq, dif_neg (succ_ne_zero o), dif_pos h],
  generalize : limit_rec_on._proof_2 (succ o) h = h₂,
  generalize : limit_rec_on._proof_3 (succ o) h = h₃,
  revert h₂ h₃, generalize e : pred (succ o) = o', intros,
  rw pred_succ at e, subst o', refl
end

@[simp] theorem limit_rec_on_limit {C} (o H₁ H₂ H₃ h) :
  @limit_rec_on C o H₁ H₂ H₃ = H₃ o h (λ x h, @limit_rec_on C x H₁ H₂ H₃) :=
by rw [limit_rec_on, wf.fix_eq, dif_neg h.1, dif_neg (not_succ_of_is_limit h)]; refl

instance (o : ordinal) : order_top o.succ.out.α :=
⟨_, le_enum_succ⟩

theorem enum_succ_eq_top {o : ordinal} :
  enum (<) o (by { rw type_lt, apply lt_succ_self }) = (⊤ : o.succ.out.α) :=
rfl

lemma has_succ_of_type_succ_lt {α} {r : α → α → Prop} [wo : is_well_order α r]
  (h : ∀ a < type r, succ a < type r) (x : α) : ∃ y, r x y :=
begin
  use enum r (typein r x).succ (h _ (typein_lt_type r x)),
  convert (enum_lt_enum (typein_lt_type r x) _).mpr (lt_succ_self _), rw [enum_typein]
end

theorem out_no_max_of_succ_lt {o : ordinal} (ho : ∀ a < o, succ a < o) : no_max_order o.out.α :=
⟨has_succ_of_type_succ_lt (by rwa type_lt)⟩

lemma type_subrel_lt (o : ordinal.{u}) :
  type (subrel (<) {o' : ordinal | o' < o}) = ordinal.lift.{u+1} o :=
begin
  refine quotient.induction_on o _,
  rintro ⟨α, r, wo⟩, resetI, apply quotient.sound,
  constructor, symmetry, refine (rel_iso.preimage equiv.ulift r).trans (typein_iso r)
end

lemma mk_initial_seg (o : ordinal.{u}) :
  #{o' : ordinal | o' < o} = cardinal.lift.{u+1} o.card :=
by rw [lift_card, ←type_subrel_lt, card_type]

/-! ### Normal ordinal functions -/

/-- A normal ordinal function is a strictly increasing function which is
  order-continuous, i.e., the image `f o` of a limit ordinal `o` is the sup of `f a` for
  `a < o`.  -/
def is_normal (f : ordinal → ordinal) : Prop :=
(∀ o, f o < f (succ o)) ∧ ∀ o, is_limit o → ∀ a, f o ≤ a ↔ ∀ b < o, f b ≤ a

theorem is_normal.limit_le {f} (H : is_normal f) : ∀ {o}, is_limit o →
  ∀ {a}, f o ≤ a ↔ ∀ b < o, f b ≤ a := H.2

theorem is_normal.limit_lt {f} (H : is_normal f) {o} (h : is_limit o) {a} :
  a < f o ↔ ∃ b < o, a < f b :=
not_iff_not.1 $ by simpa only [exists_prop, not_exists, not_and, not_lt] using H.2 _ h a

theorem is_normal.strict_mono {f} (H : is_normal f) : strict_mono f :=
λ a b, limit_rec_on b (not.elim (not_lt_of_le $ ordinal.zero_le _))
  (λ b IH h, (lt_or_eq_of_le (lt_succ.1 h)).elim
    (λ h, lt_trans (IH h) (H.1 _))
    (λ e, e ▸ H.1 _))
  (λ b l IH h, lt_of_lt_of_le (H.1 a)
    ((H.2 _ l _).1 le_rfl _ (l.2 _ h)))

theorem is_normal_iff_strict_mono_limit (f : ordinal → ordinal) :
  is_normal f ↔ (strict_mono f ∧ ∀ o, is_limit o → ∀ a, (∀ b < o, f b ≤ a) → f o ≤ a) :=
⟨λ hf, ⟨hf.strict_mono, λ a ha c, (hf.2 a ha c).2⟩, λ ⟨hs, hl⟩, ⟨λ a, hs (ordinal.lt_succ_self a),
  λ a ha c, ⟨λ hac b hba, ((hs hba).trans_le hac).le, hl a ha c⟩⟩⟩

theorem is_normal.lt_iff {f} (H : is_normal f) {a b} : f a < f b ↔ a < b :=
strict_mono.lt_iff_lt $ H.strict_mono

theorem is_normal.le_iff {f} (H : is_normal f) {a b} : f a ≤ f b ↔ a ≤ b :=
le_iff_le_iff_lt_iff_lt.2 H.lt_iff

theorem is_normal.inj {f} (H : is_normal f) {a b} : f a = f b ↔ a = b :=
by simp only [le_antisymm_iff, H.le_iff]

theorem is_normal.self_le {f} (H : is_normal f) (a) : a ≤ f a :=
wf.self_le_of_strict_mono H.strict_mono a

theorem is_normal.le_set {f} (H : is_normal f) (p : set ordinal) (p0 : p.nonempty) (b)
  (H₂ : ∀ o, b ≤ o ↔ ∀ a ∈ p, a ≤ o) {o} : f b ≤ o ↔ ∀ a ∈ p, f a ≤ o :=
⟨λ h a pa, (H.le_iff.2 ((H₂ _).1 (le_refl _) _ pa)).trans h,
λ h, begin
  revert H₂, refine limit_rec_on b (λ H₂, _) (λ S _ H₂, _) (λ S L _ H₂, (H.2 _ L _).2 (λ a h', _)),
  { cases p0 with x px,
    have := ordinal.le_zero.1 ((H₂ _).1 (ordinal.zero_le _) _ px),
    rw this at px, exact h _ px },
  { rcases not_ball.1 (mt (H₂ S).2 $ not_le_of_lt $ lt_succ_self _) with ⟨a, h₁, h₂⟩,
    exact (H.le_iff.2 $ succ_le.2 $ not_le.1 h₂).trans (h _ h₁) },
  { rcases not_ball.1 (mt (H₂ a).2 (not_le.2 h')) with ⟨b, h₁, h₂⟩,
    exact (H.le_iff.2 $ le_of_lt $ not_le.1 h₂).trans (h _ h₁) }
end⟩

theorem is_normal.le_set' {f} (H : is_normal f) (p : set α) (g : α → ordinal) (p0 : p.nonempty) (b)
  (H₂ : ∀ o, b ≤ o ↔ ∀ a ∈ p, g a ≤ o) {o} : f b ≤ o ↔ ∀ a ∈ p, f (g a) ≤ o :=
(H.le_set (λ x, ∃ y, p y ∧ x = g y)
  (let ⟨x, px⟩ := p0 in ⟨_, _, px, rfl⟩) _
  (λ o, (H₂ o).trans ⟨λ H a ⟨y, h1, h2⟩, h2.symm ▸ H y h1,
    λ H a h1, H (g a) ⟨a, h1, rfl⟩⟩)).trans
⟨λ H a h, H (g a) ⟨a, h, rfl⟩, λ H a ⟨y, h1, h2⟩, h2.symm ▸ H y h1⟩

theorem is_normal.refl : is_normal id :=
⟨λ x, lt_succ_self _, λ o l a, limit_le l⟩

theorem is_normal.trans {f g} (H₁ : is_normal f) (H₂ : is_normal g) :
  is_normal (λ x, f (g x)) :=
⟨λ x, H₁.lt_iff.2 (H₂.1 _),
 λ o l a, H₁.le_set' (< o) g ⟨_, l.pos⟩ _ (λ c, H₂.2 _ l _)⟩

theorem is_normal.is_limit {f} (H : is_normal f) {o} (l : is_limit o) :
  is_limit (f o) :=
⟨ne_of_gt $ lt_of_le_of_lt (ordinal.zero_le _) $ H.lt_iff.2 l.pos,
λ a h, let ⟨b, h₁, h₂⟩ := (H.limit_lt l).1 h in
  lt_of_le_of_lt (succ_le.2 h₂) (H.lt_iff.2 h₁)⟩

theorem is_normal.le_iff_eq {f} (H : is_normal f) {a} : f a ≤ a ↔ f a = a :=
(H.self_le a).le_iff_eq

theorem add_le_of_limit {a b c : ordinal.{u}}
  (h : is_limit b) : a + b ≤ c ↔ ∀ b' < b, a + b' ≤ c :=
⟨λ h b' l, le_trans (add_le_add_left (le_of_lt l) _) h,
λ H, le_of_not_lt $
induction_on a (λ α r _, induction_on b $ λ β s _ h H l, begin
  resetI,
  suffices : ∀ x : β, sum.lex r s (sum.inr x) (enum _ _ l),
  { cases enum _ _ l with x x,
    { cases this (enum s 0 h.pos) },
    { exact irrefl _ (this _) } },
  intros x,
  rw [← typein_lt_typein (sum.lex r s), typein_enum],
  have := H _ (h.2 _ (typein_lt_type s x)),
  rw [add_succ, succ_le] at this,
  refine lt_of_le_of_lt (type_le'.2
    ⟨rel_embedding.of_monotone (λ a, _) (λ a b, _)⟩) this,
  { rcases a with ⟨a | b, h⟩,
    { exact sum.inl a },
    { exact sum.inr ⟨b, by cases h; assumption⟩ } },
  { rcases a with ⟨a | a, h₁⟩; rcases b with ⟨b | b, h₂⟩; cases h₁; cases h₂;
      rintro ⟨⟩; constructor; assumption }
end) h H⟩

theorem add_is_normal (a : ordinal) : is_normal ((+) a) :=
⟨λ b, (add_lt_add_iff_left a).2 (lt_succ_self _),
 λ b l c, add_le_of_limit l⟩

theorem add_is_limit (a) {b} : is_limit b → is_limit (a + b) :=
(add_is_normal a).is_limit

/-! ### Subtraction on ordinals-/

/-- `a - b` is the unique ordinal satisfying `b + (a - b) = a` when `b ≤ a`. -/
def sub (a b : ordinal.{u}) : ordinal.{u} :=
Inf {o | a ≤ b + o}

/-- The set in the definition of subtraction is nonempty. -/
theorem sub_nonempty {a b : ordinal.{u}} : {o | a ≤ b + o}.nonempty :=
⟨a, le_add_left _ _⟩

instance : has_sub ordinal := ⟨sub⟩

theorem le_add_sub (a b : ordinal) : a ≤ b + (a - b) :=
Inf_mem sub_nonempty

theorem sub_le {a b c : ordinal} : a - b ≤ c ↔ a ≤ b + c :=
⟨λ h, le_trans (le_add_sub a b) (add_le_add_left h _), λ h, cInf_le' h⟩

theorem lt_sub {a b c : ordinal} : a < b - c ↔ c + a < b :=
lt_iff_lt_of_le_iff_le sub_le

theorem add_sub_cancel (a b : ordinal) : a + b - a = b :=
le_antisymm (sub_le.2 $ le_rfl)
  ((add_le_add_iff_left a).1 $ le_add_sub _ _)

theorem sub_eq_of_add_eq {a b c : ordinal} (h : a + b = c) : c - a = b :=
h ▸ add_sub_cancel _ _

theorem sub_le_self (a b : ordinal) : a - b ≤ a :=
sub_le.2 $ le_add_left _ _

protected theorem add_sub_cancel_of_le {a b : ordinal} (h : b ≤ a) : b + (a - b) = a :=
le_antisymm begin
  rcases zero_or_succ_or_limit (a-b) with e|⟨c,e⟩|l,
  { simp only [e, add_zero, h] },
  { rw [e, add_succ, succ_le, ← lt_sub, e], apply lt_succ_self },
  { exact (add_le_of_limit l).2 (λ c l, le_of_lt (lt_sub.1 l)) }
end (le_add_sub _ _)

@[simp] theorem sub_zero (a : ordinal) : a - 0 = a :=
by simpa only [zero_add] using add_sub_cancel 0 a

@[simp] theorem zero_sub (a : ordinal) : 0 - a = 0 :=
by rw ← ordinal.le_zero; apply sub_le_self

@[simp] theorem sub_self (a : ordinal) : a - a = 0 :=
by simpa only [add_zero] using add_sub_cancel a 0

protected theorem sub_eq_zero_iff_le {a b : ordinal} : a - b = 0 ↔ a ≤ b :=
⟨λ h, by simpa only [h, add_zero] using le_add_sub a b,
 λ h, by rwa [← ordinal.le_zero, sub_le, add_zero]⟩

theorem sub_sub (a b c : ordinal) : a - b - c = a - (b + c) :=
eq_of_forall_ge_iff $ λ d, by rw [sub_le, sub_le, sub_le, add_assoc]

theorem add_sub_add_cancel (a b c : ordinal) : a + b - (a + c) = b - c :=
by rw [← sub_sub, add_sub_cancel]

theorem sub_is_limit {a b} (l : is_limit a) (h : b < a) : is_limit (a - b) :=
⟨ne_of_gt $ lt_sub.2 $ by rwa add_zero,
 λ c h, by rw [lt_sub, add_succ]; exact l.2 _ (lt_sub.1 h)⟩

@[simp] theorem one_add_omega : 1 + omega.{u} = omega :=
begin
  refine le_antisymm _ (le_add_left _ _),
  rw [omega, one_eq_lift_type_unit, ← lift_add, lift_le, type_add],
  have : is_well_order unit empty_relation := by apply_instance,
  refine ⟨rel_embedding.collapse (rel_embedding.of_monotone _ _)⟩,
  { apply sum.rec, exact λ _, 0, exact nat.succ },
  { intros a b, cases a; cases b; intro H; cases H with _ _ H _ _ H;
    [cases H, exact nat.succ_pos _, exact nat.succ_lt_succ H] }
end

@[simp, priority 990]
theorem one_add_of_omega_le {o} (h : omega ≤ o) : 1 + o = o :=
by rw [← ordinal.add_sub_cancel_of_le h, ← add_assoc, one_add_omega]

/-! ### Multiplication of ordinals-/

/-- The multiplication of ordinals `o₁` and `o₂` is the (well founded) lexicographic order on
`o₂ × o₁`. -/
instance : monoid ordinal.{u} :=
{ mul := λ a b, quotient.lift_on₂ a b
      (λ ⟨α, r, wo⟩ ⟨β, s, wo'⟩, ⟦⟨β × α, prod.lex s r, by exactI prod.lex.is_well_order⟩⟧
        : Well_order → Well_order → ordinal) $
    λ ⟨α₁, r₁, o₁⟩ ⟨α₂, r₂, o₂⟩ ⟨β₁, s₁, p₁⟩ ⟨β₂, s₂, p₂⟩ ⟨f⟩ ⟨g⟩,
    quot.sound ⟨rel_iso.prod_lex_congr g f⟩,
  one := 1,
  mul_assoc := λ a b c, quotient.induction_on₃ a b c $ λ ⟨α, r, _⟩ ⟨β, s, _⟩ ⟨γ, t, _⟩,
    eq.symm $ quotient.sound ⟨⟨prod_assoc _ _ _, λ a b, begin
      rcases a with ⟨⟨a₁, a₂⟩, a₃⟩,
      rcases b with ⟨⟨b₁, b₂⟩, b₃⟩,
      simp [prod.lex_def, and_or_distrib_left, or_assoc, and_assoc]
    end⟩⟩,
  mul_one := λ a, induction_on a $ λ α r _, quotient.sound
    ⟨⟨punit_prod _, λ a b, by rcases a with ⟨⟨⟨⟩⟩, a⟩; rcases b with ⟨⟨⟨⟩⟩, b⟩;
    simp only [prod.lex_def, empty_relation, false_or];
    simp only [eq_self_iff_true, true_and]; refl⟩⟩,
  one_mul := λ a, induction_on a $ λ α r _, quotient.sound
    ⟨⟨prod_punit _, λ a b, by rcases a with ⟨a, ⟨⟨⟩⟩⟩; rcases b with ⟨b, ⟨⟨⟩⟩⟩;
    simp only [prod.lex_def, empty_relation, and_false, or_false]; refl⟩⟩ }

@[simp] theorem type_mul {α β : Type u} (r : α → α → Prop) (s : β → β → Prop)
  [is_well_order α r] [is_well_order β s] : type r * type s = type (prod.lex s r) := rfl

@[simp] theorem lift_mul (a b) : lift (a * b) = lift a * lift b :=
quotient.induction_on₂ a b $ λ ⟨α, r, _⟩ ⟨β, s, _⟩,
quotient.sound ⟨(rel_iso.preimage equiv.ulift _).trans
 (rel_iso.prod_lex_congr (rel_iso.preimage equiv.ulift _)
   (rel_iso.preimage equiv.ulift _)).symm⟩

@[simp] theorem card_mul (a b) : card (a * b) = card a * card b :=
quotient.induction_on₂ a b $ λ ⟨α, r, _⟩ ⟨β, s, _⟩,
mul_comm (mk β) (mk α)

theorem mul_eq_zero_iff {a b : ordinal} : a * b = 0 ↔ (a = 0 ∨ b = 0) :=
induction_on a $ λ α _ _, induction_on b $ λ β _ _, begin
  simp_rw [type_mul, type_eq_zero_iff_is_empty],
  rw or_comm,
  exact is_empty_prod
end

@[simp] theorem mul_zero (a : ordinal) : a * 0 = 0 :=
mul_eq_zero_iff.2 $ or.inr rfl

@[simp] theorem zero_mul (a : ordinal) : 0 * a = 0 :=
mul_eq_zero_iff.2 $ or.inl rfl

theorem mul_add (a b c : ordinal) : a * (b + c) = a * b + a * c :=
quotient.induction_on₃ a b c $ λ ⟨α, r, _⟩ ⟨β, s, _⟩ ⟨γ, t, _⟩,
quotient.sound ⟨⟨sum_prod_distrib _ _ _, begin
  rintro ⟨a₁|a₁, a₂⟩ ⟨b₁|b₁, b₂⟩; simp only [prod.lex_def,
    sum.lex_inl_inl, sum.lex.sep, sum.lex_inr_inl, sum.lex_inr_inr,
    sum_prod_distrib_apply_left, sum_prod_distrib_apply_right];
  simp only [sum.inl.inj_iff, true_or, false_and, false_or]
end⟩⟩

@[simp] theorem mul_add_one (a b : ordinal) : a * (b + 1) = a * b + a :=
by rw [mul_add, mul_one]

@[simp] theorem mul_one_add (a b : ordinal) : a * (1 + b) = a + a * b :=
by rw [mul_add, mul_one]

@[simp] theorem mul_succ (a b : ordinal) : a * succ b = a * b + a := mul_add_one _ _

instance has_le.le.mul_covariant_class : covariant_class ordinal.{u} ordinal.{u} (*) (≤) :=
⟨λ c a b, quotient.induction_on₃ a b c $ λ ⟨α, r, _⟩ ⟨β, s, _⟩ ⟨γ, t, _⟩ ⟨f⟩, begin
  resetI,
  refine type_le'.2 ⟨rel_embedding.of_monotone
    (λ a, (f a.1, a.2))
    (λ a b h, _)⟩, clear_,
  cases h with a₁ b₁ a₂ b₂ h' a b₁ b₂ h',
  { exact prod.lex.left _ _ (f.to_rel_embedding.map_rel_iff.2 h') },
  { exact prod.lex.right _ h' }
end⟩

instance has_le.le.mul_swap_covariant_class :
  covariant_class ordinal.{u} ordinal.{u} (function.swap (*)) (≤) :=
⟨λ c a b, quotient.induction_on₃ a b c $ λ ⟨α, r, _⟩ ⟨β, s, _⟩ ⟨γ, t, _⟩ ⟨f⟩, begin
  resetI,
  refine type_le'.2 ⟨rel_embedding.of_monotone
    (λ a, (a.1, f a.2))
    (λ a b h, _)⟩,
  cases h with a₁ b₁ a₂ b₂ h' a b₁ b₂ h',
  { exact prod.lex.left _ _ h' },
  { exact prod.lex.right _ (f.to_rel_embedding.map_rel_iff.2 h') }
end⟩

theorem le_mul_left (a : ordinal) {b : ordinal} (hb : 0 < b) : a ≤ a * b :=
by { convert mul_le_mul_left' (one_le_iff_pos.2 hb) a, rw mul_one a }

theorem le_mul_right (a : ordinal) {b : ordinal} (hb : 0 < b) : a ≤ b * a :=
by { convert mul_le_mul_right' (one_le_iff_pos.2 hb) a, rw one_mul a }

private lemma mul_le_of_limit_aux {α β r s} [is_well_order α r] [is_well_order β s]
  {c} (h : is_limit (type s)) (H : ∀ b' < type s, type r * b' ≤ c)
  (l : c < type r * type s) : false :=
begin
  suffices : ∀ a b, prod.lex s r (b, a) (enum _ _ l),
  { cases enum _ _ l with b a, exact irrefl _ (this _ _) },
  intros a b,
  rw [← typein_lt_typein (prod.lex s r), typein_enum],
  have := H _ (h.2 _ (typein_lt_type s b)),
  rw [mul_succ] at this,
  have := lt_of_lt_of_le ((add_lt_add_iff_left _).2
    (typein_lt_type _ a)) this,
  refine lt_of_le_of_lt _ this,
  refine (type_le'.2 _),
  constructor,
  refine rel_embedding.of_monotone (λ a, _) (λ a b, _),
  { rcases a with ⟨⟨b', a'⟩, h⟩,
    by_cases e : b = b',
    { refine sum.inr ⟨a', _⟩,
      subst e, cases h with _ _ _ _ h _ _ _ h,
      { exact (irrefl _ h).elim },
      { exact h } },
    { refine sum.inl (⟨b', _⟩, a'),
      cases h with _ _ _ _ h _ _ _ h,
      { exact h }, { exact (e rfl).elim } } },
  { rcases a with ⟨⟨b₁, a₁⟩, h₁⟩,
    rcases b with ⟨⟨b₂, a₂⟩, h₂⟩,
    intro h, by_cases e₁ : b = b₁; by_cases e₂ : b = b₂,
    { substs b₁ b₂,
      simpa only [subrel_val, prod.lex_def, @irrefl _ s _ b, true_and, false_or, eq_self_iff_true,
        dif_pos, sum.lex_inr_inr] using h },
    { subst b₁,
      simp only [subrel_val, prod.lex_def, e₂, prod.lex_def, dif_pos, subrel_val, eq_self_iff_true,
        or_false, dif_neg, not_false_iff, sum.lex_inr_inl, false_and] at h ⊢,
      cases h₂; [exact asymm h h₂_h, exact e₂ rfl] },
    { simp [e₂, dif_neg e₁, show b₂ ≠ b₁, by cc] },
    { simpa only [dif_neg e₁, dif_neg e₂, prod.lex_def, subrel_val, subtype.mk_eq_mk,
        sum.lex_inl_inl] using h } }
end

theorem mul_le_of_limit {a b c : ordinal.{u}}
  (h : is_limit b) : a * b ≤ c ↔ ∀ b' < b, a * b' ≤ c :=
⟨λ h b' l, (mul_le_mul_left' (le_of_lt l) _).trans h,
λ H, le_of_not_lt $ induction_on a (λ α r _, induction_on b $ λ β s _,
  by exactI mul_le_of_limit_aux) h H⟩

theorem mul_is_normal {a : ordinal} (h : 0 < a) : is_normal ((*) a) :=
⟨λ b, by rw mul_succ; simpa only [add_zero] using (add_lt_add_iff_left (a*b)).2 h,
 λ b l c, mul_le_of_limit l⟩

theorem lt_mul_of_limit {a b c : ordinal.{u}}
  (h : is_limit c) : a < b * c ↔ ∃ c' < c, a < b * c' :=
by simpa only [not_ball, not_le] using not_congr (@mul_le_of_limit b c a h)

theorem mul_lt_mul_iff_left {a b c : ordinal} (a0 : 0 < a) : a * b < a * c ↔ b < c :=
(mul_is_normal a0).lt_iff

theorem mul_le_mul_iff_left {a b c : ordinal} (a0 : 0 < a) : a * b ≤ a * c ↔ b ≤ c :=
(mul_is_normal a0).le_iff

theorem mul_lt_mul_of_pos_left {a b c : ordinal}
  (h : a < b) (c0 : 0 < c) : c * a < c * b :=
(mul_lt_mul_iff_left c0).2 h

theorem mul_pos {a b : ordinal} (h₁ : 0 < a) (h₂ : 0 < b) : 0 < a * b :=
by simpa only [mul_zero] using mul_lt_mul_of_pos_left h₂ h₁

theorem mul_ne_zero {a b : ordinal} : a ≠ 0 → b ≠ 0 → a * b ≠ 0 :=
by simpa only [ordinal.pos_iff_ne_zero] using mul_pos

theorem le_of_mul_le_mul_left {a b c : ordinal}
  (h : c * a ≤ c * b) (h0 : 0 < c) : a ≤ b :=
le_imp_le_of_lt_imp_lt (λ h', mul_lt_mul_of_pos_left h' h0) h

theorem mul_right_inj {a b c : ordinal} (a0 : 0 < a) : a * b = a * c ↔ b = c :=
(mul_is_normal a0).inj

theorem mul_is_limit {a b : ordinal}
  (a0 : 0 < a) : is_limit b → is_limit (a * b) :=
(mul_is_normal a0).is_limit

theorem mul_is_limit_left {a b : ordinal}
  (l : is_limit a) (b0 : 0 < b) : is_limit (a * b) :=
begin
  rcases zero_or_succ_or_limit b with rfl|⟨b,rfl⟩|lb,
  { exact b0.false.elim },
  { rw mul_succ, exact add_is_limit _ l },
  { exact mul_is_limit l.pos lb }
end

theorem smul_eq_mul : ∀ (n : ℕ) (a : ordinal), n • a = a * n
| 0       a := by rw [zero_smul, nat.cast_zero, mul_zero]
| (n + 1) a := by rw [succ_nsmul', nat.cast_add, mul_add, nat.cast_one, mul_one, smul_eq_mul]

/-! ### Division on ordinals -/

protected lemma div_aux (a b : ordinal.{u}) (h : b ≠ 0) : set.nonempty {o | a < b * succ o} :=
⟨a, succ_le.1 $
  by simpa only [succ_zero, one_mul]
    using mul_le_mul_right' (succ_le.2 (ordinal.pos_iff_ne_zero.2 h)) (succ a)⟩

/-- `a / b` is the unique ordinal `o` satisfying
  `a = b * o + o'` with `o' < b`. -/
protected def div (a b : ordinal.{u}) : ordinal.{u} :=
if h : b = 0 then 0 else Inf {o | a < b * succ o}

/-- The set in the definition of division is nonempty. -/
theorem div_nonempty {a b : ordinal.{u}} (h : b ≠ 0) : {o | a < b * succ o}.nonempty :=
ordinal.div_aux a b h

instance : has_div ordinal := ⟨ordinal.div⟩

@[simp] theorem div_zero (a : ordinal) : a / 0 = 0 :=
dif_pos rfl

lemma div_def (a) {b : ordinal} (h : b ≠ 0) : a / b = Inf {o | a < b * succ o} :=
dif_neg h

theorem lt_mul_succ_div (a) {b : ordinal} (h : b ≠ 0) : a < b * succ (a / b) :=
by rw div_def a h; exact Inf_mem (div_nonempty h)

theorem lt_mul_div_add (a) {b : ordinal} (h : b ≠ 0) : a < b * (a / b) + b :=
by simpa only [mul_succ] using lt_mul_succ_div a h

theorem div_le {a b c : ordinal} (b0 : b ≠ 0) : a / b ≤ c ↔ a < b * succ c :=
⟨λ h, (lt_mul_succ_div a b0).trans_le (mul_le_mul_left' (succ_le_succ.2 h) _),
 λ h, by rw div_def a b0; exact cInf_le' h⟩

theorem lt_div {a b c : ordinal} (c0 : c ≠ 0) : a < b / c ↔ c * succ a ≤ b :=
by rw [← not_le, div_le c0, not_lt]

theorem le_div {a b c : ordinal} (c0 : c ≠ 0) :
  a ≤ b / c ↔ c * a ≤ b :=
begin
  apply limit_rec_on a,
  { simp only [mul_zero, ordinal.zero_le] },
  { intros, rw [succ_le, lt_div c0] },
  { simp only [mul_le_of_limit, limit_le, iff_self, forall_true_iff] {contextual := tt} }
end

theorem div_lt {a b c : ordinal} (b0 : b ≠ 0) :
  a / b < c ↔ a < b * c :=
lt_iff_lt_of_le_iff_le $ le_div b0

theorem div_le_of_le_mul {a b c : ordinal} (h : a ≤ b * c) : a / b ≤ c :=
if b0 : b = 0 then by simp only [b0, div_zero, ordinal.zero_le] else
(div_le b0).2 $ lt_of_le_of_lt h $
mul_lt_mul_of_pos_left (lt_succ_self _) (ordinal.pos_iff_ne_zero.2 b0)

theorem mul_lt_of_lt_div {a b c : ordinal} : a < b / c → c * a < b :=
lt_imp_lt_of_le_imp_le div_le_of_le_mul

@[simp] theorem zero_div (a : ordinal) : 0 / a = 0 :=
ordinal.le_zero.1 $ div_le_of_le_mul $ ordinal.zero_le _

theorem mul_div_le (a b : ordinal) : b * (a / b) ≤ a :=
if b0 : b = 0 then by simp only [b0, zero_mul, ordinal.zero_le] else (le_div b0).1 le_rfl

theorem mul_add_div (a) {b : ordinal} (b0 : b ≠ 0) (c) : (b * a + c) / b = a + c / b :=
begin
  apply le_antisymm,
  { apply (div_le b0).2,
    rw [mul_succ, mul_add, add_assoc, add_lt_add_iff_left],
    apply lt_mul_div_add _ b0 },
  { rw [le_div b0, mul_add, add_le_add_iff_left],
    apply mul_div_le }
end

theorem div_eq_zero_of_lt {a b : ordinal} (h : a < b) : a / b = 0 :=
begin
  rw [← ordinal.le_zero, div_le $ ordinal.pos_iff_ne_zero.1 $ lt_of_le_of_lt (ordinal.zero_le _) h],
  simpa only [succ_zero, mul_one] using h
end

@[simp] theorem mul_div_cancel (a) {b : ordinal} (b0 : b ≠ 0) : b * a / b = a :=
by simpa only [add_zero, zero_div] using mul_add_div a b0 0

@[simp] theorem div_one (a : ordinal) : a / 1 = a :=
by simpa only [one_mul] using mul_div_cancel a ordinal.one_ne_zero

@[simp] theorem div_self {a : ordinal} (h : a ≠ 0) : a / a = 1 :=
by simpa only [mul_one] using mul_div_cancel 1 h

theorem mul_sub (a b c : ordinal) : a * (b - c) = a * b - a * c :=
if a0 : a = 0 then by simp only [a0, zero_mul, sub_self] else
eq_of_forall_ge_iff $ λ d,
by rw [sub_le, ← le_div a0, sub_le, ← le_div a0, mul_add_div _ a0]

theorem is_limit_add_iff {a b} : is_limit (a + b) ↔ is_limit b ∨ (b = 0 ∧ is_limit a) :=
begin
  split; intro h,
  { by_cases h' : b = 0,
    { rw [h', add_zero] at h, right, exact ⟨h', h⟩ },
      left, rw [←add_sub_cancel a b], apply sub_is_limit h,
      suffices : a + 0 < a + b, simpa only [add_zero],
      rwa [add_lt_add_iff_left, ordinal.pos_iff_ne_zero] },
  rcases h with h|⟨rfl, h⟩, exact add_is_limit a h, simpa only [add_zero]
end

theorem dvd_add_iff : ∀ {a b c : ordinal}, a ∣ b → (a ∣ b + c ↔ a ∣ c)
| a _ c ⟨b, rfl⟩ :=
 ⟨λ ⟨d, e⟩, ⟨d - b, by rw [mul_sub, ← e, add_sub_cancel]⟩,
  λ ⟨d, e⟩, by { rw [e, ← mul_add], apply dvd_mul_right }⟩

theorem dvd_add {a b c : ordinal} (h₁ : a ∣ b) : a ∣ c → a ∣ b + c :=
(dvd_add_iff h₁).2

theorem dvd_zero (a : ordinal) : a ∣ 0 := ⟨_, (mul_zero _).symm⟩

theorem zero_dvd {a : ordinal} : 0 ∣ a ↔ a = 0 :=
⟨λ ⟨h, e⟩, by simp only [e, zero_mul], λ e, e.symm ▸ dvd_zero _⟩

theorem one_dvd (a : ordinal) : 1 ∣ a := ⟨a, (one_mul _).symm⟩

theorem div_mul_cancel : ∀ {a b : ordinal}, a ≠ 0 → a ∣ b → a * (b / a) = b
| a _ a0 ⟨b, rfl⟩ := by rw [mul_div_cancel _ a0]

theorem le_of_dvd : ∀ {a b : ordinal}, b ≠ 0 → a ∣ b → a ≤ b
| a _ b0 ⟨b, rfl⟩ := by simpa only [mul_one] using mul_le_mul_left'
  (one_le_iff_ne_zero.2 (λ h : b = 0, by simpa only [h, mul_zero] using b0)) a

theorem dvd_antisymm {a b : ordinal} (h₁ : a ∣ b) (h₂ : b ∣ a) : a = b :=
if a0 : a = 0 then by subst a; exact (zero_dvd.1 h₁).symm else
if b0 : b = 0 then by subst b; exact zero_dvd.1 h₂ else
le_antisymm (le_of_dvd b0 h₁) (le_of_dvd a0 h₂)

/-- `a % b` is the unique ordinal `o'` satisfying
  `a = b * o + o'` with `o' < b`. -/
instance : has_mod ordinal := ⟨λ a b, a - b * (a / b)⟩

theorem mod_def (a b : ordinal) : a % b = a - b * (a / b) := rfl

@[simp] theorem mod_zero (a : ordinal) : a % 0 = a :=
by simp only [mod_def, div_zero, zero_mul, sub_zero]

theorem mod_eq_of_lt {a b : ordinal} (h : a < b) : a % b = a :=
by simp only [mod_def, div_eq_zero_of_lt h, mul_zero, sub_zero]

@[simp] theorem zero_mod (b : ordinal) : 0 % b = 0 :=
by simp only [mod_def, zero_div, mul_zero, sub_self]

theorem div_add_mod (a b : ordinal) : b * (a / b) + a % b = a :=
ordinal.add_sub_cancel_of_le $ mul_div_le _ _

theorem mod_lt (a) {b : ordinal} (h : b ≠ 0) : a % b < b :=
(add_lt_add_iff_left (b * (a / b))).1 $
by rw div_add_mod; exact lt_mul_div_add a h

@[simp] theorem mod_self (a : ordinal) : a % a = 0 :=
if a0 : a = 0 then by simp only [a0, zero_mod] else
by simp only [mod_def, div_self a0, mul_one, sub_self]

@[simp] theorem mod_one (a : ordinal) : a % 1 = 0 :=
by simp only [mod_def, div_one, one_mul, sub_self]

theorem dvd_of_mod_eq_zero {a b : ordinal} (H : a % b = 0) : b ∣ a :=
⟨a / b, by simpa [H] using (div_add_mod a b).symm⟩

theorem mod_eq_zero_of_dvd {a b : ordinal} (H : b ∣ a) : a % b = 0 :=
begin
  rcases H with ⟨c, rfl⟩,
  rcases eq_or_ne b 0 with rfl | hb,
  { simp },
  { simp [mod_def, hb] }
end

theorem dvd_iff_mod_eq_zero {a b : ordinal} : b ∣ a ↔ a % b = 0 :=
⟨mod_eq_zero_of_dvd, dvd_of_mod_eq_zero⟩

/-! ### Families of ordinals

There are two kinds of indexed families that naturally arise when dealing with ordinals: those
indexed by some type in the appropriate universe, and those indexed by ordinals less than another.
The following API allows one to convert from one kind of family to the other.

In many cases, this makes it easy to prove claims about one kind of family via the corresponding
claim on the other. -/

/-- Converts a family indexed by a `Type u` to one indexed by an `ordinal.{u}` using a specified
well-ordering. -/
def bfamily_of_family' {ι : Type u} (r : ι → ι → Prop) [is_well_order ι r] (f : ι → α) :
  Π a < type r, α :=
λ a ha, f (enum r a ha)

/-- Converts a family indexed by a `Type u` to one indexed by an `ordinal.{u}` using a well-ordering
given by the axiom of choice. -/
def bfamily_of_family {ι : Type u} : (ι → α) → Π a < type (@well_ordering_rel ι), α :=
bfamily_of_family' well_ordering_rel

/-- Converts a family indexed by an `ordinal.{u}` to one indexed by an `Type u` using a specified
well-ordering. -/
def family_of_bfamily' {ι : Type u} (r : ι → ι → Prop) [is_well_order ι r] {o} (ho : type r = o)
  (f : Π a < o, α) : ι → α :=
λ i, f (typein r i) (by { rw ←ho, exact typein_lt_type r i })

/-- Converts a family indexed by an `ordinal.{u}` to one indexed by a `Type u` using a well-ordering
given by the axiom of choice. -/
def family_of_bfamily (o : ordinal) (f : Π a < o, α) : o.out.α → α :=
family_of_bfamily' (<) (type_lt o) f

@[simp] theorem bfamily_of_family'_typein {ι} (r : ι → ι → Prop) [is_well_order ι r] (f : ι → α)
  (i) : bfamily_of_family' r f (typein r i) (typein_lt_type r i) = f i :=
by simp only [bfamily_of_family', enum_typein]

@[simp] theorem bfamily_of_family_typein {ι} (f : ι → α) (i) :
  bfamily_of_family f (typein _ i) (typein_lt_type _ i) = f i :=
bfamily_of_family'_typein  _ f i

@[simp] theorem family_of_bfamily'_enum {ι : Type u} (r : ι → ι → Prop) [is_well_order ι r] {o}
  (ho : type r = o) (f : Π a < o, α) (i hi) :
  family_of_bfamily' r ho f (enum r i (by rwa ho)) = f i hi :=
by simp only [family_of_bfamily', typein_enum]

@[simp] theorem family_of_bfamily_enum (o : ordinal) (f : Π a < o, α) (i hi) :
  family_of_bfamily o f (enum (<) i (by { convert hi, exact type_lt _ })) = f i hi :=
family_of_bfamily'_enum _ (type_lt o) f _ _

/-- The range of a family indexed by ordinals. -/
def brange (o : ordinal) (f : Π a < o, α) : set α :=
{a | ∃ i hi, f i hi = a}

theorem mem_brange {o : ordinal} {f : Π a < o, α} {a} : a ∈ brange o f ↔ ∃ i hi, f i hi = a :=
iff.rfl

theorem mem_brange_self {o} (f : Π a < o, α) (i hi) : f i hi ∈ brange o f :=
⟨i, hi, rfl⟩

@[simp] theorem range_family_of_bfamily' {ι : Type u} (r : ι → ι → Prop) [is_well_order ι r] {o}
  (ho : type r = o) (f : Π a < o, α) : range (family_of_bfamily' r ho f) = brange o f :=
begin
  refine set.ext (λ a, ⟨_, _⟩),
  { rintro ⟨b, rfl⟩,
    apply mem_brange_self },
  { rintro ⟨i, hi, rfl⟩,
    exact ⟨_, family_of_bfamily'_enum _ _ _ _ _⟩ }
end

@[simp] theorem range_family_of_bfamily {o} (f : Π a < o, α) :
  range (family_of_bfamily o f) = brange o f :=
range_family_of_bfamily' _ _ f

@[simp] theorem brange_bfamily_of_family' {ι : Type u} (r : ι → ι → Prop) [is_well_order ι r]
  (f : ι → α) : brange _ (bfamily_of_family' r f) = range f :=
begin
  refine set.ext (λ a, ⟨_, _⟩),
  { rintro ⟨i, hi, rfl⟩,
    apply mem_range_self },
  { rintro ⟨b, rfl⟩,
    exact ⟨_, _, bfamily_of_family'_typein _ _ _⟩ },
end

@[simp] theorem brange_bfamily_of_family {ι : Type u} (f : ι → α) :
  brange _ (bfamily_of_family f) = range f :=
brange_bfamily_of_family' _ _

@[simp] theorem brange_const {o : ordinal} (ho : o ≠ 0) {c : α} : brange o (λ _ _, c) = {c} :=
begin
  rw ←range_family_of_bfamily,
  exact @set.range_const _ o.out.α (out_nonempty_iff_ne_zero.2 ho) c
end

theorem comp_bfamily_of_family' {ι : Type u} (r : ι → ι → Prop) [is_well_order ι r] (f : ι → α)
  (g : α → β) : (λ i hi, g (bfamily_of_family' r f i hi)) = bfamily_of_family' r (g ∘ f) :=
rfl

theorem comp_bfamily_of_family {ι : Type u} (f : ι → α) (g : α → β) :
  (λ i hi, g (bfamily_of_family f i hi)) = bfamily_of_family (g ∘ f) :=
rfl

theorem comp_family_of_bfamily' {ι : Type u} (r : ι → ι → Prop) [is_well_order ι r] {o}
  (ho : type r = o) (f : Π a < o, α) (g : α → β) :
  g ∘ (family_of_bfamily' r ho f) = family_of_bfamily' r ho (λ i hi, g (f i hi)) :=
rfl

theorem comp_family_of_bfamily {o} (f : Π a < o, α) (g : α → β) :
  g ∘ (family_of_bfamily o f) = family_of_bfamily o (λ i hi, g (f i hi)) :=
rfl

/-! ### Supremum of a family of ordinals -/

/-- The supremum of a family of ordinals -/
def sup {ι : Type u} (f : ι → ordinal.{max u v}) : ordinal.{max u v} :=
Inf {c | ∀ i, f i ≤ c}

/-- The set in the definition of the supremum is nonempty. -/
theorem sup_nonempty {ι : Type u} {f : ι → ordinal.{max u v}} : {c | ∀ i, f i ≤ c}.nonempty :=
⟨(cardinal.sup.{u v} (cardinal.succ ∘ card ∘ f)).ord, λ i, le_of_lt $
  cardinal.lt_ord.2 ((cardinal.lt_succ_self _).trans_le (le_sup _ _))⟩

theorem le_sup {ι} (f : ι → ordinal) : ∀ i, f i ≤ sup f :=
Inf_mem sup_nonempty

theorem sup_le {ι} {f : ι → ordinal} {a} : sup f ≤ a ↔ ∀ i, f i ≤ a :=
⟨λ h i, le_trans (le_sup _ _) h, λ h, cInf_le' h⟩

theorem lt_sup {ι} {f : ι → ordinal} {a} : a < sup f ↔ ∃ i, a < f i :=
by simpa only [not_forall, not_le] using not_congr (@sup_le _ f a)

theorem lt_sup_of_ne_sup {ι} {f : ι → ordinal} : (∀ i, f i ≠ sup f) ↔ ∀ i, f i < sup f :=
⟨λ hf _, lt_of_le_of_ne (le_sup _ _) (hf _), λ hf _, ne_of_lt (hf _)⟩

theorem sup_not_succ_of_ne_sup {ι} {f : ι → ordinal} (hf : ∀ i, f i ≠ sup f) {a}
  (hao : a < sup f) : succ a < sup f :=
begin
  by_contra' hoa,
  exact hao.not_le (sup_le.2 (λ i, lt_succ.1 ((lt_of_le_of_ne (le_sup _ _) (hf i)).trans_le hoa)))
end

@[simp] theorem sup_eq_zero_iff {ι} {f : ι → ordinal} : sup f = 0 ↔ ∀ i, f i = 0 :=
begin
  refine ⟨λ h i, _, λ h, le_antisymm
    (sup_le.2 (λ i, ordinal.le_zero.2 (h i))) (ordinal.zero_le _)⟩,
  rw [←ordinal.le_zero, ←h],
  exact le_sup f i
end

theorem is_normal.sup {f} (H : is_normal f) {ι} (g : ι → ordinal) (h : nonempty ι) :
  f (sup g) = sup (f ∘ g) :=
eq_of_forall_ge_iff $ λ a,
by rw [sup_le, comp, H.le_set' (λ_:ι, true) g (let ⟨i⟩ := h in ⟨i, ⟨⟩⟩)];
  intros; simp only [sup_le, true_implies_iff]; tauto

theorem sup_empty {ι} [is_empty ι] (f : ι → ordinal) : sup f = 0 :=
sup_eq_zero_iff.2 is_empty_elim

theorem sup_ord {ι} (f : ι → cardinal) : sup (λ i, (f i).ord) = (cardinal.sup f).ord :=
eq_of_forall_ge_iff $ λ a, by simp only [sup_le, cardinal.ord_le, cardinal.sup_le]

theorem sup_const {ι} [hι : nonempty ι] (o : ordinal) : sup (λ _ : ι, o) = o :=
le_antisymm (sup_le.2 (λ _, le_rfl)) (le_sup _ hι.some)

theorem sup_le_of_range_subset {ι ι'} {f : ι → ordinal} {g : ι' → ordinal}
  (h : set.range f ⊆ set.range g) : sup.{u (max v w)} f ≤ sup.{v (max u w)} g :=
sup_le.2 $ λ i, match h (mem_range_self i) with ⟨j, hj⟩ := hj ▸ le_sup _ _ end

theorem sup_eq_of_range_eq {ι ι'} {f : ι → ordinal} {g : ι' → ordinal}
  (h : set.range f = set.range g) : sup.{u (max v w)} f = sup.{v (max u w)} g :=
(sup_le_of_range_subset h.le).antisymm (sup_le_of_range_subset.{v u w} h.ge)

lemma unbounded_range_of_sup_ge {α β : Type u} (r : α → α → Prop) [is_well_order α r] (f : β → α)
  (h : type r ≤ sup.{u u} (typein r ∘ f)) : unbounded r (range f) :=
(not_bounded_iff _).1 $ λ ⟨x, hx⟩, not_lt_of_le h $ lt_of_le_of_lt
  (sup_le.2 $ λ y, le_of_lt $ (typein_lt_typein r).2 $ hx _ $ mem_range_self y)
  (typein_lt_type r x)

theorem sup_eq_sup {ι ι' : Type u} (r : ι → ι → Prop) (r' : ι' → ι' → Prop) [is_well_order ι r]
  [is_well_order ι' r'] {o : ordinal.{u}} (ho : type r = o) (ho' : type r' = o)
  (f : Π a < o, ordinal.{max u v}) :
  sup (family_of_bfamily' r ho f) = sup (family_of_bfamily' r' ho' f) :=
sup_eq_of_range_eq.{u u v} (by simp)

/-- The supremum of a family of ordinals indexed by the set of ordinals less than some
  `o : ordinal.{u}`. This is a special case of `sup` over the family provided by
  `family_of_bfamily`. -/
def bsup (o : ordinal.{u}) (f : Π a < o, ordinal.{max u v}) : ordinal.{max u v} :=
sup (family_of_bfamily o f)

@[simp] theorem sup_eq_bsup {o} (f : Π a < o, ordinal) : sup (family_of_bfamily o f) = bsup o f :=
rfl

@[simp] theorem sup_eq_bsup' {o ι} (r : ι → ι → Prop) [is_well_order ι r] (ho : type r = o) (f) :
  sup (family_of_bfamily' r ho f) = bsup o f :=
sup_eq_sup r _ ho _ f

@[simp] theorem bsup_eq_sup' {ι} (r : ι → ι → Prop) [is_well_order ι r] (f : ι → ordinal) :
  bsup _ (bfamily_of_family' r f) = sup f :=
by simp only [←sup_eq_bsup' r, enum_typein, family_of_bfamily', bfamily_of_family']

theorem bsup_eq_bsup {ι : Type u} (r r' : ι → ι → Prop) [is_well_order ι r] [is_well_order ι r']
  (f : ι → ordinal) : bsup _ (bfamily_of_family' r f) = bsup _ (bfamily_of_family' r' f) :=
by rw [bsup_eq_sup', bsup_eq_sup']

@[simp] theorem bsup_eq_sup {ι} (f : ι → ordinal) : bsup _ (bfamily_of_family f) = sup f :=
bsup_eq_sup' _ f

theorem bsup_le {o f a} : bsup.{u v} o f ≤ a ↔ ∀ i h, f i h ≤ a :=
sup_le.trans ⟨λ h i hi, by { rw ←family_of_bfamily_enum o f, exact h _ }, λ h i, h _ _⟩

theorem le_bsup {o} (f : Π a < o, ordinal) (i h) : f i h ≤ bsup o f :=
bsup_le.1 le_rfl _ _

theorem lt_bsup {o} (f : Π a < o, ordinal) {a} : a < bsup o f ↔ ∃ i hi, a < f i hi :=
by simpa only [not_forall, not_le] using not_congr (@bsup_le _ f a)

theorem is_normal.bsup {f} (H : is_normal f) {o} :
  ∀ (g : Π a < o, ordinal) (h : o ≠ 0), f (bsup o g) = bsup o (λ a h, f (g a h)) :=
induction_on o $ λ α r _ g h,
by { resetI, rw [←sup_eq_bsup' r, H.sup _ (type_ne_zero_iff_nonempty.1 h), ←sup_eq_bsup' r]; refl }

theorem lt_bsup_of_ne_bsup {o : ordinal} {f : Π a < o, ordinal} :
  (∀ i h, f i h ≠ o.bsup f) ↔ ∀ i h, f i h < o.bsup f :=
⟨λ hf _ _, lt_of_le_of_ne (le_bsup _ _ _) (hf _ _), λ hf _ _, ne_of_lt (hf _ _)⟩

theorem bsup_not_succ_of_ne_bsup {o} {f : Π a < o, ordinal}
  (hf : ∀ {i : ordinal} (h : i < o), f i h ≠ o.bsup f) (a) :
  a < bsup o f → succ a < bsup o f :=
by { rw ←sup_eq_bsup at *, exact sup_not_succ_of_ne_sup (λ i, hf _) }

@[simp] theorem bsup_eq_zero_iff {o} {f : Π a < o, ordinal} : bsup o f = 0 ↔ ∀ i hi, f i hi = 0 :=
begin
  refine ⟨λ h i hi, _, λ h, le_antisymm
    (bsup_le.2 (λ i hi, ordinal.le_zero.2 (h i hi))) (ordinal.zero_le _)⟩,
  rw [←ordinal.le_zero, ←h],
  exact le_bsup f i hi,
end

theorem lt_bsup_of_limit {o : ordinal} {f : Π a < o, ordinal}
  (hf : ∀ {a a'} (ha : a < o) (ha' : a' < o), a < a' → f a ha < f a' ha')
  (ho : ∀ a < o, succ a < o) (i h) : f i h < bsup o f :=
(hf _ _ $ lt_succ_self i).trans_le (le_bsup f i.succ $ ho _ h)

theorem bsup_zero {o : ordinal} (ho : o = 0) (f : Π a < o, ordinal) : bsup o f = 0 :=
bsup_eq_zero_iff.2 (λ i hi, by { subst ho, exact (ordinal.not_lt_zero i hi).elim })

theorem bsup_const {o : ordinal} (ho : o ≠ 0) (a : ordinal) : bsup o (λ _ _, a) = a :=
le_antisymm (bsup_le.2 (λ _ _, le_rfl)) (le_bsup _ 0 (ordinal.pos_iff_ne_zero.2 ho))

theorem bsup_le_of_brange_subset {o o'} {f : Π a < o, ordinal} {g : Π a < o', ordinal}
  (h : brange o f ⊆ brange o' g) : bsup.{u (max v w)} o f ≤ bsup.{v (max u w)} o' g :=
bsup_le.2 $ λ i hi, begin
  obtain ⟨j, hj, hj'⟩ := h ⟨i, hi, rfl⟩,
  rw ←hj',
  apply le_bsup
end

theorem bsup_eq_of_brange_eq {o o'} {f : Π a < o, ordinal} {g : Π a < o', ordinal}
  (h : brange o f = brange o' g) : bsup.{u (max v w)} o f = bsup.{v (max u w)} o' g :=
(bsup_le_of_brange_subset h.le).antisymm (bsup_le_of_brange_subset.{v u w} h.ge)

/-- The least strict upper bound of a family of ordinals. -/
def lsub {ι} (f : ι → ordinal) : ordinal :=
sup (ordinal.succ ∘ f)

@[simp] theorem sup_eq_lsub {ι} (f : ι → ordinal) : sup (ordinal.succ ∘ f) = lsub f :=
rfl

theorem lsub_le {ι} {f : ι → ordinal} {a} : lsub f ≤ a ↔ ∀ i, f i < a :=
by { convert sup_le, simp [succ_le] }

theorem lt_lsub {ι} (f : ι → ordinal) (i) : f i < lsub f :=
succ_le.1 (le_sup _ i)

theorem lt_lsub_iff {ι} {f : ι → ordinal} {a} : a < lsub f ↔ ∃ i, a ≤ f i :=
by simpa only [not_forall, not_lt, not_le] using not_congr (@lsub_le _ f a)

theorem sup_le_lsub {ι} (f : ι → ordinal) : sup f ≤ lsub f :=
sup_le.2 $ λ i, le_of_lt (lt_lsub f i)

theorem lsub_le_sup_succ {ι} (f : ι → ordinal) : lsub f ≤ succ (sup f) :=
lsub_le.2 $ λ i, lt_succ.2 (le_sup f i)

theorem sup_eq_lsub_or_sup_succ_eq_lsub {ι} (f : ι → ordinal) :
  sup f = lsub f ∨ (sup f).succ = lsub f :=
begin
  cases eq_or_lt_of_le (sup_le_lsub f),
  { exact or.inl h },
  { exact or.inr ((succ_le.2 h).antisymm (lsub_le_sup_succ f)) }
end

theorem sup_succ_le_lsub {ι} (f : ι → ordinal) : (sup f).succ ≤ lsub f ↔ ∃ i, f i = sup f :=
begin
  refine ⟨λ h, _, _⟩,
  { by_contra' hf,
    exact ne_of_lt (succ_le.1 h) (le_antisymm (sup_le_lsub f)
      (lsub_le.2 (lt_sup_of_ne_sup.1 hf))) },
  rintro ⟨_, hf⟩,
  rw [succ_le, ←hf],
  exact lt_lsub _ _
end

theorem sup_succ_eq_lsub {ι} (f : ι → ordinal) : (sup f).succ = lsub f ↔ ∃ i, f i = sup f :=
(lsub_le_sup_succ f).le_iff_eq.symm.trans (sup_succ_le_lsub f)

theorem sup_eq_lsub_iff_succ {ι} (f : ι → ordinal) :
  sup f = lsub f ↔ ∀ a < lsub f, succ a < lsub f :=
begin
  refine ⟨λ h, _, λ hf, le_antisymm (sup_le_lsub f) (lsub_le.2 (λ i, _))⟩,
  { rw ←h,
    exact λ a, sup_not_succ_of_ne_sup (λ i, ne_of_lt (lsub_le.1 (le_of_eq h.symm) i)) },
  by_contra' hle,
  have heq := (sup_succ_eq_lsub f).2 ⟨i, le_antisymm (le_sup _ _) hle⟩,
  have := hf (sup f) (by { rw ←heq, exact lt_succ_self _ }),
  rw heq at this,
  exact this.false
end

theorem sup_eq_lsub_iff_lt_sup {ι} (f : ι → ordinal) : sup f = lsub f ↔ ∀ i, f i < sup f :=
⟨λ h i, (by { rw h, apply lt_lsub }), λ h, le_antisymm (sup_le_lsub f) (lsub_le.2 h)⟩

lemma lsub_empty {ι} [h : is_empty ι] (f : ι → ordinal) : lsub f = 0 :=
by { rw [←ordinal.le_zero, lsub_le], exact h.elim }

lemma lsub_pos {ι} [h : nonempty ι] (f : ι → ordinal) : 0 < lsub f :=
h.elim $ λ i, (ordinal.zero_le _).trans_lt (lt_lsub f i)

@[simp] theorem lsub_eq_zero_iff {ι} {f : ι → ordinal} : lsub f = 0 ↔ is_empty ι :=
begin
  refine ⟨λ h, ⟨λ i, _⟩, λ h, @lsub_empty _ h _⟩,
  have := @lsub_pos _ ⟨i⟩ f,
  rw h at this,
  exact this.false
end

theorem lsub_const {ι} [hι : nonempty ι] (o : ordinal) : lsub (λ _ : ι, o) = o + 1 :=
sup_const o.succ

theorem lsub_le_of_range_subset {ι ι'} {f : ι → ordinal} {g : ι' → ordinal}
  (h : set.range f ⊆ set.range g) : lsub.{u (max v w)} f ≤ lsub.{v (max u w)} g :=
sup_le_of_range_subset (by convert set.image_subset _ h; apply set.range_comp)

theorem lsub_eq_of_range_eq {ι ι'} {f : ι → ordinal} {g : ι' → ordinal}
  (h : set.range f = set.range g) : lsub.{u (max v w)} f = lsub.{v (max u w)} g :=
(lsub_le_of_range_subset h.le).antisymm (lsub_le_of_range_subset.{v u w} h.ge)

theorem lsub_nmem_range {ι} (f : ι → ordinal) : lsub f ∉ set.range f :=
λ ⟨i, h⟩, h.not_lt (lt_lsub f i)

@[simp] theorem lsub_typein (o : ordinal) :
  lsub.{u u} (typein ((<) : o.out.α → o.out.α → Prop)) = o :=
(lsub_le.{u u}.2 typein_lt_self).antisymm begin
  by_contra' h,
  nth_rewrite 0 ←type_lt o at h,
  simpa [typein_enum] using lt_lsub.{u u} (typein (<)) (enum (<) _ h)
end

theorem sup_typein_limit {o : ordinal} (ho : ∀ a, a < o → succ a < o) :
  sup.{u u} (typein ((<) : o.out.α → o.out.α → Prop)) = o :=
by rw (sup_eq_lsub_iff_succ.{u u} (typein (<))).2; rwa lsub_typein o

@[simp] theorem sup_typein_succ {o : ordinal} :
  sup.{u u} (typein ((<) : o.succ.out.α → o.succ.out.α → Prop)) = o :=
begin
  cases sup_eq_lsub_or_sup_succ_eq_lsub.{u u} (typein ((<) : o.succ.out.α → o.succ.out.α → Prop))
    with h h,
  { rw sup_eq_lsub_iff_succ at h,
    simp only [lsub_typein] at h,
    exact (h o (lt_succ_self o)).false.elim },
  rw [←succ_inj, h],
  apply lsub_typein
end

/-- The bounded least strict upper bound of a family of ordinals. -/
def blsub (o : ordinal.{u}) (f : Π a < o, ordinal.{max u v}) : ordinal.{max u v} :=
o.bsup (λ a ha, (f a ha).succ)

@[simp] theorem bsup_eq_blsub (o : ordinal) (f : Π a < o, ordinal) :
  bsup o (λ a ha, (f a ha).succ) = blsub o f :=
rfl

theorem lsub_eq_blsub' {ι} (r : ι → ι → Prop) [is_well_order ι r] {o} (ho : type r = o) (f) :
  lsub (family_of_bfamily' r ho f) = blsub o f :=
sup_eq_bsup' r ho (λ a ha, (f a ha).succ)

theorem lsub_eq_lsub {ι ι' : Type u} (r : ι → ι → Prop) (r' : ι' → ι' → Prop)
  [is_well_order ι r] [is_well_order ι' r'] {o} (ho : type r = o) (ho' : type r' = o)
  (f : Π a < o, ordinal) : lsub (family_of_bfamily' r ho f) = lsub (family_of_bfamily' r' ho' f) :=
by rw [lsub_eq_blsub', lsub_eq_blsub']

@[simp] theorem lsub_eq_blsub {o} (f : Π a < o, ordinal) :
  lsub (family_of_bfamily o f) = blsub o f :=
lsub_eq_blsub' _ _ _

@[simp] theorem blsub_eq_lsub' {ι} (r : ι → ι → Prop) [is_well_order ι r] (f : ι → ordinal) :
  blsub _ (bfamily_of_family' r f) = lsub f :=
bsup_eq_sup' r (succ ∘ f)

theorem blsub_eq_blsub {ι : Type u} (r r' : ι → ι → Prop) [is_well_order ι r] [is_well_order ι r']
  (f : ι → ordinal) : blsub _ (bfamily_of_family' r f) = blsub _ (bfamily_of_family' r' f) :=
by rw [blsub_eq_lsub', blsub_eq_lsub']

@[simp] theorem blsub_eq_lsub {ι} (f : ι → ordinal) : blsub _ (bfamily_of_family f) = lsub f :=
blsub_eq_lsub' _ _

theorem blsub_le {o f a} : blsub o f ≤ a ↔ ∀ i h, f i h < a :=
by { convert bsup_le, apply propext, simp [succ_le] }

theorem lt_blsub {o} (f : Π a < o, ordinal) (i h) : f i h < blsub o f :=
blsub_le.1 le_rfl _ _

theorem lt_blsub_iff {o f a} : a < blsub o f ↔ ∃ i hi, a ≤ f i hi :=
by simpa only [not_forall, not_lt, not_le] using not_congr (@blsub_le _ f a)

theorem bsup_le_blsub {o} (f : Π a < o, ordinal) : bsup o f ≤ blsub o f :=
bsup_le.2 (λ i h, le_of_lt (lt_blsub f i h))

theorem blsub_le_bsup_succ {o} (f : Π a < o, ordinal) : blsub o f ≤ (bsup o f).succ :=
blsub_le.2 (λ i h, lt_succ.2 (le_bsup f i h))

theorem bsup_eq_blsub_or_succ_bsup_eq_blsub {o} (f : Π a < o, ordinal) :
  bsup o f = blsub o f ∨ succ (bsup o f) = blsub o f :=
by { rw [←sup_eq_bsup, ←lsub_eq_blsub], exact sup_eq_lsub_or_sup_succ_eq_lsub _ }

theorem bsup_succ_le_blsub {o} (f : Π a < o, ordinal) :
  (bsup o f).succ ≤ blsub o f ↔ ∃ i hi, f i hi = bsup o f :=
begin
  refine ⟨λ h, _, _⟩,
  { by_contra' hf,
    exact ne_of_lt (succ_le.1 h) (le_antisymm (bsup_le_blsub f)
      (blsub_le.2 (lt_bsup_of_ne_bsup.1 hf))) },
  rintro ⟨_, _, hf⟩,
  rw [succ_le, ←hf],
  exact lt_blsub _ _ _
end

theorem bsup_succ_eq_blsub {o} (f : Π a < o, ordinal) :
  (bsup o f).succ = blsub o f ↔ ∃ i hi, f i hi = bsup o f :=
(blsub_le_bsup_succ f).le_iff_eq.symm.trans (bsup_succ_le_blsub f)

theorem bsup_eq_blsub_iff_succ {o} (f : Π a < o, ordinal) :
  bsup o f = blsub o f ↔ ∀ a < blsub o f, succ a < blsub o f :=
by { rw [←sup_eq_bsup, ←lsub_eq_blsub], apply sup_eq_lsub_iff_succ }

theorem bsup_eq_blsub_iff_lt_bsup {o} (f : Π a < o, ordinal) :
  bsup o f = blsub o f ↔ ∀ i hi, f i hi < bsup o f :=
⟨λ h i, (by { rw h, apply lt_blsub }), λ h, le_antisymm (bsup_le_blsub f) (blsub_le.2 h)⟩

theorem bsup_eq_blsub_of_lt_succ_limit {o} (ho : is_limit o) {f : Π a < o, ordinal}
  (hf : ∀ a ha, f a ha < f a.succ (ho.2 a ha)) : bsup o f = blsub o f :=
begin
  rw bsup_eq_blsub_iff_lt_bsup,
  exact λ i hi, (hf i hi).trans_le (le_bsup f _ _)
end

@[simp] theorem blsub_eq_zero_iff {o} {f : Π a < o, ordinal} : blsub o f = 0 ↔ o = 0 :=
by { rw [←lsub_eq_blsub, lsub_eq_zero_iff], exact out_empty_iff_eq_zero }

lemma blsub_zero {o : ordinal} (ho : o = 0) (f : Π a < o, ordinal) : blsub o f = 0 :=
by rwa blsub_eq_zero_iff

lemma blsub_pos {o : ordinal} (ho : 0 < o) (f : Π a < o, ordinal) : 0 < blsub o f :=
(ordinal.zero_le _).trans_lt (lt_blsub f 0 ho)

theorem blsub_type (r : α → α → Prop) [is_well_order α r] (f) :
  blsub (type r) f = lsub (λ a, f (typein r a) (typein_lt_type _ _)) :=
eq_of_forall_ge_iff $ λ o,
by rw [blsub_le, lsub_le]; exact
  ⟨λ H b, H _ _, λ H i h, by simpa only [typein_enum] using H (enum r i h)⟩

theorem blsub_const {o : ordinal} (ho : o ≠ 0) (a : ordinal) : blsub.{u v} o (λ _ _, a) = a + 1 :=
bsup_const.{u v} ho a.succ

@[simp] theorem blsub_id : ∀ o, blsub.{u u} o (λ x _, x) = o :=
lsub_typein

theorem bsup_id_limit {o} : (∀ a < o, succ a < o) → bsup.{u u} o (λ x _, x) = o :=
sup_typein_limit

@[simp] theorem bsup_id_succ (o) : bsup.{u u} (succ o) (λ x _, x) = o :=
sup_typein_succ

theorem blsub_le_of_brange_subset {o o'} {f : Π a < o, ordinal} {g : Π a < o', ordinal}
  (h : brange o f ⊆ brange o' g) : blsub.{u (max v w)} o f ≤ blsub.{v (max u w)} o' g :=
bsup_le_of_brange_subset $ λ a ⟨b, hb, hb'⟩, begin
  obtain ⟨c, hc, hc'⟩ := h ⟨b, hb, rfl⟩,
  simp_rw ←hc' at hb',
  exact ⟨c, hc, hb'⟩
end

theorem blsub_eq_of_brange_eq {o o'} {f : Π a < o, ordinal} {g : Π a < o', ordinal}
  (h : {o | ∃ i hi, f i hi = o} = {o | ∃ i hi, g i hi = o}) :
  blsub.{u (max v w)} o f = blsub.{v (max u w)} o' g :=
(blsub_le_of_brange_subset h.le).antisymm (blsub_le_of_brange_subset.{v u w} h.ge)

theorem bsup_comp {o o' : ordinal} {f : Π a < o, ordinal}
  (hf : ∀ {i j} (hi) (hj), i ≤ j → f i hi ≤ f j hj) {g : Π a < o', ordinal} (hg : blsub o' g = o) :
  bsup o' (λ a ha, f (g a ha) (by { rw ←hg, apply lt_blsub })) = bsup o f :=
begin
  apply le_antisymm;
  refine bsup_le.2 (λ i hi, _),
  { apply le_bsup },
  { rw [←hg, lt_blsub_iff] at hi,
    rcases hi with ⟨j, hj, hj'⟩,
    exact (hf _ _ hj').trans (le_bsup _ _ _) }
end

theorem blsub_comp {o o' : ordinal} {f : Π a < o, ordinal}
  (hf : ∀ {i j} (hi) (hj), i ≤ j → f i hi ≤ f j hj) {g : Π a < o', ordinal} (hg : blsub o' g = o) :
  blsub o' (λ a ha, f (g a ha) (by { rw ←hg, apply lt_blsub })) = blsub o f :=
@bsup_comp o _ (λ a ha, (f a ha).succ) (λ i j _ _ h, succ_le_succ.2 (hf _ _ h)) g hg

theorem is_normal.bsup_eq {f} (H : is_normal f) {o : ordinal} (h : is_limit o) :
  bsup.{u} o (λ x _, f x) = f o :=
by { rw [←is_normal.bsup.{u u} H (λ x _, x) h.1, bsup_id_limit h.2] }

theorem is_normal.blsub_eq {f} (H : is_normal f) {o : ordinal} (h : is_limit o) :
  blsub.{u} o (λ x _, f x) = f o :=
<<<<<<< HEAD
begin
  rw ←H.bsup_eq h,
  exact ((bsup_eq_blsub_iff_lt_bsup _).2 (λ a ha, (H.1 a).trans_le (le_bsup _ _ (h.2 a ha)))).symm
=======
by { rw [←H.bsup_eq h, bsup_eq_blsub_of_lt_succ_limit h], exact (λ a _, H.1 a) }

theorem is_normal_iff_lt_succ_and_bsup_eq {f} :
  is_normal f ↔ (∀ a, f a < f a.succ) ∧ ∀ o, is_limit o → bsup o (λ x _, f x) = f o :=
⟨λ h, ⟨h.1, @is_normal.bsup_eq f h⟩, λ ⟨h₁, h₂⟩, ⟨h₁, λ o ho a, (by {rw ←h₂ o ho, exact bsup_le})⟩⟩

theorem is_normal_iff_lt_succ_and_blsub_eq {f} :
  is_normal f ↔ (∀ a, f a < f a.succ) ∧ ∀ o, is_limit o → blsub o (λ x _, f x) = f o :=
begin
  rw [is_normal_iff_lt_succ_and_bsup_eq, and.congr_right_iff],
  intro h,
  split;
  intros H o ho;
  have := H o ho;
  rwa ←bsup_eq_blsub_of_lt_succ_limit ho (λ a _, h a) at *
>>>>>>> a8b6ff41
end

theorem is_normal.eq_iff_zero_and_succ {f : ordinal.{u} → ordinal.{u}} (hf : is_normal f) {g}
  (hg : is_normal g) : f = g ↔ (f 0 = g 0 ∧ ∀ a : ordinal, f a = g a → f a.succ = g a.succ) :=
⟨λ h, by simp [h], λ ⟨h₁, h₂⟩, funext (λ a, begin
  apply a.limit_rec_on,
  assumption',
  intros o ho H,
  rw [←is_normal.bsup_eq.{u u} hf ho, ←is_normal.bsup_eq.{u u} hg ho],
  congr,
  ext b hb,
  exact H b hb
end)⟩

end ordinal

/-! ### Results about injectivity and surjectivity -/

lemma not_surjective_of_ordinal {α : Type u} (f : α → ordinal.{u}) : ¬ function.surjective f :=
λ h, ordinal.lsub_nmem_range.{u u} f (h _)

lemma not_injective_of_ordinal {α : Type u} (f : ordinal.{u} → α) : ¬ function.injective f :=
λ h, not_surjective_of_ordinal _ (inv_fun_surjective h)

lemma not_surjective_of_ordinal_of_small {α : Type v} [small.{u} α] (f : α → ordinal.{u}) :
  ¬ function.surjective f :=
λ h, not_surjective_of_ordinal _ (h.comp (equiv_shrink _).symm.surjective)

lemma not_injective_of_ordinal_of_small {α : Type v} [small.{u} α] (f : ordinal.{u} → α) :
  ¬ function.injective f :=
λ h, not_injective_of_ordinal _ ((equiv_shrink _).injective.comp h)

/-- The type of ordinals in universe `u` is not `small.{u}`. This is the type-theoretic analog of
the Burali-Forti paradox. -/
theorem not_small_ordinal : ¬ small.{u} ordinal.{max u v} :=
λ h, @not_injective_of_ordinal_of_small _ h _ (λ a b, ordinal.lift_inj.1)

/-! ### Enumerating unbounded sets of ordinals with ordinals -/

namespace ordinal

section
variables {S : set ordinal.{u}}

/-- Enumerator function for an unbounded set of ordinals. -/
def enum_ord (S : set ordinal.{u}) : ordinal → ordinal :=
wf.fix (λ o f, Inf (S ∩ set.Ici (blsub.{u u} o f)))

/-- The equation that characterizes `enum_ord` definitionally. This isn't the nicest expression to
    work with, so consider using `enum_ord_def` instead. -/
theorem enum_ord_def' (o) :
  enum_ord S o = Inf (S ∩ set.Ici (blsub.{u u} o (λ a _, enum_ord S a))) :=
wf.fix_eq _ _

/-- The set in `enum_ord_def'` is nonempty. -/
theorem enum_ord_def'_nonempty (hS : unbounded (<) S) (a) : (S ∩ set.Ici a).nonempty :=
let ⟨b, hb, hb'⟩ := hS a in ⟨b, hb, le_of_not_gt hb'⟩

private theorem enum_ord_mem_aux (hS : unbounded (<) S) (o) :
  (enum_ord S o) ∈ S ∩ set.Ici (blsub.{u u} o (λ c _, enum_ord S c)) :=
by { rw enum_ord_def', exact Inf_mem (enum_ord_def'_nonempty hS _) }

theorem enum_ord_mem (hS : unbounded (<) S) (o) : enum_ord S o ∈ S :=
(enum_ord_mem_aux hS o).left

theorem blsub_le_enum_ord (hS : unbounded (<) S) (o) :
  blsub.{u u} o (λ c _, enum_ord S c) ≤ enum_ord S o :=
(enum_ord_mem_aux hS o).right

theorem enum_ord_strict_mono (hS : unbounded (<) S) : strict_mono (enum_ord S) :=
λ _ _ h, (lt_blsub.{u u} _ _ h).trans_le (blsub_le_enum_ord hS _)

/-- A more workable definition for `enum_ord`. -/
theorem enum_ord_def (o) :
  enum_ord S o = Inf (S ∩ {b | ∀ c, c < o → enum_ord S c < b}) :=
begin
  rw enum_ord_def',
  congr, ext,
  exact ⟨λ h a hao, (lt_blsub.{u u} _ _ hao).trans_le h, λ h, blsub_le.2 h⟩
end

/-- The set in `enum_ord_def` is nonempty. -/
lemma enum_ord_def_nonempty (hS : unbounded (<) S) {o} :
  {x | x ∈ S ∧ ∀ c, c < o → enum_ord S c < x}.nonempty :=
(⟨_, enum_ord_mem hS o, λ _ b, enum_ord_strict_mono hS b⟩)

@[simp] theorem enum_ord_range {f : ordinal → ordinal} (hf : strict_mono f) :
  enum_ord (range f) = f :=
funext (λ o, begin
  apply wf.induction o,
  intros a H,
  rw enum_ord_def a,
  have Hfa : f a ∈ range f ∩ {b | ∀ c, c < a → enum_ord (range f) c < b} :=
    ⟨mem_range_self a, λ b hb, (by {rw H b hb, exact hf hb})⟩,
  refine (cInf_le' Hfa).antisymm ((le_cInf_iff'' ⟨_, Hfa⟩).2 _),
  rintros _ ⟨⟨c, rfl⟩, hc : ∀ b < a, enum_ord (range f) b < f c⟩,
  rw hf.le_iff_le,
  contrapose! hc,
  exact ⟨c, hc, (H c hc).ge⟩,
end)

@[simp] theorem enum_ord_univ : enum_ord set.univ = id :=
by { rw ←range_id, exact enum_ord_range strict_mono_id }

@[simp] theorem enum_ord_zero : enum_ord S 0 = Inf S :=
by { rw enum_ord_def, simp [ordinal.not_lt_zero] }

theorem enum_ord_succ_le {a b} (hS : unbounded (<) S) (ha : a ∈ S) (hb : enum_ord S b < a) :
  enum_ord S b.succ ≤ a :=
begin
  rw enum_ord_def,
  exact cInf_le' ⟨ha, λ c hc, ((enum_ord_strict_mono hS).monotone (lt_succ.1 hc)).trans_lt hb⟩
end

theorem enum_ord_le_of_subset {S T : set ordinal} (hS : unbounded (<) S) (hST : S ⊆ T) (a) :
  enum_ord T a ≤ enum_ord S a :=
begin
  apply wf.induction a,
  intros b H,
  rw enum_ord_def,
  exact cInf_le' ⟨hST (enum_ord_mem hS b), λ c h, (H c h).trans_lt (enum_ord_strict_mono hS h)⟩
end

theorem enum_ord_surjective (hS : unbounded (<) S) : ∀ s ∈ S, ∃ a, enum_ord S a = s :=
λ s hs, ⟨Sup {a | enum_ord S a ≤ s}, begin
  apply le_antisymm,
  { rw enum_ord_def,
    refine cInf_le' ⟨hs, λ a ha, _⟩,
    have : enum_ord S 0 ≤ s := by { rw enum_ord_zero, exact cInf_le' hs },
    rcases exists_lt_of_lt_cSup (by exact ⟨0, this⟩) ha with ⟨b, hb, hab⟩,
    exact (enum_ord_strict_mono hS hab).trans_le hb },
  { by_contra' h,
    exact (le_cSup ⟨s, λ a,
      (wf.self_le_of_strict_mono (enum_ord_strict_mono hS) a).trans⟩
      (enum_ord_succ_le hS hs h)).not_lt (lt_succ_self _) }
end⟩

/-- An order isomorphism between an unbounded set of ordinals and the ordinals. -/
def enum_ord_order_iso (hS : unbounded (<) S) : ordinal ≃o S :=
strict_mono.order_iso_of_surjective (λ o, ⟨_, enum_ord_mem hS o⟩) (enum_ord_strict_mono hS)
  (λ s, let ⟨a, ha⟩ := enum_ord_surjective hS s s.prop in ⟨a, subtype.eq ha⟩)

theorem range_enum_ord (hS : unbounded (<) S) : range (enum_ord S) = S :=
by { rw range_eq_iff, exact ⟨enum_ord_mem hS, enum_ord_surjective hS⟩ }

/-- A characterization of `enum_ord`: it is the unique strict monotonic function with range `S`. -/
theorem eq_enum_ord (f : ordinal → ordinal) (hS : unbounded (<) S) :
  strict_mono f ∧ range f = S ↔ f = enum_ord S :=
begin
  split,
  { rintro ⟨h₁, h₂⟩,
    rwa [←wf.eq_strict_mono_iff_eq_range h₁ (enum_ord_strict_mono hS), range_enum_ord hS] },
  { rintro rfl,
    exact ⟨enum_ord_strict_mono hS, range_enum_ord hS⟩ }
end

end

/-! ### Ordinal exponential -/

/-- The ordinal exponential, defined by transfinite recursion. -/
def opow (a b : ordinal) : ordinal :=
if a = 0 then 1 - b else
limit_rec_on b 1 (λ _ IH, IH * a) (λ b _, bsup.{u u} b)

instance : has_pow ordinal ordinal := ⟨opow⟩
local infixr ^ := @pow ordinal ordinal ordinal.has_pow

theorem zero_opow' (a : ordinal) : 0 ^ a = 1 - a :=
by simp only [pow, opow, if_pos rfl]

@[simp] theorem zero_opow {a : ordinal} (a0 : a ≠ 0) : 0 ^ a = 0 :=
by rwa [zero_opow', ordinal.sub_eq_zero_iff_le, one_le_iff_ne_zero]

@[simp] theorem opow_zero (a : ordinal) : a ^ 0 = 1 :=
by by_cases a = 0; [simp only [pow, opow, if_pos h, sub_zero],
simp only [pow, opow, if_neg h, limit_rec_on_zero]]

@[simp] theorem opow_succ (a b : ordinal) : a ^ succ b = a ^ b * a :=
if h : a = 0 then by subst a; simp only [zero_opow (succ_ne_zero _), mul_zero]
else by simp only [pow, opow, limit_rec_on_succ, if_neg h]

theorem opow_limit {a b : ordinal} (a0 : a ≠ 0) (h : is_limit b) :
  a ^ b = bsup.{u u} b (λ c _, a ^ c) :=
by simp only [pow, opow, if_neg a0]; rw limit_rec_on_limit _ _ _ _ h; refl

theorem opow_le_of_limit {a b c : ordinal} (a0 : a ≠ 0) (h : is_limit b) :
  a ^ b ≤ c ↔ ∀ b' < b, a ^ b' ≤ c :=
by rw [opow_limit a0 h, bsup_le]

theorem lt_opow_of_limit {a b c : ordinal} (b0 : b ≠ 0) (h : is_limit c) :
  a < b ^ c ↔ ∃ c' < c, a < b ^ c' :=
by rw [← not_iff_not, not_exists]; simp only [not_lt, opow_le_of_limit b0 h, exists_prop, not_and]

@[simp] theorem opow_one (a : ordinal) : a ^ 1 = a :=
by rw [← succ_zero, opow_succ]; simp only [opow_zero, one_mul]

@[simp] theorem one_opow (a : ordinal) : 1 ^ a = 1 :=
begin
  apply limit_rec_on a,
  { simp only [opow_zero] },
  { intros _ ih, simp only [opow_succ, ih, mul_one] },
  refine λ b l IH, eq_of_forall_ge_iff (λ c, _),
  rw [opow_le_of_limit ordinal.one_ne_zero l],
  exact ⟨λ H, by simpa only [opow_zero] using H 0 l.pos,
         λ H b' h, by rwa IH _ h⟩,
end

theorem opow_pos {a : ordinal} (b)
  (a0 : 0 < a) : 0 < a ^ b :=
begin
  have h0 : 0 < a ^ 0, {simp only [opow_zero, zero_lt_one]},
  apply limit_rec_on b,
  { exact h0 },
  { intros b IH, rw [opow_succ],
    exact mul_pos IH a0 },
  { exact λ b l _, (lt_opow_of_limit (ordinal.pos_iff_ne_zero.1 a0) l).2
      ⟨0, l.pos, h0⟩ },
end

theorem opow_ne_zero {a : ordinal} (b)
  (a0 : a ≠ 0) : a ^ b ≠ 0 :=
ordinal.pos_iff_ne_zero.1 $ opow_pos b $ ordinal.pos_iff_ne_zero.2 a0

theorem opow_is_normal {a : ordinal} (h : 1 < a) : is_normal ((^) a) :=
have a0 : 0 < a, from lt_trans zero_lt_one h,
⟨λ b, by simpa only [mul_one, opow_succ] using
  (mul_lt_mul_iff_left (opow_pos b a0)).2 h,
 λ b l c, opow_le_of_limit (ne_of_gt a0) l⟩

theorem opow_lt_opow_iff_right {a b c : ordinal}
  (a1 : 1 < a) : a ^ b < a ^ c ↔ b < c :=
(opow_is_normal a1).lt_iff

theorem opow_le_opow_iff_right {a b c : ordinal}
  (a1 : 1 < a) : a ^ b ≤ a ^ c ↔ b ≤ c :=
(opow_is_normal a1).le_iff

theorem opow_right_inj {a b c : ordinal}
  (a1 : 1 < a) : a ^ b = a ^ c ↔ b = c :=
(opow_is_normal a1).inj

theorem opow_is_limit {a b : ordinal}
  (a1 : 1 < a) : is_limit b → is_limit (a ^ b) :=
(opow_is_normal a1).is_limit

theorem opow_is_limit_left {a b : ordinal}
  (l : is_limit a) (hb : b ≠ 0) : is_limit (a ^ b) :=
begin
  rcases zero_or_succ_or_limit b with e|⟨b,rfl⟩|l',
  { exact absurd e hb },
  { rw opow_succ,
    exact mul_is_limit (opow_pos _ l.pos) l },
  { exact opow_is_limit l.one_lt l' }
end

theorem opow_le_opow_right {a b c : ordinal}
  (h₁ : 0 < a) (h₂ : b ≤ c) : a ^ b ≤ a ^ c :=
begin
  cases lt_or_eq_of_le (one_le_iff_pos.2 h₁) with h₁ h₁,
  { exact (opow_le_opow_iff_right h₁).2 h₂ },
  { subst a, simp only [one_opow] }
end

theorem opow_le_opow_left {a b : ordinal} (c)
  (ab : a ≤ b) : a ^ c ≤ b ^ c :=
begin
  by_cases a0 : a = 0,
  { subst a, by_cases c0 : c = 0,
    { subst c, simp only [opow_zero] },
    { simp only [zero_opow c0, ordinal.zero_le] } },
  { apply limit_rec_on c,
    { simp only [opow_zero] },
    { intros c IH, simpa only [opow_succ] using mul_le_mul' IH ab },
    { exact λ c l IH, (opow_le_of_limit a0 l).2
        (λ b' h, le_trans (IH _ h) (opow_le_opow_right
          (lt_of_lt_of_le (ordinal.pos_iff_ne_zero.2 a0) ab) (le_of_lt h))) } }
end

theorem left_le_opow (a : ordinal) {b : ordinal} (b1 : 0 < b) : a ≤ a ^ b :=
begin
  nth_rewrite 0 ←opow_one a,
  cases le_or_gt a 1 with a1 a1,
  { cases lt_or_eq_of_le a1 with a0 a1,
    { rw lt_one_iff_zero at a0,
      rw [a0, zero_opow ordinal.one_ne_zero],
      exact ordinal.zero_le _ },
    rw [a1, one_opow, one_opow] },
  rwa [opow_le_opow_iff_right a1, one_le_iff_pos]
end

theorem right_le_opow {a : ordinal} (b) (a1 : 1 < a) : b ≤ a ^ b :=
(opow_is_normal a1).self_le _

theorem opow_lt_opow_left_of_succ {a b c : ordinal}
  (ab : a < b) : a ^ succ c < b ^ succ c :=
by rw [opow_succ, opow_succ]; exact
  (mul_le_mul_right' (opow_le_opow_left _ (le_of_lt ab)) a).trans_lt
  (mul_lt_mul_of_pos_left ab (opow_pos _ (lt_of_le_of_lt (ordinal.zero_le _) ab)))

theorem opow_add (a b c : ordinal) : a ^ (b + c) = a ^ b * a ^ c :=
begin
  by_cases a0 : a = 0,
  { subst a,
    by_cases c0 : c = 0, {simp only [c0, add_zero, opow_zero, mul_one]},
    have : b+c ≠ 0 := ne_of_gt (lt_of_lt_of_le
      (ordinal.pos_iff_ne_zero.2 c0) (le_add_left _ _)),
    simp only [zero_opow c0, zero_opow this, mul_zero] },
  cases eq_or_lt_of_le (one_le_iff_ne_zero.2 a0) with a1 a1,
  { subst a1, simp only [one_opow, mul_one] },
  apply limit_rec_on c,
  { simp only [add_zero, opow_zero, mul_one] },
  { intros c IH,
    rw [add_succ, opow_succ, IH, opow_succ, mul_assoc] },
  { intros c l IH,
    refine eq_of_forall_ge_iff (λ d, (((opow_is_normal a1).trans
      (add_is_normal b)).limit_le l).trans _),
    simp only [IH] {contextual := tt},
    exact (((mul_is_normal $ opow_pos b (ordinal.pos_iff_ne_zero.2 a0)).trans
      (opow_is_normal a1)).limit_le l).symm }
end

theorem opow_one_add (a b : ordinal) : a ^ (1 + b) = a * a ^ b :=
by rw [opow_add, opow_one]

theorem opow_dvd_opow (a) {b c : ordinal}
  (h : b ≤ c) : a ^ b ∣ a ^ c :=
by { rw [← ordinal.add_sub_cancel_of_le h, opow_add], apply dvd_mul_right }

theorem opow_dvd_opow_iff {a b c : ordinal}
  (a1 : 1 < a) : a ^ b ∣ a ^ c ↔ b ≤ c :=
⟨λ h, le_of_not_lt $ λ hn,
  not_le_of_lt ((opow_lt_opow_iff_right a1).2 hn) $
   le_of_dvd (opow_ne_zero _ $ one_le_iff_ne_zero.1 $ le_of_lt a1) h,
opow_dvd_opow _⟩

theorem opow_mul (a b c : ordinal) : a ^ (b * c) = (a ^ b) ^ c :=
begin
  by_cases b0 : b = 0, {simp only [b0, zero_mul, opow_zero, one_opow]},
  by_cases a0 : a = 0,
  { subst a,
    by_cases c0 : c = 0, {simp only [c0, mul_zero, opow_zero]},
    simp only [zero_opow b0, zero_opow c0, zero_opow (mul_ne_zero b0 c0)] },
  cases eq_or_lt_of_le (one_le_iff_ne_zero.2 a0) with a1 a1,
  { subst a1, simp only [one_opow] },
  apply limit_rec_on c,
  { simp only [mul_zero, opow_zero] },
  { intros c IH,
    rw [mul_succ, opow_add, IH, opow_succ] },
  { intros c l IH,
    refine eq_of_forall_ge_iff (λ d, (((opow_is_normal a1).trans
      (mul_is_normal (ordinal.pos_iff_ne_zero.2 b0))).limit_le l).trans _),
    simp only [IH] {contextual := tt},
    exact (opow_le_of_limit (opow_ne_zero _ a0) l).symm }
end

/-! ### Ordinal logarithm -/

/-- The ordinal logarithm is the solution `u` to the equation `x = b ^ u * v + w` where `v < b` and
    `w < b ^ u`. -/
def log (b : ordinal) (x : ordinal) : ordinal :=
if h : 1 < b then pred (Inf {o | x < b ^ o}) else 0

/-- The set in the definition of `log` is nonempty. -/
theorem log_nonempty {b x : ordinal} (h : 1 < b) : {o | x < b ^ o}.nonempty :=
⟨succ x, succ_le.1 (right_le_opow _ h)⟩

@[simp] theorem log_not_one_lt {b : ordinal} (b1 : ¬ 1 < b) (x : ordinal) : log b x = 0 :=
by simp only [log, dif_neg b1]

theorem log_def {b : ordinal} (b1 : 1 < b) (x : ordinal) : log b x = pred (Inf {o | x < b ^ o}) :=
by simp only [log, dif_pos b1]

@[simp] theorem log_zero (b : ordinal) : log b 0 = 0 :=
if b1 : 1 < b then begin
  rw [log_def b1, ← ordinal.le_zero, pred_le],
  apply cInf_le',
  dsimp,
  rw [succ_zero, opow_one],
  exact zero_lt_one.trans b1
end
else by simp only [log_not_one_lt b1]

theorem succ_log_def {b x : ordinal} (b1 : 1 < b) (x0 : 0 < x) :
  succ (log b x) = Inf {o | x < b ^ o} :=
begin
  let t := Inf {o | x < b ^ o},
  have : x < b ^ t := Inf_mem (log_nonempty b1),
  rcases zero_or_succ_or_limit t with h|h|h,
  { refine (not_lt_of_le (one_le_iff_pos.2 x0) _).elim,
    simpa only [h, opow_zero] },
  { rw [show log b x = pred t, from log_def b1 x,
        succ_pred_iff_is_succ.2 h] },
  { rcases (lt_opow_of_limit (ne_of_gt $ lt_trans zero_lt_one b1) h).1 this with ⟨a, h₁, h₂⟩,
    exact (not_le_of_lt h₁).elim ((le_cInf_iff'' (log_nonempty b1)).1 (le_refl t) a h₂) }
end

theorem lt_opow_succ_log {b : ordinal} (b1 : 1 < b) (x : ordinal) :
  x < b ^ succ (log b x) :=
begin
  cases lt_or_eq_of_le (ordinal.zero_le x) with x0 x0,
  { rw [succ_log_def b1 x0], exact Inf_mem (log_nonempty b1) },
  { subst x, apply opow_pos _ (lt_trans zero_lt_one b1) }
end

theorem opow_log_le (b) {x : ordinal} (x0 : 0 < x) :
  b ^ log b x ≤ x :=
begin
  by_cases b0 : b = 0,
  { rw [b0, zero_opow'],
    refine le_trans (sub_le_self _ _) (one_le_iff_pos.2 x0) },
  cases lt_or_eq_of_le (one_le_iff_ne_zero.2 b0) with b1 b1,
  { refine le_of_not_lt (λ h, not_le_of_lt (lt_succ_self (log b x)) _),
    have := @cInf_le' _ _ {o | x < b ^ o} _ h,
    rwa ← succ_log_def b1 x0 at this },
  { rw [← b1, one_opow], exact one_le_iff_pos.2 x0 }
end

theorem le_log {b x c : ordinal} (b1 : 1 < b) (x0 : 0 < x) :
  c ≤ log b x ↔ b ^ c ≤ x :=
⟨λ h, le_trans ((opow_le_opow_iff_right b1).2 h) (opow_log_le b x0),
 λ h, le_of_not_lt $ λ hn,
   not_le_of_lt (lt_opow_succ_log b1 x) $
   le_trans ((opow_le_opow_iff_right b1).2 (succ_le.2 hn)) h⟩

theorem log_lt {b x c : ordinal} (b1 : 1 < b) (x0 : 0 < x) :
  log b x < c ↔ x < b ^ c :=
lt_iff_lt_of_le_iff_le (le_log b1 x0)

theorem log_le_log (b) {x y : ordinal} (xy : x ≤ y) :
  log b x ≤ log b y :=
if x0 : x = 0 then by simp only [x0, log_zero, ordinal.zero_le] else
have x0 : 0 < x, from ordinal.pos_iff_ne_zero.2 x0,
if b1 : 1 < b then
  (le_log b1 (lt_of_lt_of_le x0 xy)).2 $ le_trans (opow_log_le _ x0) xy
else by simp only [log_not_one_lt b1, ordinal.zero_le]

theorem log_le_self (b x : ordinal) : log b x ≤ x :=
if x0 : x = 0 then by simp only [x0, log_zero, ordinal.zero_le] else
if b1 : 1 < b then
  le_trans (right_le_opow _ b1) (opow_log_le b (ordinal.pos_iff_ne_zero.2 x0))
else by simp only [log_not_one_lt b1, ordinal.zero_le]

@[simp] theorem log_one (b : ordinal) : log b 1 = 0 :=
if hb : 1 < b then by rwa [←lt_one_iff_zero, log_lt hb zero_lt_one, opow_one]
else log_not_one_lt hb 1

theorem mod_opow_log_lt_self {b o : ordinal} (b0 : b ≠ 0) (o0 : o ≠ 0) :
  o % b ^ log b o < o :=
lt_of_lt_of_le
  (mod_lt _ $ opow_ne_zero _ b0)
  (opow_log_le _ $ ordinal.pos_iff_ne_zero.2 o0)

lemma opow_mul_add_pos {b v : ordinal} (hb : 0 < b) (u) (hv : 0 < v) (w) :
  0 < b ^ u * v + w :=
(opow_pos u hb).trans_le ((le_mul_left _ hv).trans (le_add_right _ _))

lemma opow_mul_add_lt_opow_mul_succ {b u w : ordinal} (v : ordinal) (hw : w < b ^ u) :
  b ^ u * v + w < b ^ u * v.succ :=
by rwa [mul_succ, add_lt_add_iff_left]

lemma opow_mul_add_lt_opow_succ {b u v w : ordinal} (hvb : v < b) (hw : w < b ^ u) :
  b ^ u * v + w < b ^ u.succ :=
begin
  convert (opow_mul_add_lt_opow_mul_succ v hw).trans_le (mul_le_mul_left' (succ_le.2 hvb) _),
  exact opow_succ b u
end

theorem log_opow_mul_add {b u v w : ordinal} (hb : 1 < b) (hv : 0 < v) (hvb : v < b)
  (hw : w < b ^ u) : log b (b ^ u * v + w) = u :=
begin
  have hpos := opow_mul_add_pos (zero_lt_one.trans hb) u hv w,
  by_contra' hne,
  cases lt_or_gt_of_ne hne with h h,
  { rw log_lt hb hpos at h,
    exact not_le_of_lt h ((le_mul_left _ hv).trans (le_add_right _ _)) },
  { change _ < _ at h,
    rw [←succ_le, le_log hb hpos] at h,
    exact (not_lt_of_le h) (opow_mul_add_lt_opow_succ hvb hw) }
end

@[simp] theorem log_opow {b : ordinal} (hb : 1 < b) (x : ordinal) : log b (b ^ x) = x :=
begin
  convert log_opow_mul_add hb zero_lt_one hb (opow_pos x (zero_lt_one.trans hb)),
  rw [add_zero, mul_one]
end

theorem add_log_le_log_mul {x y : ordinal} (b : ordinal) (x0 : 0 < x) (y0 : 0 < y) :
  log b x + log b y ≤ log b (x * y) :=
begin
  by_cases hb : 1 < b,
  { rw [le_log hb (mul_pos x0 y0), opow_add],
    exact mul_le_mul' (opow_log_le b x0) (opow_log_le b y0) },
  simp only [log_not_one_lt hb, zero_add]
end

/-! ### The Cantor normal form -/

/-- Proving properties of ordinals by induction over their Cantor normal form. -/
@[elab_as_eliminator] noncomputable def CNF_rec {b : ordinal} (b0 : b ≠ 0)
  {C : ordinal → Sort*} (H0 : C 0) (H : ∀ o, o ≠ 0 → C (o % b ^ log b o) → C o) : ∀ o, C o
| o :=
  if o0 : o = 0 then by rwa o0 else
  have _, from mod_opow_log_lt_self b0 o0,
  H o o0 (CNF_rec (o % b ^ log b o))
using_well_founded {dec_tac := `[assumption]}

@[simp] theorem CNF_rec_zero {b} (b0) {C H0 H} : @CNF_rec b b0 C H0 H 0 = H0 :=
by rw [CNF_rec, dif_pos rfl]; refl

@[simp] theorem CNF_rec_ne_zero {b} (b0) {C H0 H o} (o0) :
  @CNF_rec b b0 C H0 H o = H o o0 (@CNF_rec b b0 C H0 H _) :=
by rw [CNF_rec, dif_neg o0]

/-- The Cantor normal form of an ordinal `o` is the list of coefficients and exponents in the
    base-`b` expansion of `o`.

    `CNF b (b ^ u₁ * v₁ + b ^ u₂ * v₂) = [(u₁, v₁), (u₂, v₂)]` -/
def CNF (b := omega) (o : ordinal) : list (ordinal × ordinal) :=
if b0 : b = 0 then [] else
CNF_rec b0 [] (λ o o0 IH, (log b o, o / b ^ log b o) :: IH) o

@[simp] theorem zero_CNF (o) : CNF 0 o = [] :=
dif_pos rfl

@[simp] theorem CNF_zero (b) : CNF b 0 = [] :=
if b0 : b = 0 then dif_pos b0 else (dif_neg b0).trans $ CNF_rec_zero _

theorem CNF_ne_zero {b o : ordinal} (b0 : b ≠ 0) (o0 : o ≠ 0) :
  CNF b o = (log b o, o / b ^ log b o) :: CNF b (o % b ^ log b o) :=
by unfold CNF; rw [dif_neg b0, dif_neg b0, CNF_rec_ne_zero b0 o0]

@[simp] theorem one_CNF {o : ordinal} (o0 : o ≠ 0) :
  CNF 1 o = [(0, o)] :=
by rw [CNF_ne_zero ordinal.one_ne_zero o0, log_not_one_lt (lt_irrefl _), opow_zero, mod_one,
       CNF_zero, div_one]

theorem CNF_foldr {b : ordinal} (b0 : b ≠ 0) (o) :
  (CNF b o).foldr (λ p r, b ^ p.1 * p.2 + r) 0 = o :=
CNF_rec b0 (by rw CNF_zero; refl)
  (λ o o0 IH, by rw [CNF_ne_zero b0 o0, list.foldr_cons, IH, div_add_mod]) o

private theorem CNF_pairwise_aux (b := omega) (o) :
  (∀ p ∈ CNF b o, prod.fst p ≤ log b o) ∧ (CNF b o).pairwise (λ p q, q.1 < p.1) :=
begin
  by_cases b0 : b = 0,
  { simp only [b0, zero_CNF, list.pairwise.nil, and_true], exact λ _, false.elim },
  cases lt_or_eq_of_le (one_le_iff_ne_zero.2 b0) with b1 b1,
  { refine CNF_rec b0 _ _ o,
    { simp only [CNF_zero, list.pairwise.nil, and_true], exact λ _, false.elim },
    intros o o0 IH, cases IH with IH₁ IH₂,
    simp only [CNF_ne_zero b0 o0, list.forall_mem_cons, list.pairwise_cons, IH₂, and_true],
    refine ⟨⟨le_rfl, λ p m, _⟩, λ p m, _⟩,
    { exact le_trans (IH₁ p m) (log_le_log _ $ le_of_lt $ mod_opow_log_lt_self b0 o0) },
    { refine lt_of_le_of_lt (IH₁ p m) ((log_lt b1 _).2 _),
      { rw ordinal.pos_iff_ne_zero, intro e,
        rw e at m, simpa only [CNF_zero] using m },
      { exact mod_lt _ (opow_ne_zero _ b0) } } },
  { by_cases o0 : o = 0,
    { simp only [o0, CNF_zero, list.pairwise.nil, and_true], exact λ _, false.elim },
    rw [← b1, one_CNF o0],
    simp only [list.mem_singleton, log_not_one_lt (lt_irrefl _), forall_eq, le_refl, true_and,
      list.pairwise_singleton] }
end

theorem CNF_pairwise (b := omega) (o) : (CNF b o).pairwise (λ p q, prod.fst q < p.1) :=
(CNF_pairwise_aux _ _).2

theorem CNF_fst_le_log (b := omega) (o) : ∀ p ∈ CNF b o, prod.fst p ≤ log b o :=
(CNF_pairwise_aux _ _).1

theorem CNF_fst_le (b := omega) (o) (p ∈ CNF b o) : prod.fst p ≤ o :=
le_trans (CNF_fst_le_log _ _ p H) (log_le_self _ _)

theorem CNF_snd_lt {b : ordinal} (b1 : 1 < b) (o) : ∀ p ∈ CNF b o, prod.snd p < b :=
begin
  have b0 := ne_of_gt (lt_trans zero_lt_one b1),
  refine CNF_rec b0 (λ _, by rw [CNF_zero]; exact false.elim) _ o,
  intros o o0 IH,
  simp only [CNF_ne_zero b0 o0, list.mem_cons_iff, forall_eq_or_imp, iff_true_intro IH, and_true],
  rw [div_lt (opow_ne_zero _ b0), ← opow_succ],
  exact lt_opow_succ_log b1 _,
end

theorem CNF_sorted (b := omega) (o) : ((CNF b o).map prod.fst).sorted (>) :=
by rw [list.sorted, list.pairwise_map]; exact CNF_pairwise b o

/-! ### Casting naturals into ordinals, compatibility with operations -/

@[simp] theorem nat_cast_mul {m n : ℕ} : ((m * n : ℕ) : ordinal) = m * n :=
by induction n with n IH; [simp only [nat.cast_zero, nat.mul_zero, mul_zero],
  rw [nat.mul_succ, nat.cast_add, IH, nat.cast_succ, mul_add_one]]

@[simp] theorem nat_cast_opow {m n : ℕ} : ((pow m n : ℕ) : ordinal) = m ^ n :=
by induction n with n IH; [simp only [pow_zero, nat.cast_zero, opow_zero, nat.cast_one],
  rw [pow_succ', nat_cast_mul, IH, nat.cast_succ, ← succ_eq_add_one, opow_succ]]

@[simp] theorem nat_cast_le {m n : ℕ} : (m : ordinal) ≤ n ↔ m ≤ n :=
by rw [← cardinal.ord_nat, ← cardinal.ord_nat,
       cardinal.ord_le_ord, cardinal.nat_cast_le]

@[simp] theorem nat_cast_lt {m n : ℕ} : (m : ordinal) < n ↔ m < n :=
by simp only [lt_iff_le_not_le, nat_cast_le]

@[simp] theorem nat_cast_inj {m n : ℕ} : (m : ordinal) = n ↔ m = n :=
by simp only [le_antisymm_iff, nat_cast_le]

@[simp] theorem nat_cast_eq_zero {n : ℕ} : (n : ordinal) = 0 ↔ n = 0 :=
@nat_cast_inj n 0

theorem nat_cast_ne_zero {n : ℕ} : (n : ordinal) ≠ 0 ↔ n ≠ 0 :=
not_congr nat_cast_eq_zero

@[simp] theorem nat_cast_pos {n : ℕ} : (0 : ordinal) < n ↔ 0 < n :=
@nat_cast_lt 0 n

@[simp] theorem nat_cast_sub {m n : ℕ} : ((m - n : ℕ) : ordinal) = m - n :=
(_root_.le_total m n).elim
  (λ h, by rw [tsub_eq_zero_iff_le.2 h, ordinal.sub_eq_zero_iff_le.2 (nat_cast_le.2 h)]; refl)
  (λ h, (add_left_cancel n).1 $ by rw [← nat.cast_add,
     add_tsub_cancel_of_le h, ordinal.add_sub_cancel_of_le (nat_cast_le.2 h)])

@[simp] theorem nat_cast_div {m n : ℕ} : ((m / n : ℕ) : ordinal) = m / n :=
if n0 : n = 0 then by simp only [n0, nat.div_zero, nat.cast_zero, div_zero] else
have n0':_, from nat_cast_ne_zero.2 n0,
le_antisymm
  (by rw [le_div n0', ← nat_cast_mul, nat_cast_le, mul_comm];
      apply nat.div_mul_le_self)
  (by rw [div_le n0', succ, ← nat.cast_succ, ← nat_cast_mul,
          nat_cast_lt, mul_comm, ← nat.div_lt_iff_lt_mul _ _ (nat.pos_of_ne_zero n0)];
      apply nat.lt_succ_self)

@[simp] theorem nat_cast_mod {m n : ℕ} : ((m % n : ℕ) : ordinal) = m % n :=
by rw [← add_left_cancel (n*(m/n)), div_add_mod, ← nat_cast_div, ← nat_cast_mul, ← nat.cast_add,
       nat.div_add_mod]

@[simp] theorem nat_le_card {o} {n : ℕ} : (n : cardinal) ≤ card o ↔ (n : ordinal) ≤ o :=
⟨λ h, by rwa [← cardinal.ord_le, cardinal.ord_nat] at h,
 λ h, card_nat n ▸ card_le_card h⟩

@[simp] theorem nat_lt_card {o} {n : ℕ} : (n : cardinal) < card o ↔ (n : ordinal) < o :=
by rw [← succ_le, ← cardinal.succ_le, ← cardinal.nat_succ, nat_le_card]; refl

@[simp] theorem card_lt_nat {o} {n : ℕ} : card o < n ↔ o < n :=
lt_iff_lt_of_le_iff_le nat_le_card

@[simp] theorem card_le_nat {o} {n : ℕ} : card o ≤ n ↔ o ≤ n :=
le_iff_le_iff_lt_iff_lt.2 nat_lt_card

@[simp] theorem card_eq_nat {o} {n : ℕ} : card o = n ↔ o = n :=
by simp only [le_antisymm_iff, card_le_nat, nat_le_card]

@[simp] theorem type_fin (n : ℕ) : @type (fin n) (<) _ = n :=
by rw [← card_eq_nat, card_type, mk_fin]

@[simp] theorem lift_nat_cast (n : ℕ) : lift n = n :=
by induction n with n ih; [simp only [nat.cast_zero, lift_zero],
  simp only [nat.cast_succ, lift_add, ih, lift_one]]

theorem lift_type_fin (n : ℕ) : lift (@type (fin n) (<) _) = n :=
by simp only [type_fin, lift_nat_cast]

theorem type_fintype (r : α → α → Prop) [is_well_order α r] [fintype α] : type r = fintype.card α :=
by rw [← card_eq_nat, card_type, mk_fintype]

end ordinal

/-! ### Properties of `omega` -/

namespace cardinal
open ordinal

@[simp] theorem ord_omega : ord.{u} omega = ordinal.omega :=
le_antisymm (ord_le.2 $ le_rfl) $
le_of_forall_lt $ λ o h, begin
  rcases ordinal.lt_lift_iff.1 h with ⟨o, rfl, h'⟩,
  rw [lt_ord, ← lift_card, ← lift_omega.{0 u},
      lift_lt, ← typein_enum (<) h'],
  exact lt_omega_iff_fintype.2 ⟨set.fintype_lt_nat _⟩
end

@[simp] theorem add_one_of_omega_le {c} (h : omega ≤ c) : c + 1 = c :=
by rw [add_comm, ← card_ord c, ← card_one,
       ← card_add, one_add_of_omega_le];
   rwa [← ord_omega, ord_le_ord]

end cardinal

namespace ordinal

theorem lt_add_of_limit {a b c : ordinal.{u}}
  (h : is_limit c) : a < b + c ↔ ∃ c' < c, a < b + c' :=
by rw [←is_normal.bsup_eq.{u u} (add_is_normal b) h, lt_bsup]

theorem lt_omega {o : ordinal.{u}} : o < omega ↔ ∃ n : ℕ, o = n :=
by rw [← cardinal.ord_omega, cardinal.lt_ord, lt_omega]; simp only [card_eq_nat]

theorem nat_lt_omega (n : ℕ) : (n : ordinal) < omega :=
lt_omega.2 ⟨_, rfl⟩

theorem omega_pos : 0 < omega := nat_lt_omega 0

theorem omega_ne_zero : omega ≠ 0 := ne_of_gt omega_pos

theorem one_lt_omega : 1 < omega := by simpa only [nat.cast_one] using nat_lt_omega 1

theorem omega_is_limit : is_limit omega :=
⟨omega_ne_zero, λ o h,
  let ⟨n, e⟩ := lt_omega.1 h in
  by rw [e]; exact nat_lt_omega (n+1)⟩

theorem omega_le {o : ordinal.{u}} : omega ≤ o ↔ ∀ n : ℕ, (n : ordinal) ≤ o :=
⟨λ h n, le_trans (le_of_lt (nat_lt_omega _)) h,
 λ H, le_of_forall_lt $ λ a h,
   let ⟨n, e⟩ := lt_omega.1 h in
   by rw [e, ← succ_le]; exact H (n+1)⟩

@[simp] theorem sup_nat_cast : sup nat.cast = omega :=
(sup_le.2 $ λ n, (nat_lt_omega n).le).antisymm $ omega_le.2 $ le_sup _

theorem nat_lt_limit {o} (h : is_limit o) : ∀ n : ℕ, (n : ordinal) < o
| 0     := lt_of_le_of_ne (ordinal.zero_le o) h.1.symm
| (n+1) := h.2 _ (nat_lt_limit n)

theorem omega_le_of_is_limit {o} (h : is_limit o) : omega ≤ o :=
omega_le.2 $ λ n, le_of_lt $ nat_lt_limit h n

theorem mul_lt_omega {a b : ordinal} (ha : a < omega) (hb : b < omega) : a * b < omega :=
match a, b, lt_omega.1 ha, lt_omega.1 hb with
| _, _, ⟨m, rfl⟩, ⟨n, rfl⟩ := by rw [← nat_cast_mul]; apply nat_lt_omega
end

theorem is_limit_iff_omega_dvd {a : ordinal} : is_limit a ↔ a ≠ 0 ∧ omega ∣ a :=
begin
  refine ⟨λ l, ⟨l.1, ⟨a / omega, le_antisymm _ (mul_div_le _ _)⟩⟩, λ h, _⟩,
  { refine (limit_le l).2 (λ x hx, le_of_lt _),
    rw [← div_lt omega_ne_zero, ← succ_le, le_div omega_ne_zero,
        mul_succ, add_le_of_limit omega_is_limit],
    intros b hb,
    rcases lt_omega.1 hb with ⟨n, rfl⟩,
    exact le_trans (add_le_add_right (mul_div_le _ _) _)
      (le_of_lt $ lt_sub.1 $ nat_lt_limit (sub_is_limit l hx) _) },
  { rcases h with ⟨a0, b, rfl⟩,
    refine mul_is_limit_left omega_is_limit
      (ordinal.pos_iff_ne_zero.2 $ mt _ a0),
    intro e, simp only [e, mul_zero] }
end

local infixr ^ := @pow ordinal ordinal ordinal.has_pow

theorem opow_lt_omega {a b : ordinal} (ha : a < omega) (hb : b < omega) : a ^ b < omega :=
match a, b, lt_omega.1 ha, lt_omega.1 hb with
| _, _, ⟨m, rfl⟩, ⟨n, rfl⟩ := by rw [← nat_cast_opow]; apply nat_lt_omega
end

theorem add_mul_limit_aux {a b c : ordinal} (ba : b + a = a)
  (l : is_limit c)
  (IH : ∀ c' < c, (a + b) * succ c' = a * succ c' + b) :
  (a + b) * c = a * c :=
le_antisymm
  ((mul_le_of_limit l).2 $ λ c' h, begin
    apply le_trans (mul_le_mul_left' (le_of_lt $ lt_succ_self _) _),
    rw IH _ h,
    apply le_trans (add_le_add_left _ _),
    { rw ← mul_succ, exact mul_le_mul_left' (succ_le.2 $ l.2 _ h) _ },
    { apply_instance },
    { rw ← ba, exact le_add_right _ _ }
  end)
  (mul_le_mul_right' (le_add_right _ _) _)

theorem add_mul_succ {a b : ordinal} (c) (ba : b + a = a) :
  (a + b) * succ c = a * succ c + b :=
begin
  apply limit_rec_on c,
  { simp only [succ_zero, mul_one] },
  { intros c IH,
    rw [mul_succ, IH, ← add_assoc, add_assoc _ b, ba, ← mul_succ] },
  { intros c l IH,
    have := add_mul_limit_aux ba l IH,
    rw [mul_succ, add_mul_limit_aux ba l IH, mul_succ, add_assoc] }
end

theorem add_mul_limit {a b c : ordinal} (ba : b + a = a)
  (l : is_limit c) : (a + b) * c = a * c :=
add_mul_limit_aux ba l (λ c' _, add_mul_succ c' ba)

theorem mul_omega {a : ordinal} (a0 : 0 < a) (ha : a < omega) : a * omega = omega :=
le_antisymm
  ((mul_le_of_limit omega_is_limit).2 $ λ b hb, le_of_lt (mul_lt_omega ha hb))
  (by simpa only [one_mul] using mul_le_mul_right' (one_le_iff_pos.2 a0) omega)

theorem mul_lt_omega_opow {a b c : ordinal}
  (c0 : 0 < c) (ha : a < omega ^ c) (hb : b < omega) : a * b < omega ^ c :=
begin
  rcases zero_or_succ_or_limit c with rfl|⟨c,rfl⟩|l,
  { exact (lt_irrefl _).elim c0 },
  { rw opow_succ at ha,
    rcases ((mul_is_normal $ opow_pos _ omega_pos).limit_lt
      omega_is_limit).1 ha with ⟨n, hn, an⟩,
    refine (mul_le_mul_right' (le_of_lt an) _).trans_lt _,
    rw [opow_succ, mul_assoc, mul_lt_mul_iff_left (opow_pos _ omega_pos)],
    exact mul_lt_omega hn hb },
  { rcases ((opow_is_normal one_lt_omega).limit_lt l).1 ha with ⟨x, hx, ax⟩,
    refine (mul_le_mul' (le_of_lt ax) (le_of_lt hb)).trans_lt _,
    rw [← opow_succ, opow_lt_opow_iff_right one_lt_omega],
    exact l.2 _ hx }
end

theorem mul_omega_dvd {a : ordinal}
  (a0 : 0 < a) (ha : a < omega) : ∀ {b}, omega ∣ b → a * b = b
| _ ⟨b, rfl⟩ := by rw [← mul_assoc, mul_omega a0 ha]

/- This will be part of a future PR on multiplicative principal ordinals.

theorem mul_omega_opow_opow {a b : ordinal} (a0 : 0 < a) (h : a < omega ^ omega ^ b) :
  a * omega ^ omega ^ b = omega ^ omega ^ b :=
begin
  by_cases b0 : b = 0, {rw [b0, opow_zero, opow_one] at h ⊢, exact mul_omega a0 h},
  refine le_antisymm _
    (by simpa only [one_mul] using mul_le_mul_right' (one_le_iff_pos.2 a0) (omega ^ omega ^ b)),
  rcases (lt_opow_of_limit omega_ne_zero (opow_is_limit_left omega_is_limit b0)).1 h
    with ⟨x, xb, ax⟩,
  apply (mul_le_mul_right' (le_of_lt ax) _).trans,
  rw [← opow_add, add_omega_opow xb]
end
--/

theorem add_le_of_forall_add_lt {a b c : ordinal} (hb : 0 < b) (h : ∀ d < b, a + d < c) :
  a + b ≤ c :=
begin
  have H : a + (c - a) = c := ordinal.add_sub_cancel_of_le (by {rw ←add_zero a, exact (h _ hb).le}),
  rw ←H,
  apply add_le_add_left _ a,
  by_contra' hb,
  exact (h _ hb).ne H
end

theorem opow_omega {a : ordinal} (a1 : 1 < a) (h : a < omega) : a ^ omega = omega :=
le_antisymm
  ((opow_le_of_limit (one_le_iff_ne_zero.1 $ le_of_lt a1) omega_is_limit).2
    (λ b hb, le_of_lt (opow_lt_omega h hb)))
  (right_le_opow _ a1)

theorem is_normal.apply_omega {f : ordinal.{u} → ordinal.{u}} (hf : is_normal f) :
  sup.{0 u} (f ∘ nat.cast) = f omega :=
by rw [←sup_nat_cast, is_normal.sup.{0 u u} hf _ ⟨0⟩]

@[simp] theorem sup_add_nat (o : ordinal.{u}) : sup (λ n : ℕ, o + n) = o + omega :=
(add_is_normal o).apply_omega

@[simp] theorem sup_mul_nat (o : ordinal) : sup (λ n : ℕ, o * n) = o * omega :=
begin
  rcases eq_zero_or_pos o with rfl | ho,
  { rw zero_mul, exact sup_eq_zero_iff.2 (λ n, zero_mul n) },
  { exact (mul_is_normal ho).apply_omega }
end

theorem sup_opow_nat {o : ordinal.{u}} (ho : 0 < o) :
  sup (λ n : ℕ, o ^ n) = o ^ omega :=
begin
  rcases lt_or_eq_of_le (one_le_iff_pos.2 ho) with ho₁ | rfl,
  { exact (opow_is_normal ho₁).apply_omega },
  { rw one_opow,
    refine le_antisymm (sup_le.2 (λ n, by rw one_opow)) _,
    convert le_sup _ 0,
    rw [nat.cast_zero, opow_zero] }
end

/-! ### Fixed points of normal functions -/

section
variable {f : ordinal.{u} → ordinal.{u}}

/-- The next fixed point function, the least fixed point of the normal function `f` above `a`. -/
def nfp (f : ordinal → ordinal) (a : ordinal) :=
sup (λ n : ℕ, f^[n] a)

theorem nfp_le {f a b} : nfp f a ≤ b ↔ ∀ n, f^[n] a ≤ b :=
sup_le

theorem iterate_le_nfp (f a n) : f^[n] a ≤ nfp f a :=
le_sup _ n

theorem le_nfp_self (f a) : a ≤ nfp f a :=
iterate_le_nfp f a 0

theorem lt_nfp {f : ordinal → ordinal} {a b} : a < nfp f b ↔ ∃ n, a < (f^[n]) b :=
lt_sup

protected theorem is_normal.lt_nfp {f} (H : is_normal f) {a b} : f b < nfp f a ↔ b < nfp f a :=
lt_sup.trans $ iff.trans
  (by exact
   ⟨λ ⟨n, h⟩, ⟨n, lt_of_le_of_lt (H.self_le _) h⟩,
    λ ⟨n, h⟩, ⟨n+1, by rw iterate_succ'; exact H.lt_iff.2 h⟩⟩)
  lt_sup.symm

protected theorem is_normal.nfp_le (H : is_normal f) {a b} : nfp f a ≤ f b ↔ nfp f a ≤ b :=
le_iff_le_iff_lt_iff_lt.2 H.lt_nfp

theorem is_normal.nfp_le_fp (H : is_normal f) {a b} (ab : a ≤ b) (h : f b ≤ b) : nfp f a ≤ b :=
sup_le.2 $ λ i, begin
  induction i with i IH generalizing a, {exact ab},
  exact IH (le_trans (H.le_iff.2 ab) h),
end

theorem is_normal.nfp_fp (H : is_normal f) (a) : f (nfp f a) = nfp f a :=
begin
  refine le_antisymm _ (H.self_le _),
  cases le_or_lt (f a) a with aa aa,
  { rwa le_antisymm (H.nfp_le_fp le_rfl aa) (le_nfp_self _ _) },
  rcases zero_or_succ_or_limit (nfp f a) with e|⟨b, e⟩|l,
  { refine @le_trans _ _ _ (f a) _ (H.le_iff.2 _) (iterate_le_nfp f a 1),
    simp only [e, ordinal.zero_le] },
  { have : f b < nfp f a := H.lt_nfp.2 (by simp only [e, lt_succ_self]),
    rw [e, lt_succ] at this,
    have ab : a ≤ b,
    { rw [← lt_succ, ← e],
      exact lt_of_lt_of_le aa (iterate_le_nfp f a 1) },
    refine le_trans (H.le_iff.2 (H.nfp_le_fp ab this))
      (le_trans this (le_of_lt _)),
    simp only [e, lt_succ_self] },
  { exact (H.2 _ l _).2 (λ b h, le_of_lt (H.lt_nfp.2 h)) }
end

theorem is_normal.le_nfp (H : is_normal f) {a b} : f b ≤ nfp f a ↔ b ≤ nfp f a :=
⟨le_trans (H.self_le _), λ h, by simpa only [H.nfp_fp] using H.le_iff.2 h⟩

theorem nfp_eq_self {a} (h : f a = a) : nfp f a = a :=
le_antisymm (sup_le.mpr $ λ i, by rw [iterate_fixed h]) (le_nfp_self f a)

protected lemma monotone.nfp (hf : monotone f) : monotone (nfp f) :=
λ a b h, nfp_le.2 (λ n, (hf.iterate n h).trans (le_sup _ n))

/-- Fixed point lemma for normal functions: the fixed points of a normal function are unbounded. -/
theorem is_normal.nfp_unbounded {f} (H : is_normal f) : unbounded (<) (fixed_points f) :=
λ a, ⟨_, H.nfp_fp a, not_lt_of_ge (le_nfp_self f a)⟩

/-- The derivative of a normal function `f` is the sequence of fixed points of `f`. -/
def deriv (f : ordinal → ordinal) (o : ordinal) : ordinal :=
limit_rec_on o (nfp f 0)
  (λ a IH, nfp f (succ IH))
  (λ a l, bsup.{u u} a)

@[simp] theorem deriv_zero (f) : deriv f 0 = nfp f 0 := limit_rec_on_zero _ _ _

@[simp] theorem deriv_succ (f o) : deriv f (succ o) = nfp f (succ (deriv f o)) :=
limit_rec_on_succ _ _ _ _

theorem deriv_limit (f) {o} : is_limit o → deriv f o = bsup.{u u} o (λ a _, deriv f a) :=
limit_rec_on_limit _ _ _ _

theorem deriv_is_normal (f) : is_normal (deriv f) :=
⟨λ o, by rw [deriv_succ, ← succ_le]; apply le_nfp_self,
 λ o l a, by rw [deriv_limit _ l, bsup_le]⟩

theorem is_normal.deriv_fp (H : is_normal f) (o) : f (deriv.{u} f o) = deriv f o :=
begin
  apply limit_rec_on o,
  { rw [deriv_zero, H.nfp_fp] },
  { intros o ih, rw [deriv_succ, H.nfp_fp] },
  intros o l IH,
  rw [deriv_limit _ l, is_normal.bsup.{u u u} H _ l.1],
  refine eq_of_forall_ge_iff (λ c, _),
  simp only [bsup_le, IH] {contextual:=tt}
end

theorem is_normal.le_iff_deriv (H : is_normal f) {a} : f a ≤ a ↔ ∃ o, deriv f o = a :=
⟨λ ha, begin
  suffices : ∀ o (_ : a ≤ deriv f o), ∃ o, deriv f o = a,
  from this a ((deriv_is_normal _).self_le _),
  refine λ o, limit_rec_on o (λ h₁, ⟨0, le_antisymm _ h₁⟩) (λ o IH h₁, _) (λ o l IH h₁, _),
  { rw deriv_zero,
    exact H.nfp_le_fp (ordinal.zero_le _) ha },
  { cases le_or_lt a (deriv f o), {exact IH h},
    refine ⟨succ o, le_antisymm _ h₁⟩,
    rw deriv_succ,
    exact H.nfp_le_fp (succ_le.2 h) ha },
  { cases eq_or_lt_of_le h₁, {exact ⟨_, h.symm⟩},
    rw [deriv_limit _ l, ← not_le, bsup_le, not_ball] at h,
    exact let ⟨o', h, hl⟩ := h in IH o' h (le_of_not_le hl) }
end, λ ⟨o, e⟩, e ▸ le_of_eq (H.deriv_fp _)⟩

theorem is_normal.apply_eq_self_iff_deriv (H : is_normal f) {a} : f a = a ↔ ∃ o, deriv f o = a :=
by rw [←H.le_iff_deriv, H.le_iff_eq]

/-- `deriv f` is the fixed point enumerator of `f`. -/
theorem deriv_eq_enum_fp {f} (H : is_normal f) : deriv f = enum_ord (fixed_points f) :=
begin
  rw [←eq_enum_ord _ H.nfp_unbounded, range_eq_iff],
  exact ⟨(deriv_is_normal f).strict_mono, H.deriv_fp, λ _, H.apply_eq_self_iff_deriv.1⟩
end

theorem deriv_eq_id_of_nfp_eq_id {f : ordinal → ordinal} (h : nfp f = id) : deriv f = id :=
(is_normal.eq_iff_zero_and_succ (deriv_is_normal _) is_normal.refl).2 (by simp [h, succ_inj])

end

/-! ### Fixed points of addition -/

@[simp] theorem nfp_add_zero (a) : nfp ((+) a) 0 = a * omega :=
begin
  unfold nfp,
  rw ←sup_mul_nat,
  congr, funext,
  induction n with n hn,
  { rw [nat.cast_zero, mul_zero, iterate_zero_apply] },
  { nth_rewrite 1 nat.succ_eq_one_add,
    rw [nat.cast_add, nat.cast_one, mul_one_add, iterate_succ_apply', hn] }
end

theorem nfp_add_eq_mul_omega {a b} (hba : b ≤ a * omega) :
  nfp ((+) a) b = a * omega :=
begin
  apply le_antisymm ((add_is_normal a).nfp_le_fp hba _),
  { rw ←nfp_add_zero,
    exact monotone.nfp (add_is_normal a).strict_mono.monotone (ordinal.zero_le b) },
  { rw [←mul_one_add, one_add_omega] }
end

theorem add_eq_right_iff_mul_omega_le {a b : ordinal} : a + b = b ↔ a * omega ≤ b :=
begin
  refine ⟨λ h, _, λ h, _⟩,
  { rw [←nfp_add_zero a, ←deriv_zero],
    cases (add_is_normal a).apply_eq_self_iff_deriv.1 h with c hc,
    rw ←hc,
    exact (deriv_is_normal _).strict_mono.monotone (ordinal.zero_le _) },
  { have := ordinal.add_sub_cancel_of_le h,
    nth_rewrite 0 ←this,
    rwa [←add_assoc, ←mul_one_add, one_add_omega] }
end

theorem add_le_right_iff_mul_omega_le {a b : ordinal} : a + b ≤ b ↔ a * omega ≤ b :=
by { rw ←add_eq_right_iff_mul_omega_le, exact (add_is_normal a).le_iff_eq }

theorem deriv_add_eq_mul_omega_add (a b : ordinal.{u}) : deriv ((+) a) b = a * omega + b :=
begin
  revert b,
  rw [←funext_iff, is_normal.eq_iff_zero_and_succ (deriv_is_normal _) (add_is_normal _)],
  refine ⟨_, λ a h, _⟩,
  { rw [deriv_zero, add_zero],
    exact nfp_add_zero a },
  { rw [deriv_succ, h, add_succ],
    exact nfp_eq_self (add_eq_right_iff_mul_omega_le.2 ((le_add_right _ _).trans
      (lt_succ_self _).le)) }
end

/-! ### Fixed points of multiplication -/

@[simp] theorem nfp_mul_one {a : ordinal} (ha : 0 < a) : nfp ((*) a) 1 = a ^ omega :=
begin
  unfold nfp,
  rw ←sup_opow_nat,
  { congr,
    funext,
    induction n with n hn,
    { rw [nat.cast_zero, opow_zero, iterate_zero_apply] },
    nth_rewrite 1 nat.succ_eq_one_add,
    rw [nat.cast_add, nat.cast_one, opow_add, opow_one, iterate_succ_apply', hn] },
  { exact ha }
end

@[simp] theorem nfp_mul_zero (a : ordinal) : nfp ((*) a) 0 = 0 :=
begin
  rw [←ordinal.le_zero, nfp_le],
  intro n,
  induction n with n hn, { refl },
  rwa [iterate_succ_apply, mul_zero]
end

@[simp] theorem nfp_zero_mul : nfp ((*) 0) = id :=
begin
  refine funext (λ a, (nfp_le.2 (λ n, _)).antisymm (le_sup (λ n, ((*) 0)^[n] a) 0)),
  induction n with n hn, { refl },
  rw function.iterate_succ',
  change 0 * _ ≤ a,
  rw zero_mul,
  exact ordinal.zero_le a
end

@[simp] theorem deriv_mul_zero : deriv ((*) 0) = id :=
deriv_eq_id_of_nfp_eq_id nfp_zero_mul

theorem nfp_mul_eq_opow_omega {a b : ordinal} (hb : 0 < b) (hba : b ≤ a ^ omega) :
  nfp ((*) a) b = a ^ omega.{u} :=
begin
  cases eq_zero_or_pos a with ha ha,
  { rw [ha, zero_opow omega_ne_zero] at *,
    rw [ordinal.le_zero.1 hba, nfp_zero_mul],
    refl },
  apply le_antisymm,
  { apply (mul_is_normal ha).nfp_le_fp hba,
    rw [←opow_one_add, one_add_omega] },
  rw ←nfp_mul_one ha,
  exact monotone.nfp (mul_is_normal ha).strict_mono.monotone (one_le_iff_pos.2 hb)
end

theorem eq_zero_or_opow_omega_le_of_mul_eq_right {a b : ordinal} (hab : a * b = b) :
  b = 0 ∨ a ^ omega.{u} ≤ b :=
begin
  cases eq_zero_or_pos a with ha ha,
  { rw [ha, zero_opow omega_ne_zero],
    exact or.inr (ordinal.zero_le b) },
  rw or_iff_not_imp_left,
  intro hb,
  change b ≠ 0 at hb,
  rw ←nfp_mul_one ha,
  rw ←one_le_iff_ne_zero at hb,
  exact (mul_is_normal ha).nfp_le_fp hb (le_of_eq hab)
end

theorem mul_eq_right_iff_opow_omega_dvd {a b : ordinal} : a * b = b ↔ a ^ omega ∣ b :=
begin
  cases eq_zero_or_pos a with ha ha,
  { rw [ha, zero_mul, zero_opow omega_ne_zero, zero_dvd],
    exact eq_comm },
  refine ⟨λ hab, _, λ h, _⟩,
  { rw dvd_iff_mod_eq_zero,
    rw [←div_add_mod b (a ^ omega), mul_add, ←mul_assoc, ←opow_one_add, one_add_omega,
      add_left_cancel] at hab,
    cases eq_zero_or_opow_omega_le_of_mul_eq_right hab with hab hab,
    { exact hab },
    refine (not_lt_of_le hab (mod_lt b (opow_ne_zero omega _))).elim,
    rwa ←ordinal.pos_iff_ne_zero },
  cases h with c hc,
  rw [hc, ←mul_assoc, ←opow_one_add, one_add_omega]
end

theorem mul_le_right_iff_opow_omega_dvd {a b : ordinal} (ha : 0 < a) : a * b ≤ b ↔ a ^ omega ∣ b :=
by { rw ←mul_eq_right_iff_opow_omega_dvd, exact (mul_is_normal ha).le_iff_eq }

theorem nfp_mul_opow_omega_add {a c : ordinal} (b) (ha : 0 < a) (hc : 0 < c) (hca : c ≤ a ^ omega) :
  nfp ((*) a) (a ^ omega * b + c) = a ^ omega.{u} * b.succ :=
begin
  apply le_antisymm,
  { apply is_normal.nfp_le_fp (mul_is_normal ha),
    { rw mul_succ,
      apply add_le_add_left hca },
    { rw [←mul_assoc, ←opow_one_add, one_add_omega] } },
  { cases mul_eq_right_iff_opow_omega_dvd.1 ((mul_is_normal ha).nfp_fp (a ^ omega * b + c))
      with d hd,
    rw hd,
    apply mul_le_mul_left',
    have := le_nfp_self (has_mul.mul a) (a ^ omega * b + c),
    rw hd at this,
    have := (add_lt_add_left hc (a ^ omega * b)).trans_le this,
    rw [add_zero, mul_lt_mul_iff_left (opow_pos omega ha)] at this,
    rwa succ_le }
end

theorem deriv_mul_eq_opow_omega_mul {a : ordinal.{u}} (ha : 0 < a) (b) :
  deriv ((*) a) b = a ^ omega * b :=
begin
  revert b,
  rw [←funext_iff,
    is_normal.eq_iff_zero_and_succ (deriv_is_normal _) (mul_is_normal (opow_pos omega ha))],
  refine ⟨_, λ c h, _⟩,
  { rw [deriv_zero, nfp_mul_zero, mul_zero] },
  { rw [deriv_succ, h],
    exact nfp_mul_opow_omega_add c ha zero_lt_one (one_le_iff_pos.2 (opow_pos _ ha)) },
end

end ordinal<|MERGE_RESOLUTION|>--- conflicted
+++ resolved
@@ -1437,11 +1437,6 @@
 
 theorem is_normal.blsub_eq {f} (H : is_normal f) {o : ordinal} (h : is_limit o) :
   blsub.{u} o (λ x _, f x) = f o :=
-<<<<<<< HEAD
-begin
-  rw ←H.bsup_eq h,
-  exact ((bsup_eq_blsub_iff_lt_bsup _).2 (λ a ha, (H.1 a).trans_le (le_bsup _ _ (h.2 a ha)))).symm
-=======
 by { rw [←H.bsup_eq h, bsup_eq_blsub_of_lt_succ_limit h], exact (λ a _, H.1 a) }
 
 theorem is_normal_iff_lt_succ_and_bsup_eq {f} :
@@ -1457,7 +1452,6 @@
   intros H o ho;
   have := H o ho;
   rwa ←bsup_eq_blsub_of_lt_succ_limit ho (λ a _, h a) at *
->>>>>>> a8b6ff41
 end
 
 theorem is_normal.eq_iff_zero_and_succ {f : ordinal.{u} → ordinal.{u}} (hf : is_normal f) {g}
