--- conflicted
+++ resolved
@@ -367,8 +367,6 @@
 theorem abs_le_of_sq_le_sq' (h : x^2 ≤ y^2) (hy : 0 ≤ y) : -y ≤ x ∧ x ≤ y :=
 abs_le.mp $ abs_le_of_sq_le_sq h hy
 
-<<<<<<< HEAD
-
 theorem pow_four_le_pow_four {x y : R} (h : |x| ≤ |y|) : x ^ 4 ≤ y ^ 4 :=
 begin
   rw [(show 4 = 2 * 2, by refl), pow_mul, pow_mul],
@@ -377,7 +375,7 @@
   apply sq_le_sq,
   rwa [abs_abs, abs_abs],
 end
-=======
+
 lemma sq_eq_sq_iff_abs_eq_abs (x y : R) : x^2 = y^2 ↔ |x| = |y| :=
 ⟨λ h, (abs_le_abs_of_sq_le_sq h.le).antisymm (abs_le_abs_of_sq_le_sq h.ge),
  λ h, by rw [←sq_abs, h, sq_abs]⟩
@@ -399,7 +397,6 @@
 
 @[simp] lemma one_lt_sq_iff_one_lt_abs (x : R) : 1 < x^2 ↔ 1 < |x| :=
 have t : 1^2 < x^2 ↔ |1| < |x| := ⟨abs_lt_abs_of_sq_lt_sq, sq_lt_sq⟩, by simpa using t
->>>>>>> 3c00e5d7
 
 end linear_ordered_ring
 
