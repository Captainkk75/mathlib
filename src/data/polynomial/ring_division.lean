/-
Copyright (c) 2018 Chris Hughes. All rights reserved.
Released under Apache 2.0 license as described in the file LICENSE.
Authors: Chris Hughes, Johannes Hölzl, Scott Morrison, Jens Wagemaker, Johan Commelin
-/
import data.polynomial.algebra_map
import data.polynomial.degree.lemmas
import data.polynomial.div
import ring_theory.localization.fraction_ring
import algebra.polynomial.big_operators

/-!
# Theory of univariate polynomials

This file starts looking like the ring theory of $ R[X] $

-/

noncomputable theory
open_locale classical polynomial

open finset

namespace polynomial
universes u v w z
variables {R : Type u} {S : Type v} {T : Type w} {a b : R} {n : ℕ}

section comm_ring
variables [comm_ring R] {p q : R[X]}

section
variables [semiring S]

lemma nat_degree_pos_of_aeval_root [algebra R S] {p : R[X]} (hp : p ≠ 0)
  {z : S} (hz : aeval z p = 0) (inj : ∀ (x : R), algebra_map R S x = 0 → x = 0) :
  0 < p.nat_degree :=
nat_degree_pos_of_eval₂_root hp (algebra_map R S) hz inj

lemma degree_pos_of_aeval_root [algebra R S] {p : R[X]} (hp : p ≠ 0)
  {z : S} (hz : aeval z p = 0) (inj : ∀ (x : R), algebra_map R S x = 0 → x = 0) :
  0 < p.degree :=
nat_degree_pos_iff_degree_pos.mp (nat_degree_pos_of_aeval_root hp hz inj)

lemma mod_by_monic_eq_of_dvd_sub (hq : q.monic) {p₁ p₂ : R[X]}
  (h : q ∣ (p₁ - p₂)) :
  p₁ %ₘ q = p₂ %ₘ q :=
begin
  nontriviality R,
  obtain ⟨f, sub_eq⟩ := h,
  refine (div_mod_by_monic_unique (p₂ /ₘ q + f) _ hq
    ⟨_, degree_mod_by_monic_lt _ hq⟩).2,
  rw [sub_eq_iff_eq_add.mp sub_eq, mul_add, ← add_assoc, mod_by_monic_add_div _ hq, add_comm]
end

lemma add_mod_by_monic (p₁ p₂ : R[X]) : (p₁ + p₂) %ₘ q = p₁ %ₘ q + p₂ %ₘ q :=
begin
  by_cases hq : q.monic,
  { nontriviality R,
    exact (div_mod_by_monic_unique (p₁ /ₘ q + p₂ /ₘ q) _ hq
      ⟨by rw [mul_add, add_left_comm, add_assoc, mod_by_monic_add_div _ hq, ← add_assoc,
              add_comm (q * _), mod_by_monic_add_div _ hq],
        (degree_add_le _ _).trans_lt (max_lt (degree_mod_by_monic_lt _ hq)
          (degree_mod_by_monic_lt _ hq))⟩).2 },
  { simp_rw mod_by_monic_eq_of_not_monic _ hq }
end

lemma smul_mod_by_monic (c : R) (p : R[X]) : (c • p) %ₘ q = c • (p %ₘ q) :=
begin
  by_cases hq : q.monic,
  { nontriviality R,
    exact (div_mod_by_monic_unique (c • (p /ₘ q)) (c • (p %ₘ q)) hq
      ⟨by rw [mul_smul_comm, ← smul_add, mod_by_monic_add_div p hq],
      (degree_smul_le _ _).trans_lt (degree_mod_by_monic_lt _ hq)⟩).2 },
  { simp_rw mod_by_monic_eq_of_not_monic _ hq }
end

/--  `_ %ₘ q` as an `R`-linear map. -/
@[simps]
def mod_by_monic_hom (q : R[X]) : R[X] →ₗ[R] R[X] :=
{ to_fun := λ p, p %ₘ q,
  map_add' := add_mod_by_monic,
  map_smul' := smul_mod_by_monic }

end

section
variables [ring S]

lemma aeval_mod_by_monic_eq_self_of_root [algebra R S]
  {p q : R[X]} (hq : q.monic) {x : S} (hx : aeval x q = 0) :
  aeval x (p %ₘ q) = aeval x p :=
-- `eval₂_mod_by_monic_eq_self_of_root` doesn't work here as it needs commutativity
by rw [mod_by_monic_eq_sub_mul_div p hq, _root_.map_sub, _root_.map_mul, hx, zero_mul, sub_zero]

end

end comm_ring

section no_zero_divisors
variables [semiring R] [no_zero_divisors R] {p q : R[X]}

instance : no_zero_divisors R[X] :=
{ eq_zero_or_eq_zero_of_mul_eq_zero := λ a b h, begin
    rw [← leading_coeff_eq_zero, ← leading_coeff_eq_zero],
    refine eq_zero_or_eq_zero_of_mul_eq_zero _,
    rw [← leading_coeff_zero, ← leading_coeff_mul, h],
  end }

lemma nat_degree_mul (hp : p ≠ 0) (hq : q ≠ 0) : nat_degree (p * q) =
  nat_degree p + nat_degree q :=
by rw [← with_bot.coe_eq_coe, ← degree_eq_nat_degree (mul_ne_zero hp hq),
    with_bot.coe_add, ← degree_eq_nat_degree hp,
    ← degree_eq_nat_degree hq, degree_mul]

lemma trailing_degree_mul : (p * q).trailing_degree = p.trailing_degree + q.trailing_degree :=
begin
  by_cases hp : p = 0,
  { rw [hp, zero_mul, trailing_degree_zero, top_add] },
  by_cases hq : q = 0,
  { rw [hq, mul_zero, trailing_degree_zero, add_top] },
  rw [trailing_degree_eq_nat_trailing_degree hp, trailing_degree_eq_nat_trailing_degree hq,
      trailing_degree_eq_nat_trailing_degree (mul_ne_zero hp hq),
      nat_trailing_degree_mul hp hq, with_top.coe_add],
end

@[simp] lemma nat_degree_pow (p : R[X]) (n : ℕ) :
  nat_degree (p ^ n) = n * nat_degree p :=
if hp0 : p = 0
then if hn0 : n = 0 then by simp [hp0, hn0]
  else by rw [hp0, zero_pow (nat.pos_of_ne_zero hn0)]; simp
else nat_degree_pow'
  (by rw [← leading_coeff_pow, ne.def, leading_coeff_eq_zero]; exact pow_ne_zero _ hp0)

lemma degree_le_mul_left (p : R[X]) (hq : q ≠ 0) : degree p ≤ degree (p * q) :=
if hp : p = 0 then by simp only [hp, zero_mul, le_refl]
else by rw [degree_mul, degree_eq_nat_degree hp,
    degree_eq_nat_degree hq];
  exact with_bot.coe_le_coe.2 (nat.le_add_right _ _)

theorem nat_degree_le_of_dvd {p q : R[X]} (h1 : p ∣ q) (h2 : q ≠ 0) :
  p.nat_degree ≤ q.nat_degree :=
begin
  rcases h1 with ⟨q, rfl⟩, rw mul_ne_zero_iff at h2,
  rw [nat_degree_mul h2.1 h2.2], exact nat.le_add_right _ _
end

lemma degree_le_of_dvd {p q : R[X]} (h1 : p ∣ q) (h2 : q ≠ 0) : degree p ≤ degree q :=
begin
  rcases h1 with ⟨q, rfl⟩, rw mul_ne_zero_iff at h2,
  exact degree_le_mul_left p h2.2,
end

/-- This lemma is useful for working with the `int_degree` of a rational function. -/
lemma nat_degree_sub_eq_of_prod_eq {p₁ p₂ q₁ q₂ : polynomial R} (hp₁ : p₁ ≠ 0) (hq₁ : q₁ ≠ 0)
  (hp₂ : p₂ ≠ 0) (hq₂ : q₂ ≠ 0) (h_eq : p₁ * q₂ = p₂ * q₁) :
  (p₁.nat_degree : ℤ) - q₁.nat_degree = (p₂.nat_degree : ℤ) - q₂.nat_degree :=
begin
  rw sub_eq_sub_iff_add_eq_add,
  norm_cast,
  rw [← nat_degree_mul hp₁ hq₂, ← nat_degree_mul hp₂ hq₁, h_eq]
end

end no_zero_divisors

section no_zero_divisors
variables [comm_semiring R] [no_zero_divisors R] {p q : R[X]}

lemma root_mul : is_root (p * q) a ↔ is_root p a ∨ is_root q a :=
by simp_rw [is_root, eval_mul, mul_eq_zero]

lemma root_or_root_of_root_mul (h : is_root (p * q) a) : is_root p a ∨ is_root q a :=
root_mul.1 h

end no_zero_divisors

section ring
variables [ring R] [is_domain R] {p q : R[X]}

instance : is_domain R[X] :=
{ ..polynomial.no_zero_divisors,
  ..polynomial.nontrivial, }

end ring

section comm_ring
variables [comm_ring R] [is_domain R] {p q : R[X]}

section roots

open multiset

lemma degree_eq_zero_of_is_unit (h : is_unit p) : degree p = 0 :=
let ⟨q, hq⟩ := is_unit_iff_dvd_one.1 h in
have hp0 : p ≠ 0, from λ hp0, by simpa [hp0] using hq,
have hq0 : q ≠ 0, from λ hp0, by simpa [hp0] using hq,
have nat_degree (1 : R[X]) = nat_degree (p * q),
  from congr_arg _ hq,
by rw [nat_degree_one, nat_degree_mul hp0 hq0, eq_comm,
    _root_.add_eq_zero_iff, ← with_bot.coe_eq_coe,
    ← degree_eq_nat_degree hp0] at this;
  exact this.1

@[simp] lemma degree_coe_units (u : R[X]ˣ) :
  degree (u : R[X]) = 0 :=
degree_eq_zero_of_is_unit ⟨u, rfl⟩

theorem prime_X_sub_C (r : R) : prime (X - C r) :=
⟨X_sub_C_ne_zero r, not_is_unit_X_sub_C r,
 λ _ _, by { simp_rw [dvd_iff_is_root, is_root.def, eval_mul, mul_eq_zero], exact id }⟩

theorem prime_X : prime (X : R[X]) :=
by { convert (prime_X_sub_C (0 : R)), simp }

lemma monic.prime_of_degree_eq_one (hp1 : degree p = 1) (hm : monic p) :
  prime p :=
have p = X - C (- p.coeff 0),
  by simpa [hm.leading_coeff] using eq_X_add_C_of_degree_eq_one hp1,
this.symm ▸ prime_X_sub_C _

theorem irreducible_X_sub_C (r : R) : irreducible (X - C r) :=
(prime_X_sub_C r).irreducible

theorem irreducible_X : irreducible (X : R[X]) :=
prime.irreducible prime_X

lemma monic.irreducible_of_degree_eq_one (hp1 : degree p = 1) (hm : monic p) :
  irreducible p :=
(hm.prime_of_degree_eq_one hp1).irreducible

theorem eq_of_monic_of_associated (hp : p.monic) (hq : q.monic) (hpq : associated p q) : p = q :=
begin
  obtain ⟨u, hu⟩ := hpq,
  unfold monic at hp hq,
  rw eq_C_of_degree_le_zero (le_of_eq $ degree_coe_units _) at hu,
  rw [← hu, leading_coeff_mul, hp, one_mul, leading_coeff_C] at hq,
  rwa [hq, C_1, mul_one] at hu,
  apply_instance,
end

lemma root_multiplicity_mul {p q : R[X]} {x : R} (hpq : p * q ≠ 0) :
  root_multiplicity x (p * q) = root_multiplicity x p + root_multiplicity x q :=
begin
  have hp : p ≠ 0 := left_ne_zero_of_mul hpq,
  have hq : q ≠ 0 := right_ne_zero_of_mul hpq,
  rw [root_multiplicity_eq_multiplicity (p * q), dif_neg hpq,
      root_multiplicity_eq_multiplicity p, dif_neg hp,
      root_multiplicity_eq_multiplicity q, dif_neg hq,
      multiplicity.mul' (prime_X_sub_C x)],
end

lemma root_multiplicity_X_sub_C_self {x : R} :
  root_multiplicity x (X - C x) = 1 :=
by rw [root_multiplicity_eq_multiplicity, dif_neg (X_sub_C_ne_zero x),
       multiplicity.get_multiplicity_self]

lemma root_multiplicity_X_sub_C {x y : R} :
  root_multiplicity x (X - C y) = if x = y then 1 else 0 :=
begin
  split_ifs with hxy,
  { rw hxy,
    exact root_multiplicity_X_sub_C_self },
  exact root_multiplicity_eq_zero (mt root_X_sub_C.mp (ne.symm hxy))
end

/-- The multiplicity of `a` as root of `(X - a) ^ n` is `n`. -/
lemma root_multiplicity_X_sub_C_pow (a : R) (n : ℕ) : root_multiplicity a ((X - C a) ^ n) = n :=
begin
  induction n with n hn,
  { refine root_multiplicity_eq_zero _,
    simp only [eval_one, is_root.def, not_false_iff, one_ne_zero, pow_zero] },
  have hzero := pow_ne_zero n.succ (X_sub_C_ne_zero a),
  rw pow_succ (X - C a) n at hzero ⊢,
  simp only [root_multiplicity_mul hzero, root_multiplicity_X_sub_C_self, hn, nat.one_add]
end

/-- If `(X - a) ^ n` divides a polynomial `p` then the multiplicity of `a` as root of `p` is at
least `n`. -/
lemma root_multiplicity_of_dvd {p : R[X]} {a : R} {n : ℕ}
  (hzero : p ≠ 0) (h : (X - C a) ^ n ∣ p) : n ≤ root_multiplicity a p :=
begin
  obtain ⟨q, hq⟩ := exists_eq_mul_right_of_dvd h,
  rw hq at hzero,
  simp only [hq, root_multiplicity_mul hzero, root_multiplicity_X_sub_C_pow,
             ge_iff_le, _root_.zero_le, le_add_iff_nonneg_right],
end

/-- The multiplicity of `p + q` is at least the minimum of the multiplicities. -/
lemma root_multiplicity_add {p q : R[X]} (a : R) (hzero : p + q ≠ 0) :
  min (root_multiplicity a p) (root_multiplicity a q) ≤ root_multiplicity a (p + q) :=
begin
  refine root_multiplicity_of_dvd hzero _,
  have hdivp : (X - C a) ^ root_multiplicity a p ∣ p := pow_root_multiplicity_dvd p a,
  have hdivq : (X - C a) ^ root_multiplicity a q ∣ q := pow_root_multiplicity_dvd q a,
  exact min_pow_dvd_add hdivp hdivq
end

lemma exists_multiset_roots : ∀ {p : R[X]} (hp : p ≠ 0),
  ∃ s : multiset R, (s.card : with_bot ℕ) ≤ degree p ∧ ∀ a, s.count a = root_multiplicity a p
| p := λ hp, by haveI := classical.prop_decidable (∃ x, is_root p x); exact
if h : ∃ x, is_root p x
then
  let ⟨x, hx⟩ := h in
  have hpd : 0 < degree p := degree_pos_of_root hp hx,
  have hd0 : p /ₘ (X - C x) ≠ 0 :=
    λ h, by rw [← mul_div_by_monic_eq_iff_is_root.2 hx, h, mul_zero] at hp; exact hp rfl,
  have wf : degree (p /ₘ _) < degree p :=
    degree_div_by_monic_lt _ (monic_X_sub_C x) hp
    ((degree_X_sub_C x).symm ▸ dec_trivial),
  let ⟨t, htd, htr⟩ := @exists_multiset_roots (p /ₘ (X - C x)) hd0 in
  have hdeg : degree (X - C x) ≤ degree p := begin
    rw [degree_X_sub_C, degree_eq_nat_degree hp],
    rw degree_eq_nat_degree hp at hpd,
    exact with_bot.coe_le_coe.2 (with_bot.coe_lt_coe.1 hpd)
  end,
  have hdiv0 : p /ₘ (X - C x) ≠ 0 := mt (div_by_monic_eq_zero_iff (monic_X_sub_C x)).1 $
    not_lt.2 hdeg,
  ⟨x ::ₘ t, calc (card (x ::ₘ t) : with_bot ℕ) = t.card + 1 :
      by exact_mod_cast card_cons _ _
    ... ≤ degree p :
      by rw [← degree_add_div_by_monic (monic_X_sub_C x) hdeg,
          degree_X_sub_C, add_comm];
        exact add_le_add (le_refl (1 : with_bot ℕ)) htd,
  begin
    assume a,
    conv_rhs { rw ← mul_div_by_monic_eq_iff_is_root.mpr hx },
    rw [root_multiplicity_mul (mul_ne_zero (X_sub_C_ne_zero x) hdiv0),
        root_multiplicity_X_sub_C, ← htr a],
    split_ifs with ha,
    { rw [ha, count_cons_self, nat.succ_eq_add_one, add_comm] },
    { rw [count_cons_of_ne ha, zero_add] },
  end⟩
else
  ⟨0, (degree_eq_nat_degree hp).symm ▸ with_bot.coe_le_coe.2 (nat.zero_le _),
    by { intro a, rw [count_zero, root_multiplicity_eq_zero (not_exists.mp h a)] }⟩
using_well_founded {dec_tac := tactic.assumption}

/-- `roots p` noncomputably gives a multiset containing all the roots of `p`,
including their multiplicities. -/
noncomputable def roots (p : R[X]) : multiset R :=
if h : p = 0 then ∅ else classical.some (exists_multiset_roots h)

@[simp] lemma roots_zero : (0 : R[X]).roots = 0 :=
dif_pos rfl

lemma card_roots (hp0 : p ≠ 0) : ((roots p).card : with_bot ℕ) ≤ degree p :=
begin
  unfold roots,
  rw dif_neg hp0,
  exact (classical.some_spec (exists_multiset_roots hp0)).1
end

lemma card_roots' (p : R[X]) : p.roots.card ≤ nat_degree p :=
begin
  by_cases hp0 : p = 0,
  { simp [hp0], },
  exact with_bot.coe_le_coe.1 (le_trans (card_roots hp0) (le_of_eq $ degree_eq_nat_degree hp0))
end

lemma card_roots_sub_C {p : R[X]} {a : R} (hp0 : 0 < degree p) :
  ((p - C a).roots.card : with_bot ℕ) ≤ degree p :=
calc ((p - C a).roots.card : with_bot ℕ) ≤ degree (p - C a) :
  card_roots $ mt sub_eq_zero.1 $ λ h, not_le_of_gt hp0 $ h.symm ▸ degree_C_le
... = degree p : by rw [sub_eq_add_neg, ← C_neg]; exact degree_add_C hp0

lemma card_roots_sub_C' {p : R[X]} {a : R} (hp0 : 0 < degree p) :
  (p - C a).roots.card ≤ nat_degree p :=
with_bot.coe_le_coe.1 (le_trans (card_roots_sub_C hp0) (le_of_eq $ degree_eq_nat_degree
  (λ h, by simp [*, lt_irrefl] at *)))

@[simp] lemma count_roots (p : R[X]) : p.roots.count a = root_multiplicity a p :=
begin
  by_cases hp : p = 0,
  { simp [hp], },
  rw [roots, dif_neg hp],
  exact (classical.some_spec (exists_multiset_roots hp)).2 a
end

@[simp] lemma mem_roots (hp : p ≠ 0) : a ∈ p.roots ↔ is_root p a :=
by rw [← count_pos, count_roots p, root_multiplicity_pos hp]

<<<<<<< HEAD
lemma is_root_of_mem_roots (h : a ∈ p.roots) : is_root p a :=
begin
  rcases eq_or_ne p 0 with rfl | hp,
  { rw roots_zero at h,
    exact h.elim },
  { exact (mem_roots hp).1 h }
end
=======
lemma ne_zero_of_mem_roots (h : a ∈ p.roots) : p ≠ 0 :=
λ hp, by rwa [hp, roots_zero] at h

lemma is_root_of_mem_roots (h : a ∈ p.roots) : is_root p a :=
(mem_roots (ne_zero_of_mem_roots h)).mp h
>>>>>>> 3ca94452

theorem card_le_degree_of_subset_roots {p : R[X]} {Z : finset R} (h : Z.val ⊆ p.roots) :
  Z.card ≤ p.nat_degree :=
(multiset.card_le_of_le (finset.val_le_iff_val_subset.2 h)).trans (polynomial.card_roots' p)

lemma finite_set_of_is_root {p : R[X]} (hp : p ≠ 0) : set.finite {x | is_root p x} :=
by simpa only [← finset.set_of_mem, mem_to_finset, mem_roots hp]
  using p.roots.to_finset.finite_to_set

lemma eq_zero_of_infinite_is_root (p : R[X]) (h : set.infinite {x | is_root p x}) : p = 0 :=
not_imp_comm.mp finite_set_of_is_root h

lemma exists_max_root [linear_order R] (p : R[X]) (hp : p ≠ 0) :
  ∃ x₀, ∀ x, p.is_root x → x ≤ x₀ :=
set.exists_upper_bound_image _ _ $ finite_set_of_is_root hp

lemma exists_min_root [linear_order R] (p : R[X]) (hp : p ≠ 0) :
  ∃ x₀, ∀ x, p.is_root x → x₀ ≤ x :=
set.exists_lower_bound_image _ _ $ finite_set_of_is_root hp

lemma eq_of_infinite_eval_eq (p q : R[X]) (h : set.infinite {x | eval x p = eval x q}) : p = q :=
begin
  rw [← sub_eq_zero],
  apply eq_zero_of_infinite_is_root,
  simpa only [is_root, eval_sub, sub_eq_zero]
end

lemma roots_mul {p q : R[X]} (hpq : p * q ≠ 0) : (p * q).roots = p.roots + q.roots :=
multiset.ext.mpr $ λ r,
  by rw [count_add, count_roots, count_roots,
         count_roots, root_multiplicity_mul hpq]

lemma roots.le_of_dvd (h : q ≠ 0) : p ∣ q → roots p ≤ roots q :=
begin
  rintro ⟨k, rfl⟩,
  exact multiset.le_iff_exists_add.mpr ⟨k.roots, roots_mul h⟩
end

@[simp] lemma mem_roots_sub_C {p : R[X]} {a x : R} (hp0 : 0 < degree p) :
  x ∈ (p - C a).roots ↔ p.eval x = a :=
(mem_roots (show p - C a ≠ 0, from mt sub_eq_zero.1 $ λ h,
    not_le_of_gt hp0 $ h.symm ▸ degree_C_le)).trans
  (by rw [is_root.def, eval_sub, eval_C, sub_eq_zero])

@[simp] lemma roots_X_sub_C (r : R) : roots (X - C r) = {r} :=
begin
  ext s,
  rw [count_roots, root_multiplicity_X_sub_C],
  split_ifs with h,
  { rw [h, count_singleton_self] },
  { rw [singleton_eq_cons, count_cons_of_ne h, count_zero] }
end

@[simp] lemma roots_C (x : R) : (C x).roots = 0 :=
if H : x = 0 then by rw [H, C_0, roots_zero] else multiset.ext.mpr $ λ r,
by rw [count_roots, count_zero, root_multiplicity_eq_zero (not_is_root_C _ _ H)]

@[simp] lemma roots_one : (1 : R[X]).roots = ∅ :=
roots_C 1

lemma roots_smul_nonzero (p : R[X]) {r : R} (hr : r ≠ 0) :
  (r • p).roots = p.roots :=
begin
  by_cases hp : p = 0;
  simp [smul_eq_C_mul, roots_mul, hr, hp]
end

lemma roots_list_prod (L : list R[X]) :
  ((0 : R[X]) ∉ L) → L.prod.roots = (L : multiset R[X]).bind roots :=
list.rec_on L (λ _, roots_one) $ λ hd tl ih H,
begin
  rw [list.mem_cons_iff, not_or_distrib] at H,
  rw [list.prod_cons, roots_mul (mul_ne_zero (ne.symm H.1) $ list.prod_ne_zero H.2),
      ← multiset.cons_coe, multiset.cons_bind, ih H.2]
end

lemma roots_multiset_prod (m : multiset R[X]) :
  (0 : R[X]) ∉ m → m.prod.roots = m.bind roots :=
by { rcases m with ⟨L⟩, simpa only [multiset.coe_prod, quot_mk_to_coe''] using roots_list_prod L }

lemma roots_prod {ι : Type*} (f : ι → R[X]) (s : finset ι) :
  s.prod f ≠ 0 → (s.prod f).roots = s.val.bind (λ i, roots (f i)) :=
begin
  rcases s with ⟨m, hm⟩,
  simpa [multiset.prod_eq_zero_iff, bind_map] using roots_multiset_prod (m.map f)
end

lemma roots_prod_X_sub_C (s : finset R) :
  (s.prod (λ a, X - C a)).roots = s.val :=
(roots_prod (λ a, X - C a) s (prod_ne_zero_iff.mpr (λ a _, X_sub_C_ne_zero a))).trans
  (by simp_rw [roots_X_sub_C, multiset.bind_singleton, multiset.map_id'])

@[simp] lemma roots_multiset_prod_X_sub_C (s : multiset R) :
  (s.map (λ a, X - C a)).prod.roots = s :=
begin
  rw [roots_multiset_prod, multiset.bind_map],
  { simp_rw [roots_X_sub_C, multiset.bind_singleton, multiset.map_id'] },
  { rw [multiset.mem_map], rintro ⟨a, -, h⟩, exact X_sub_C_ne_zero a h },
end

@[simp] lemma nat_degree_multiset_prod_X_sub_C_eq_card (s : multiset R):
  (s.map (λ a, X - C a)).prod.nat_degree = s.card :=
begin
  rw [nat_degree_multiset_prod_of_monic, multiset.map_map],
  { convert multiset.sum_repeat 1 _,
    { convert multiset.map_const _ 1, ext, apply nat_degree_X_sub_C }, { simp } },
  { intros f hf, obtain ⟨a, ha, rfl⟩ := multiset.mem_map.1 hf, exact monic_X_sub_C a },
end

lemma card_roots_X_pow_sub_C {n : ℕ} (hn : 0 < n) (a : R) :
  (roots ((X : R[X]) ^ n - C a)).card ≤ n :=
with_bot.coe_le_coe.1 $
calc ((roots ((X : R[X]) ^ n - C a)).card : with_bot ℕ)
      ≤ degree ((X : R[X]) ^ n - C a) : card_roots (X_pow_sub_C_ne_zero hn a)
  ... = n : degree_X_pow_sub_C hn a

section

variables {A B : Type*} [comm_ring A] [comm_ring B]

lemma le_root_multiplicity_map {p : A[X]} {f : A →+* B} (hmap : map f p ≠ 0) (a : A) :
  root_multiplicity a p ≤ root_multiplicity (f a) (map f p) :=
begin
  have hp0 : p ≠ 0 := λ h, hmap (h.symm ▸ polynomial.map_zero f),
  rw [root_multiplicity, root_multiplicity, dif_neg hp0, dif_neg hmap],
  simp only [not_not, nat.lt_find_iff, nat.le_find_iff],
  intros m hm,
  have := (map_ring_hom f).map_dvd (hm m le_rfl),
  simpa only [coe_map_ring_hom, map_pow, map_sub, map_X, map_C],
end

lemma eq_root_multiplicity_map {p : A[X]} {f : A →+* B} (hf : function.injective f)
  (a : A) : root_multiplicity a p = root_multiplicity (f a) (map f p) :=
begin
  by_cases hp0 : p = 0, { simp only [hp0, root_multiplicity_zero, polynomial.map_zero], },
  have hmap : map f p ≠ 0, { simpa only [polynomial.map_zero] using (map_injective f hf).ne hp0, },
  apply le_antisymm (le_root_multiplicity_map hmap a),
  rw [root_multiplicity, root_multiplicity, dif_neg hp0, dif_neg hmap],
  simp only [not_not, nat.lt_find_iff, nat.le_find_iff],
  intros m hm, rw ← map_dvd_map f hf ((monic_X_sub_C a).pow _),
  convert hm m le_rfl,
  simp only [polynomial.map_pow, polynomial.map_sub, map_pow, map_sub, map_X, map_C],
end

lemma count_map_roots [is_domain A] (p : A[X]) {f : A →+* B} (hf : function.injective f)
  (a : B) : count a (p.roots.map f) ≤ root_multiplicity a (map f p) :=
begin
  by_cases h : ∃ t, f t = a,
  { rcases h with ⟨h_w, rfl⟩,
    rw [multiset.count_map_eq_count' f _ hf, count_roots],
    exact (eq_root_multiplicity_map hf h_w).le },
  { suffices : (multiset.map f p.roots).count a = 0,
    { rw this, exact zero_le _, },
    rw [multiset.count_map, multiset.card_eq_zero, multiset.filter_eq_nil],
    rintro k hk rfl,
    exact h ⟨k, rfl⟩, },
end

lemma roots_map_of_injective_card_eq_total_degree [is_domain A] [is_domain B] {p : A[X]}
  {f : A →+* B} (hf : function.injective f) (hroots : p.roots.card = p.nat_degree) :
  p.roots.map f = (map f p).roots :=
begin
  by_cases hp0 : p = 0, { simp only [hp0, roots_zero, multiset.map_zero, polynomial.map_zero], },
  have hmap : map f p ≠ 0, { simpa only [polynomial.map_zero] using (map_injective f hf).ne hp0, },
  apply multiset.eq_of_le_of_card_le,
  { simpa only [multiset.le_iff_count, count_roots] using count_map_roots p hf },
  { simpa only [multiset.card_map, hroots] using (card_roots' _).trans (nat_degree_map_le f p) },
end

end

section nth_roots

/-- `nth_roots n a` noncomputably returns the solutions to `x ^ n = a`-/
def nth_roots (n : ℕ) (a : R) : multiset R :=
roots ((X : R[X]) ^ n - C a)

@[simp] lemma mem_nth_roots {n : ℕ} (hn : 0 < n) {a x : R} :
  x ∈ nth_roots n a ↔ x ^ n = a :=
by rw [nth_roots, mem_roots (X_pow_sub_C_ne_zero hn a),
  is_root.def, eval_sub, eval_C, eval_pow, eval_X, sub_eq_zero]

@[simp] lemma nth_roots_zero (r : R) : nth_roots 0 r = 0 :=
by simp only [empty_eq_zero, pow_zero, nth_roots, ← C_1, ← C_sub, roots_C]

lemma card_nth_roots (n : ℕ) (a : R) :
  (nth_roots n a).card ≤ n :=
if hn : n = 0
then if h : (X : R[X]) ^ n - C a = 0
  then by simp only [nat.zero_le, nth_roots, roots, h, dif_pos rfl, empty_eq_zero, card_zero]
  else with_bot.coe_le_coe.1 (le_trans (card_roots h)
   (by { rw [hn, pow_zero, ← C_1, ← ring_hom.map_sub ],
         exact degree_C_le }))
else by rw [← with_bot.coe_le_coe, ← degree_X_pow_sub_C (nat.pos_of_ne_zero hn) a];
  exact card_roots (X_pow_sub_C_ne_zero (nat.pos_of_ne_zero hn) a)

/-- The multiset `nth_roots ↑n (1 : R)` as a finset. -/
def nth_roots_finset (n : ℕ) (R : Type*) [comm_ring R] [is_domain R] : finset R :=
multiset.to_finset (nth_roots n (1 : R))

@[simp] lemma mem_nth_roots_finset {n : ℕ} (h : 0 < n) {x : R} :
  x ∈ nth_roots_finset n R ↔ x ^ (n : ℕ) = 1 :=
by rw [nth_roots_finset, mem_to_finset, mem_nth_roots h]

@[simp] lemma nth_roots_finset_zero : nth_roots_finset 0 R = ∅ := by simp [nth_roots_finset]

end nth_roots

lemma monic.comp (hp : p.monic) (hq : q.monic) (h : q.nat_degree ≠ 0) : (p.comp q).monic :=
by rw [monic.def, leading_coeff_comp h, monic.def.1 hp, monic.def.1 hq, one_pow, one_mul]

lemma monic.comp_X_add_C (hp : p.monic) (r : R) : (p.comp (X + C r)).monic :=
begin
  refine hp.comp (monic_X_add_C _) (λ ha, _),
  rw [nat_degree_X_add_C] at ha,
  exact one_ne_zero ha
end

lemma monic.comp_X_sub_C (hp : p.monic) (r : R) : (p.comp (X - C r)).monic :=
by simpa using hp.comp_X_add_C (-r)

lemma units_coeff_zero_smul (c : R[X]ˣ) (p : R[X]) :
  (c : R[X]).coeff 0 • p = c * p :=
by rw [←polynomial.C_mul', ←polynomial.eq_C_of_degree_eq_zero (degree_coe_units c)]

@[simp] lemma nat_degree_coe_units (u : R[X]ˣ) :
  nat_degree (u : R[X]) = 0 :=
nat_degree_eq_of_degree_eq_some (degree_coe_units u)

lemma comp_eq_zero_iff :
  p.comp q = 0 ↔ p = 0 ∨ (p.eval (q.coeff 0) = 0 ∧ q = C (q.coeff 0)) :=
begin
  split,
  { intro h,
    have key : p.nat_degree = 0 ∨ q.nat_degree = 0,
    { rw [←mul_eq_zero, ←nat_degree_comp, h, nat_degree_zero] },
    replace key := or.imp eq_C_of_nat_degree_eq_zero eq_C_of_nat_degree_eq_zero key,
    cases key,
    { rw [key, C_comp] at h,
      exact or.inl (key.trans h) },
    { rw [key, comp_C, C_eq_zero] at h,
      exact or.inr ⟨h, key⟩ }, },
  { exact λ h, or.rec (λ h, by rw [h, zero_comp]) (λ h, by rw [h.2, comp_C, h.1, C_0]) h },
end

lemma zero_of_eval_zero [infinite R] (p : R[X]) (h : ∀ x, p.eval x = 0) : p = 0 :=
by classical; by_contradiction hp; exact
fintype.false ⟨p.roots.to_finset, λ x, multiset.mem_to_finset.mpr ((mem_roots hp).mpr (h _))⟩

lemma funext [infinite R] {p q : R[X]} (ext : ∀ r : R, p.eval r = q.eval r) : p = q :=
begin
  rw ← sub_eq_zero,
  apply zero_of_eval_zero,
  intro x,
  rw [eval_sub, sub_eq_zero, ext],
end

variables [comm_ring T]

/-- The set of distinct roots of `p` in `E`.

If you have a non-separable polynomial, use `polynomial.roots` for the multiset
where multiple roots have the appropriate multiplicity. -/
def root_set (p : T[X]) (S) [comm_ring S] [is_domain S] [algebra T S] : set S :=
(p.map (algebra_map T S)).roots.to_finset

lemma root_set_def (p : T[X]) (S) [comm_ring S] [is_domain S] [algebra T S] :
  p.root_set S = (p.map (algebra_map T S)).roots.to_finset :=
rfl

@[simp] lemma root_set_zero (S) [comm_ring S] [is_domain S] [algebra T S] :
  (0 : T[X]).root_set S = ∅ :=
by rw [root_set_def, polynomial.map_zero, roots_zero, to_finset_zero, finset.coe_empty]

@[simp] lemma root_set_C [comm_ring S] [is_domain S] [algebra T S] (a : T) :
  (C a).root_set S = ∅ :=
by rw [root_set_def, map_C, roots_C, multiset.to_finset_zero, finset.coe_empty]

instance root_set_fintype (p : T[X])
  (S : Type*) [comm_ring S] [is_domain S] [algebra T S] : fintype (p.root_set S) :=
finset_coe.fintype _

lemma root_set_finite (p : T[X])
  (S : Type*) [comm_ring S] [is_domain S] [algebra T S] : (p.root_set S).finite :=
set.to_finite _

theorem mem_root_set_iff' {p : T[X]} {S : Type*} [comm_ring S] [is_domain S]
  [algebra T S] (hp : p.map (algebra_map T S) ≠ 0) (a : S) :
  a ∈ p.root_set S ↔ (p.map (algebra_map T S)).eval a = 0 :=
by { change a ∈ multiset.to_finset _ ↔ _, rw [mem_to_finset, mem_roots hp], refl }

theorem mem_root_set_iff {p : T[X]} (hp : p ≠ 0) {S : Type*} [comm_ring S] [is_domain S]
  [algebra T S] [no_zero_smul_divisors T S] (a : S) : a ∈ p.root_set S ↔ aeval a p = 0 :=
begin
  rw [mem_root_set_iff', ←eval₂_eq_eval_map],
  { refl },
  intro h,
  rw ←polynomial.map_zero (algebra_map T S) at h,
  exact hp (map_injective _ (no_zero_smul_divisors.algebra_map_injective T S) h)
end

lemma ne_zero_of_mem_root_set {p : T[X]} [comm_ring S] [is_domain S] [algebra T S] {a : S}
  (h : a ∈ p.root_set S) : p ≠ 0 :=
λ hf, by rwa [hf, root_set_zero] at h

lemma aeval_eq_zero_of_mem_root_set {p : T[X]} [comm_ring S] [is_domain S] [algebra T S]
  [no_zero_smul_divisors T S] {a : S} (hx : a ∈ p.root_set S) : aeval a p = 0 :=
(mem_root_set_iff (ne_zero_of_mem_root_set hx) a).mp hx

end roots

theorem is_unit_iff {f : R[X]} : is_unit f ↔ ∃ r : R, is_unit r ∧ C r = f :=
⟨λ hf, ⟨f.coeff 0,
  is_unit_C.1 $ eq_C_of_degree_eq_zero (degree_eq_zero_of_is_unit hf) ▸ hf,
  (eq_C_of_degree_eq_zero (degree_eq_zero_of_is_unit hf)).symm⟩,
λ ⟨r, hr, hrf⟩, hrf ▸ is_unit_C.2 hr⟩

lemma coeff_coe_units_zero_ne_zero (u : R[X]ˣ) :
  coeff (u : R[X]) 0 ≠ 0 :=
begin
  conv in (0) { rw [← nat_degree_coe_units u] },
  rw [← leading_coeff, ne.def, leading_coeff_eq_zero],
  exact units.ne_zero _
end

lemma degree_eq_degree_of_associated (h : associated p q) : degree p = degree q :=
let ⟨u, hu⟩ := h in by simp [hu.symm]

lemma degree_eq_one_of_irreducible_of_root (hi : irreducible p) {x : R} (hx : is_root p x) :
  degree p = 1 :=
let ⟨g, hg⟩ := dvd_iff_is_root.2 hx in
have is_unit (X - C x) ∨ is_unit g, from hi.is_unit_or_is_unit hg,
this.elim
  (λ h, have h₁ : degree (X - C x) = 1, from degree_X_sub_C x,
    have h₂ : degree (X - C x) = 0, from degree_eq_zero_of_is_unit h,
    by rw h₁ at h₂; exact absurd h₂ dec_trivial)
  (λ hgu, by rw [hg, degree_mul, degree_X_sub_C, degree_eq_zero_of_is_unit hgu, add_zero])

/-- Division by a monic polynomial doesn't change the leading coefficient. -/
lemma leading_coeff_div_by_monic_of_monic {R : Type u} [comm_ring R]
  {p q : R[X]} (hmonic : q.monic) (hdegree : q.degree ≤ p.degree) :
  (p /ₘ q).leading_coeff = p.leading_coeff :=
begin
  nontriviality,
  have h : q.leading_coeff * (p /ₘ q).leading_coeff ≠ 0,
  { simpa [div_by_monic_eq_zero_iff hmonic, hmonic.leading_coeff, nat.with_bot.one_le_iff_zero_lt]
      using hdegree },
  nth_rewrite_rhs 0 ←mod_by_monic_add_div p hmonic,
  rw [leading_coeff_add_of_degree_lt, leading_coeff_monic_mul hmonic],
  rw [degree_mul' h, degree_add_div_by_monic hmonic hdegree],
  exact (degree_mod_by_monic_lt p hmonic).trans_le hdegree
end

lemma leading_coeff_div_by_monic_X_sub_C (p : R[X]) (hp : degree p ≠ 0) (a : R) :
  leading_coeff (p /ₘ (X - C a)) = leading_coeff p :=
begin
  nontriviality,
  cases hp.lt_or_lt with hd hd,
  { rw [degree_eq_bot.mp $ (nat.with_bot.lt_zero_iff _).mp hd, zero_div_by_monic] },
  refine leading_coeff_div_by_monic_of_monic (monic_X_sub_C a) _,
  rwa [degree_X_sub_C, nat.with_bot.one_le_iff_zero_lt]
end

lemma eq_leading_coeff_mul_of_monic_of_dvd_of_nat_degree_le {R} [comm_ring R]
  {p q : R[X]} (hp : p.monic) (hdiv : p ∣ q)
  (hdeg : q.nat_degree ≤ p.nat_degree) : q = C q.leading_coeff * p :=
begin
  obtain ⟨r, hr⟩ := hdiv,
  obtain (rfl|hq) := eq_or_ne q 0, {simp},
  have rzero : r ≠ 0 := λ h, by simpa [h, hq] using hr,
  rw [hr, nat_degree_mul'] at hdeg, swap,
  { rw [hp.leading_coeff, one_mul, leading_coeff_ne_zero], exact rzero },
  rw [mul_comm, @eq_C_of_nat_degree_eq_zero _ _ r] at hr,
  { convert hr, convert leading_coeff_C _ using 1, rw [hr, leading_coeff_mul_monic hp] },
  { exact (add_right_inj _).1 (le_antisymm hdeg $ nat.le.intro rfl) },
end

lemma eq_of_monic_of_dvd_of_nat_degree_le {R} [comm_ring R]
  {p q : R[X]} (hp : p.monic) (hq : q.monic) (hdiv : p ∣ q)
  (hdeg : q.nat_degree ≤ p.nat_degree) : q = p :=
begin
  convert eq_leading_coeff_mul_of_monic_of_dvd_of_nat_degree_le hp hdiv hdeg,
  rw [hq.leading_coeff, C_1, one_mul],
end

lemma is_coprime_X_sub_C_of_is_unit_sub {R} [comm_ring R] {a b : R}
  (h : is_unit (a - b)) : is_coprime (X - C a) (X - C b) :=
⟨-C h.unit⁻¹.val, C h.unit⁻¹.val, by { rw [neg_mul_comm, ← left_distrib, neg_add_eq_sub,
  sub_sub_sub_cancel_left, ← C_sub, ← C_mul], convert C_1, exact h.coe_inv_mul }⟩

theorem pairwise_coprime_X_sub_C {K} [field K] {I : Type v} {s : I → K}
  (H : function.injective s) : pairwise (is_coprime on (λ i : I, X - C (s i))) :=
λ i j hij, is_coprime_X_sub_C_of_is_unit_sub (sub_ne_zero_of_ne $ H.ne hij).is_unit

lemma monic_prod_multiset_X_sub_C : monic (p.roots.map (λ a, X - C a)).prod :=
monic_multiset_prod_of_monic _ _ (λ a _, monic_X_sub_C a)

lemma prod_multiset_root_eq_finset_root :
  (p.roots.map (λ a, X - C a)).prod =
  p.roots.to_finset.prod (λ a, (X - C a) ^ root_multiplicity a p) :=
by simp only [count_roots, finset.prod_multiset_map_count]

/-- The product `∏ (X - a)` for `a` inside the multiset `p.roots` divides `p`. -/
lemma prod_multiset_X_sub_C_dvd (p : R[X]) : (p.roots.map (λ a, X - C a)).prod ∣ p :=
begin
  rw ← map_dvd_map _ (is_fraction_ring.injective R $ fraction_ring R) monic_prod_multiset_X_sub_C,
  rw [prod_multiset_root_eq_finset_root, polynomial.map_prod],
  refine finset.prod_dvd_of_coprime (λ a _ b _ h, _) (λ a _, _),
  { simp_rw [polynomial.map_pow, polynomial.map_sub, map_C, map_X],
    exact (pairwise_coprime_X_sub_C (is_fraction_ring.injective R $ fraction_ring R) _ _ h).pow },
  { exact polynomial.map_dvd _ (pow_root_multiplicity_dvd p a) },
end

lemma exists_prod_multiset_X_sub_C_mul (p : R[X]) : ∃ q,
  (p.roots.map (λ a, X - C a)).prod * q = p ∧
  p.roots.card + q.nat_degree = p.nat_degree ∧
  q.roots = 0 :=
begin
  obtain ⟨q, he⟩ := prod_multiset_X_sub_C_dvd p,
  use [q, he.symm],
  obtain (rfl|hq) := eq_or_ne q 0,
  { rw mul_zero at he, subst he, simp },
  split,
  { conv_rhs { rw he },
    rw [monic_prod_multiset_X_sub_C.nat_degree_mul' hq, nat_degree_multiset_prod_X_sub_C_eq_card] },
  { replace he := congr_arg roots he.symm,
    rw [roots_mul, roots_multiset_prod_X_sub_C] at he,
    exacts [add_right_eq_self.1 he, mul_ne_zero monic_prod_multiset_X_sub_C.ne_zero hq] },
end

/-- A polynomial `p` that has as many roots as its degree
can be written `p = p.leading_coeff * ∏(X - a)`, for `a` in `p.roots`. -/
lemma C_leading_coeff_mul_prod_multiset_X_sub_C (hroots : p.roots.card = p.nat_degree) :
  C p.leading_coeff * (p.roots.map (λ a, X - C a)).prod = p :=
(eq_leading_coeff_mul_of_monic_of_dvd_of_nat_degree_le monic_prod_multiset_X_sub_C
  (prod_multiset_X_sub_C_dvd p) $
  ((nat_degree_multiset_prod_X_sub_C_eq_card _).trans hroots).ge).symm

/-- A monic polynomial `p` that has as many roots as its degree
can be written `p = ∏(X - a)`, for `a` in `p.roots`. -/
lemma prod_multiset_X_sub_C_of_monic_of_roots_card_eq
  (hp : p.monic) (hroots : p.roots.card = p.nat_degree) :
  (p.roots.map (λ a, X - C a)).prod = p :=
by { convert C_leading_coeff_mul_prod_multiset_X_sub_C hroots, rw [hp.leading_coeff, C_1, one_mul] }

end comm_ring

section

variables [semiring R] [comm_ring S] [is_domain S] (φ : R →+* S)

lemma is_unit_of_is_unit_leading_coeff_of_is_unit_map
  {f : R[X]} (hf : is_unit f.leading_coeff) (H : is_unit (map φ f)) :
  is_unit f :=
begin
  have dz := degree_eq_zero_of_is_unit H,
  rw degree_map_eq_of_leading_coeff_ne_zero at dz,
  { rw eq_C_of_degree_eq_zero dz,
    refine is_unit.map C _,
    convert hf,
    rw (degree_eq_iff_nat_degree_eq _).1 dz,
    rintro rfl,
    simpa using H, },
  { intro h,
    have u : is_unit (φ f.leading_coeff) := is_unit.map φ hf,
    rw h at u,
    simpa using u, }
end

end

section
variables [comm_ring R] [is_domain R] [comm_ring S] [is_domain S] (φ : R →+* S)
/--
A polynomial over an integral domain `R` is irreducible if it is monic and
  irreducible after mapping into an integral domain `S`.

A special case of this lemma is that a polynomial over `ℤ` is irreducible if
  it is monic and irreducible over `ℤ/pℤ` for some prime `p`.
-/
lemma monic.irreducible_of_irreducible_map (f : R[X])
  (h_mon : monic f) (h_irr : irreducible (map φ f)) :
  irreducible f :=
begin
  refine ⟨h_irr.not_unit ∘ is_unit.map (map_ring_hom φ), λ a b h, _⟩,
  dsimp [monic] at h_mon,
  have q := (leading_coeff_mul a b).symm,
  rw [←h, h_mon] at q,
  refine (h_irr.is_unit_or_is_unit $ (congr_arg (map φ) h).trans (polynomial.map_mul φ)).imp _ _;
    apply is_unit_of_is_unit_leading_coeff_of_is_unit_map;
    apply is_unit_of_mul_eq_one,
  { exact q }, { rw mul_comm, exact q },
end

end

end polynomial<|MERGE_RESOLUTION|>--- conflicted
+++ resolved
@@ -378,21 +378,11 @@
 @[simp] lemma mem_roots (hp : p ≠ 0) : a ∈ p.roots ↔ is_root p a :=
 by rw [← count_pos, count_roots p, root_multiplicity_pos hp]
 
-<<<<<<< HEAD
-lemma is_root_of_mem_roots (h : a ∈ p.roots) : is_root p a :=
-begin
-  rcases eq_or_ne p 0 with rfl | hp,
-  { rw roots_zero at h,
-    exact h.elim },
-  { exact (mem_roots hp).1 h }
-end
-=======
 lemma ne_zero_of_mem_roots (h : a ∈ p.roots) : p ≠ 0 :=
 λ hp, by rwa [hp, roots_zero] at h
 
 lemma is_root_of_mem_roots (h : a ∈ p.roots) : is_root p a :=
 (mem_roots (ne_zero_of_mem_roots h)).mp h
->>>>>>> 3ca94452
 
 theorem card_le_degree_of_subset_roots {p : R[X]} {Z : finset R} (h : Z.val ⊆ p.roots) :
   Z.card ≤ p.nat_degree :=
