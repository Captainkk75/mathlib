--- conflicted
+++ resolved
@@ -482,8 +482,6 @@
 { mul_comm := λ ⟨i, a, ha⟩ ⟨j, b, hb⟩, sigma.subtype_ext (add_comm _ _) (mul_comm _ _),
   ..set_like.gmonoid A}
 
-<<<<<<< HEAD
-=======
 section dprod
 open set_like set_like.graded_monoid
 variables {α S : Type*} [set_like S R] [monoid R] [add_monoid ι]
@@ -511,7 +509,6 @@
 
 end dprod
 
->>>>>>> 0c0ee7b0
 end subobjects
 
 section homogeneous_elements
