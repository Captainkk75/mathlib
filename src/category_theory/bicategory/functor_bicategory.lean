--- conflicted
+++ resolved
@@ -38,31 +38,12 @@
 def whisker_right {η θ : F ⟶ G} (Γ : η ⟶ θ) (ι : G ⟶ H) : η ≫ ι ⟶ θ ≫ ι :=
 { app := λ a, Γ.app a ▷ ι.app a,
   naturality' := λ a b f, by
-<<<<<<< HEAD
-  { dsimp,
-    simp only [modification.whisker_right_naturality_assoc, assoc],
-    rw [←associator_inv_naturality_left, whisker_exchange_assoc],
-    simp } }
-=======
   { dsimp, simp_rw [assoc, ←associator_inv_naturality_left, whisker_exchange_assoc], simp } }
->>>>>>> 5b8bb9b4
 
 /-- Associator for the vertical composition of oplax natural transformations. -/
 @[simps]
 def associator (η : F ⟶ G) (θ : G ⟶ H) (ι : H ⟶ I) : (η ≫ θ) ≫ ι ≅ η ≫ (θ ≫ ι) :=
-<<<<<<< HEAD
-modification_iso.of_components (λ a, α_ (η.app a) (θ.app a) (ι.app a))
-begin
-  intros a b f,
-  dsimp,
-  simp only [bicategory.whisker_right_comp, bicategory.whisker_left_comp, assoc,
-    pentagon_hom_hom_inv_hom_hom_assoc, pentagon_hom_inv_inv_inv_inv_assoc, comp_whisker_right,
-    whisker_assoc, comp_whisker_left, pentagon_inv_hom_hom_hom_hom_assoc,
-    iso.inv_hom_id_assoc, pentagon_inv_inv_hom_inv_inv]
-end
-=======
 modification_iso.of_components (λ a, α_ (η.app a) (θ.app a) (ι.app a)) (by tidy)
->>>>>>> 5b8bb9b4
 
 /-- Left unitor for the vertical composition of oplax natural transformations. -/
 @[simps]
@@ -86,15 +67,6 @@
   associator    := λ F G H I, oplax_nat_trans.associator,
   left_unitor   := λ F G, oplax_nat_trans.left_unitor,
   right_unitor  := λ F G, oplax_nat_trans.right_unitor,
-<<<<<<< HEAD
-  whisker_exchange' := by { intros, ext, apply whisker_exchange },
-  associator_naturality_left'   := by { intros, ext, apply associator_naturality_left },
-  associator_naturality_middle' := by { intros, ext, apply associator_naturality_middle },
-  associator_naturality_right'  := by { intros, ext, apply associator_naturality_right },
-  left_unitor_naturality'   := by { intros, ext, apply left_unitor_naturality },
-  right_unitor_naturality'  := by { intros, ext, apply right_unitor_naturality } }
-=======
   whisker_exchange' := by { intros, ext, apply whisker_exchange } }
->>>>>>> 5b8bb9b4
 
 end category_theory