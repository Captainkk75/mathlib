/-
Copyright (c) 2018 Mario Carneiro, Kevin Buzzard. All rights reserved.
Released under Apache 2.0 license as described in the file LICENSE.
Authors: Mario Carneiro, Kevin Buzzard
-/
import group_theory.finiteness
import data.multiset.finset_ops
import algebra.algebra.tower
import order.order_iso_nat
import ring_theory.ideal.operations
import order.compactly_generated
import linear_algebra.linear_independent

/-!
# Noetherian rings and modules

The following are equivalent for a module M over a ring R:
1. Every increasing chain of submodules M₁ ⊆ M₂ ⊆ M₃ ⊆ ⋯ eventually stabilises.
2. Every submodule is finitely generated.

A module satisfying these equivalent conditions is said to be a *Noetherian* R-module.
A ring is a *Noetherian ring* if it is Noetherian as a module over itself.

(Note that we do not assume yet that our rings are commutative,
so perhaps this should be called "left Noetherian".
To avoid cumbersome names once we specialize to the commutative case,
we don't make this explicit in the declaration names.)

## Main definitions

Let `R` be a ring and let `M` and `P` be `R`-modules. Let `N` be an `R`-submodule of `M`.

* `submodule.fg N : Prop` is the assertion that `N` is finitely generated as an `R`-module.

* `is_noetherian R M` is the proposition that `M` is a Noetherian `R`-module. It is a class,
  implemented as the predicate that all `R`-submodules of `M` are finitely generated.

## Main statements

* `exists_sub_one_mem_and_smul_eq_zero_of_fg_of_le_smul` is Nakayama's lemma, in the following form:
  if N is a finitely generated submodule of an ambient R-module M and I is an ideal of R
  such that N ⊆ IN, then there exists r ∈ 1 + I such that rN = 0.

* `is_noetherian_iff_well_founded` is the theorem that an R-module M is Noetherian iff
  `>` is well-founded on `submodule R M`.

Note that the Hilbert basis theorem, that if a commutative ring R is Noetherian then so is R[X],
is proved in `ring_theory.polynomial`.

## References

* [M. F. Atiyah and I. G. Macdonald, *Introduction to commutative algebra*][atiyah-macdonald]
* [samuel1967]

## Tags

Noetherian, noetherian, Noetherian ring, Noetherian module, noetherian ring, noetherian module

-/

open set
open_locale big_operators pointwise

namespace submodule
variables {R : Type*} {M : Type*} [semiring R] [add_comm_monoid M] [module R M]

/-- A submodule of `M` is finitely generated if it is the span of a finite subset of `M`. -/
def fg (N : submodule R M) : Prop := ∃ S : finset M, submodule.span R ↑S = N

theorem fg_def {N : submodule R M} :
  N.fg ↔ ∃ S : set M, S.finite ∧ span R S = N :=
⟨λ ⟨t, h⟩, ⟨_, finset.finite_to_set t, h⟩, begin
  rintro ⟨t', h, rfl⟩,
  rcases finite.exists_finset_coe h with ⟨t, rfl⟩,
  exact ⟨t, rfl⟩
end⟩

lemma fg_iff_add_submonoid_fg (P : submodule ℕ M) :
  P.fg ↔ P.to_add_submonoid.fg :=
⟨λ ⟨S, hS⟩, ⟨S, by simpa [← span_nat_eq_add_submonoid_closure] using hS⟩,
  λ ⟨S, hS⟩, ⟨S, by simpa [← span_nat_eq_add_submonoid_closure] using hS⟩⟩

lemma fg_iff_add_subgroup_fg {G : Type*} [add_comm_group G] (P : submodule ℤ G) :
  P.fg ↔ P.to_add_subgroup.fg :=
⟨λ ⟨S, hS⟩, ⟨S, by simpa [← span_int_eq_add_subgroup_closure] using hS⟩,
  λ ⟨S, hS⟩, ⟨S, by simpa [← span_int_eq_add_subgroup_closure] using hS⟩⟩

lemma fg_iff_exists_fin_generating_family {N : submodule R M} :
  N.fg ↔ ∃ (n : ℕ) (s : fin n → M), span R (range s) = N :=
begin
  rw fg_def,
  split,
  { rintros ⟨S, Sfin, hS⟩,
    obtain ⟨n, f, rfl⟩ := Sfin.fin_embedding,
    exact ⟨n, f, hS⟩, },
  { rintros ⟨n, s, hs⟩,
    refine ⟨range s, finite_range s, hs⟩ },
end

/-- **Nakayama's Lemma**. Atiyah-Macdonald 2.5, Eisenbud 4.7, Matsumura 2.2,
[Stacks 00DV](https://stacks.math.columbia.edu/tag/00DV) -/
theorem exists_sub_one_mem_and_smul_eq_zero_of_fg_of_le_smul {R : Type*} [comm_ring R]
  {M : Type*} [add_comm_group M] [module R M]
  (I : ideal R) (N : submodule R M) (hn : N.fg) (hin : N ≤ I • N) :
  ∃ r : R, r - 1 ∈ I ∧ ∀ n ∈ N, r • n = (0 : M) :=
begin
  rw fg_def at hn, rcases hn with ⟨s, hfs, hs⟩,
  have : ∃ r : R, r - 1 ∈ I ∧ N ≤ (I • span R s).comap (linear_map.lsmul R M r) ∧ s ⊆ N,
  { refine ⟨1, _, _, _⟩,
    { rw sub_self, exact I.zero_mem },
    { rw [hs], intros n hn, rw [mem_comap], change (1:R) • n ∈ I • N, rw one_smul, exact hin hn },
    { rw [← span_le, hs], exact le_refl N } },
  clear hin hs, revert this,
  refine set.finite.dinduction_on hfs (λ H, _) (λ i s his hfs ih H, _),
  { rcases H with ⟨r, hr1, hrn, hs⟩, refine ⟨r, hr1, λ n hn, _⟩, specialize hrn hn,
    rwa [mem_comap, span_empty, smul_bot, mem_bot] at hrn },
  apply ih, rcases H with ⟨r, hr1, hrn, hs⟩,
  rw [← set.singleton_union, span_union, smul_sup] at hrn,
  rw [set.insert_subset] at hs,
  have : ∃ c : R, c - 1 ∈ I ∧ c • i ∈ I • span R s,
  { specialize hrn hs.1, rw [mem_comap, mem_sup] at hrn,
    rcases hrn with ⟨y, hy, z, hz, hyz⟩, change y + z = r • i at hyz,
    rw mem_smul_span_singleton at hy, rcases hy with ⟨c, hci, rfl⟩,
    use r-c, split,
    { rw [sub_right_comm], exact I.sub_mem hr1 hci },
    { rw [sub_smul, ← hyz, add_sub_cancel'], exact hz } },
  rcases this with ⟨c, hc1, hci⟩, refine ⟨c * r, _, _, hs.2⟩,
  { rw [← ideal.quotient.eq, ring_hom.map_one] at hr1 hc1 ⊢,
    rw [ring_hom.map_mul, hc1, hr1, mul_one] },
  { intros n hn, specialize hrn hn, rw [mem_comap, mem_sup] at hrn,
    rcases hrn with ⟨y, hy, z, hz, hyz⟩, change y + z = r • n at hyz,
    rw mem_smul_span_singleton at hy, rcases hy with ⟨d, hdi, rfl⟩,
    change _ • _ ∈ I • span R s,
    rw [mul_smul, ← hyz, smul_add, smul_smul, mul_comm, mul_smul],
    exact add_mem (smul_mem _ _ hci) (smul_mem _ _ hz) }
end

theorem fg_bot : (⊥ : submodule R M).fg :=
⟨∅, by rw [finset.coe_empty, span_empty]⟩

lemma _root_.subalgebra.fg_bot_to_submodule {R A : Type*}
  [comm_semiring R] [semiring A] [algebra R A] :
  (⊥ : subalgebra R A).to_submodule.fg :=
⟨{1}, by simp [algebra.to_submodule_bot] ⟩

theorem fg_span {s : set M} (hs : s.finite) : fg (span R s) :=
⟨hs.to_finset, by rw [hs.coe_to_finset]⟩

theorem fg_span_singleton (x : M) : fg (R ∙ x) :=
fg_span (finite_singleton x)

theorem fg.sup {N₁ N₂ : submodule R M}
  (hN₁ : N₁.fg) (hN₂ : N₂.fg) : (N₁ ⊔ N₂).fg :=
let ⟨t₁, ht₁⟩ := fg_def.1 hN₁, ⟨t₂, ht₂⟩ := fg_def.1 hN₂ in
fg_def.2 ⟨t₁ ∪ t₂, ht₁.1.union ht₂.1, by rw [span_union, ht₁.2, ht₂.2]⟩

variables {P : Type*} [add_comm_monoid P] [module R P]
variables (f : M →ₗ[R] P)

theorem fg.map {N : submodule R M} (hs : N.fg) : (N.map f).fg :=
let ⟨t, ht⟩ := fg_def.1 hs in fg_def.2 ⟨f '' t, ht.1.image _, by rw [span_image, ht.2]⟩

variables {f}

lemma fg_of_fg_map_injective (f : M →ₗ[R] P) (hf : function.injective f) {N : submodule R M}
  (hfn : (N.map f).fg) : N.fg :=
let ⟨t, ht⟩ := hfn in ⟨t.preimage f $ λ x _ y _ h, hf h,
submodule.map_injective_of_injective hf $ by { rw [f.map_span, finset.coe_preimage,
    set.image_preimage_eq_inter_range, set.inter_eq_self_of_subset_left, ht],
  rw [← linear_map.range_coe, ← span_le, ht, ← map_top], exact map_mono le_top }⟩

lemma fg_of_fg_map {R M P : Type*} [ring R] [add_comm_group M] [module R M]
  [add_comm_group P] [module R P] (f : M →ₗ[R] P) (hf : f.ker = ⊥) {N : submodule R M}
  (hfn : (N.map f).fg) : N.fg :=
fg_of_fg_map_injective f (linear_map.ker_eq_bot.1 hf) hfn

lemma fg_top (N : submodule R M) : (⊤ : submodule R N).fg ↔ N.fg :=
⟨λ h, N.range_subtype ▸ map_top N.subtype ▸ h.map _,
λ h, fg_of_fg_map_injective N.subtype subtype.val_injective $ by rwa [map_top, range_subtype]⟩

lemma fg_of_linear_equiv (e : M ≃ₗ[R] P) (h : (⊤ : submodule R P).fg) :
  (⊤ : submodule R M).fg :=
e.symm.range ▸ map_top (e.symm : P →ₗ[R] M) ▸ h.map _

theorem fg.prod {sb : submodule R M} {sc : submodule R P}
  (hsb : sb.fg) (hsc : sc.fg) : (sb.prod sc).fg :=
let ⟨tb, htb⟩ := fg_def.1 hsb, ⟨tc, htc⟩ := fg_def.1 hsc in
fg_def.2 ⟨linear_map.inl R M P '' tb ∪ linear_map.inr R M P '' tc,
  (htb.1.image _).union (htc.1.image _),
  by rw [linear_map.span_inl_union_inr, htb.2, htc.2]⟩

theorem fg_pi {ι : Type*} {M : ι → Type*} [fintype ι] [Π i, add_comm_monoid (M i)]
  [Π i, module R (M i)] {p : Π i, submodule R (M i)} (hsb : ∀ i, (p i).fg) :
  (submodule.pi set.univ p).fg :=
begin
  classical,
  simp_rw fg_def at hsb ⊢,
  choose t htf hts using hsb,
  refine ⟨
    ⋃ i, (linear_map.single i : _ →ₗ[R] _) '' t i, set.finite_Union $ λ i, (htf i).image _, _⟩,
  simp_rw [span_Union, span_image, hts, submodule.supr_map_single],
end

/-- If 0 → M' → M → M'' → 0 is exact and M' and M'' are
finitely generated then so is M. -/
theorem fg_of_fg_map_of_fg_inf_ker {R M P : Type*} [ring R] [add_comm_group M] [module R M]
  [add_comm_group P] [module R P] (f : M →ₗ[R] P)
  {s : submodule R M} (hs1 : (s.map f).fg) (hs2 : (s ⊓ f.ker).fg) : s.fg :=
begin
  haveI := classical.dec_eq R, haveI := classical.dec_eq M, haveI := classical.dec_eq P,
  cases hs1 with t1 ht1, cases hs2 with t2 ht2,
  have : ∀ y ∈ t1, ∃ x ∈ s, f x = y,
  { intros y hy,
    have : y ∈ map f s, { rw ← ht1, exact subset_span hy },
    rcases mem_map.1 this with ⟨x, hx1, hx2⟩,
    exact ⟨x, hx1, hx2⟩ },
  have : ∃ g : P → M, ∀ y ∈ t1, g y ∈ s ∧ f (g y) = y,
  { choose g hg1 hg2,
    existsi λ y, if H : y ∈ t1 then g y H else 0,
    intros y H, split,
    { simp only [dif_pos H], apply hg1 },
    { simp only [dif_pos H], apply hg2 } },
  cases this with g hg, clear this,
  existsi t1.image g ∪ t2,
  rw [finset.coe_union, span_union, finset.coe_image],
  apply le_antisymm,
  { refine sup_le (span_le.2 $ image_subset_iff.2 _) (span_le.2 _),
    { intros y hy, exact (hg y hy).1 },
    { intros x hx, have := subset_span hx,
      rw ht2 at this,
      exact this.1 } },
  intros x hx,
  have : f x ∈ map f s, { rw mem_map, exact ⟨x, hx, rfl⟩ },
  rw [← ht1,← set.image_id ↑t1, finsupp.mem_span_image_iff_total] at this,
  rcases this with ⟨l, hl1, hl2⟩,
  refine mem_sup.2 ⟨(finsupp.total M M R id).to_fun
    ((finsupp.lmap_domain R R g : (P →₀ R) → M →₀ R) l), _,
    x - finsupp.total M M R id ((finsupp.lmap_domain R R g : (P →₀ R) → M →₀ R) l),
    _, add_sub_cancel'_right _ _⟩,
  { rw [← set.image_id (g '' ↑t1), finsupp.mem_span_image_iff_total], refine ⟨_, _, rfl⟩,
    haveI : inhabited P := ⟨0⟩,
    rw [← finsupp.lmap_domain_supported _ _ g, mem_map],
    refine ⟨l, hl1, _⟩,
    refl, },
  rw [ht2, mem_inf], split,
  { apply s.sub_mem hx,
    rw [finsupp.total_apply, finsupp.lmap_domain_apply, finsupp.sum_map_domain_index],
    refine s.sum_mem _,
    { intros y hy, exact s.smul_mem _ (hg y (hl1 hy)).1 },
    { exact zero_smul _ }, { exact λ _ _ _, add_smul _ _ _ } },
  { rw [linear_map.mem_ker, f.map_sub, ← hl2],
    rw [finsupp.total_apply, finsupp.total_apply, finsupp.lmap_domain_apply],
    rw [finsupp.sum_map_domain_index, finsupp.sum, finsupp.sum, f.map_sum],
    rw sub_eq_zero,
    refine finset.sum_congr rfl (λ y hy, _),
    unfold id,
    rw [f.map_smul, (hg y (hl1 hy)).2],
    { exact zero_smul _ }, { exact λ _ _ _, add_smul _ _ _ } }
end

/-- An ideal of `R` is finitely generated if it is the span of a finite subset of `R`.

This is defeq to `submodule.fg`, but unfolds more nicely. -/
def _root_.ideal.fg (I : ideal R) : Prop := ∃ S : finset R, ideal.span ↑S = I

/-- The image of a finitely generated ideal is finitely generated.

This is the `ideal` version of `submodule.fg.map`. -/
lemma _root_.ideal.fg.map {R S : Type*} [semiring R] [semiring S] {I : ideal R} (h : I.fg)
  (f : R →+* S) : (I.map f).fg :=
begin
  classical,
  obtain ⟨s, hs⟩ := h,
  refine ⟨s.image f, _⟩,
  rw [finset.coe_image, ←ideal.map_span, hs],
end

/-- The kernel of the composition of two linear maps is finitely generated if both kernels are and
the first morphism is surjective. -/
lemma fg_ker_comp {R M N P : Type*} [ring R] [add_comm_group M] [module R M]
  [add_comm_group N] [module R N] [add_comm_group P] [module R P] (f : M →ₗ[R] N)
  (g : N →ₗ[R] P) (hf1 : f.ker.fg) (hf2 : g.ker.fg) (hsur : function.surjective f) :
  (g.comp f).ker.fg :=
begin
  rw linear_map.ker_comp,
  apply fg_of_fg_map_of_fg_inf_ker f,
  { rwa [submodule.map_comap_eq, linear_map.range_eq_top.2 hsur, top_inf_eq] },
  { rwa [inf_of_le_right (show f.ker ≤ (comap f g.ker), from comap_mono bot_le)] }
end

lemma fg_restrict_scalars {R S M : Type*} [comm_semiring R] [semiring S] [algebra R S]
  [add_comm_group M] [module S M] [module R M] [is_scalar_tower R S M] (N : submodule S M)
  (hfin : N.fg) (h : function.surjective (algebra_map R S)) : (submodule.restrict_scalars R N).fg :=
begin
  obtain ⟨X, rfl⟩ := hfin,
  use X,
  exact submodule.span_eq_restrict_scalars R S M X h
end

lemma _root_.ideal.fg_ker_comp {R S A : Type*} [comm_ring R] [comm_ring S] [comm_ring A]
  (f : R →+* S) (g : S →+* A) (hf : f.ker.fg) (hg : g.ker.fg) (hsur : function.surjective f) :
  (g.comp f).ker.fg :=
begin
  letI : algebra R S := ring_hom.to_algebra f,
  letI : algebra R A := ring_hom.to_algebra (g.comp f),
  letI : algebra S A := ring_hom.to_algebra g,
  letI : is_scalar_tower R S A := is_scalar_tower.of_algebra_map_eq (λ _, rfl),
  let f₁ := algebra.linear_map R S,
  let g₁ := (is_scalar_tower.to_alg_hom R S A).to_linear_map,
  exact fg_ker_comp f₁ g₁ hf (fg_restrict_scalars g.ker hg hsur) hsur
end

/-- Finitely generated submodules are precisely compact elements in the submodule lattice. -/
theorem fg_iff_compact (s : submodule R M) : s.fg ↔ complete_lattice.is_compact_element s :=
begin
  classical,
  -- Introduce shorthand for span of an element
  let sp : M → submodule R M := λ a, span R {a},
  -- Trivial rewrite lemma; a small hack since simp (only) & rw can't accomplish this smoothly.
  have supr_rw : ∀ t : finset M, (⨆ x ∈ t, sp x) = (⨆ x ∈ (↑t : set M), sp x), from λ t, by refl,
  split,
  { rintro ⟨t, rfl⟩,
    rw [span_eq_supr_of_singleton_spans, ←supr_rw, ←(finset.sup_eq_supr t sp)],
    apply complete_lattice.finset_sup_compact_of_compact,
    exact λ n _, singleton_span_is_compact_element n, },
  { intro h,
    -- s is the Sup of the spans of its elements.
    have sSup : s = Sup (sp '' ↑s),
    by rw [Sup_eq_supr, supr_image, ←span_eq_supr_of_singleton_spans, eq_comm, span_eq],
    -- by h, s is then below (and equal to) the sup of the spans of finitely many elements.
    obtain ⟨u, ⟨huspan, husup⟩⟩ := h (sp '' ↑s) (le_of_eq sSup),
    have ssup : s = u.sup id,
    { suffices : u.sup id ≤ s, from le_antisymm husup this,
      rw [sSup, finset.sup_id_eq_Sup], exact Sup_le_Sup huspan, },
    obtain ⟨t, ⟨hts, rfl⟩⟩ := finset.subset_image_iff.mp huspan,
    rw [finset.sup_finset_image, function.comp.left_id, finset.sup_eq_supr, supr_rw,
      ←span_eq_supr_of_singleton_spans, eq_comm] at ssup,
    exact ⟨t, ssup⟩, },
end

end submodule

/--
`is_noetherian R M` is the proposition that `M` is a Noetherian `R`-module,
implemented as the predicate that all `R`-submodules of `M` are finitely generated.
-/
class is_noetherian (R M) [semiring R] [add_comm_monoid M] [module R M] : Prop :=
(noetherian : ∀ (s : submodule R M), s.fg)

section
variables {R : Type*} {M : Type*} {P : Type*}
variables [semiring R] [add_comm_monoid M] [add_comm_monoid P]
variables [module R M] [module R P]
open is_noetherian
include R

/-- An R-module is Noetherian iff all its submodules are finitely-generated. -/
lemma is_noetherian_def : is_noetherian R M ↔ ∀ (s : submodule R M), s.fg :=
⟨λ h, h.noetherian, is_noetherian.mk⟩

theorem is_noetherian_submodule {N : submodule R M} :
  is_noetherian R N ↔ ∀ s : submodule R M, s ≤ N → s.fg :=
begin
  refine ⟨λ ⟨hn⟩, λ s hs, have s ≤ N.subtype.range, from (N.range_subtype).symm ▸ hs,
    submodule.map_comap_eq_self this ▸ (hn _).map _, λ h, ⟨λ s, _⟩⟩,
  have f := (submodule.equiv_map_of_injective N.subtype subtype.val_injective s).symm,
  have h₁ := h (s.map N.subtype) (submodule.map_subtype_le N s),
  have h₂ : (⊤ : submodule R (s.map N.subtype)).map (↑f : _ →ₗ[R] s) = ⊤ := by simp,
  have h₃ := ((submodule.fg_top _).2 h₁).map (↑f : _ →ₗ[R] s),
  exact (submodule.fg_top _).1 (h₂ ▸ h₃),
end

theorem is_noetherian_submodule_left {N : submodule R M} :
  is_noetherian R N ↔ ∀ s : submodule R M, (N ⊓ s).fg :=
is_noetherian_submodule.trans
⟨λ H s, H _ inf_le_left, λ H s hs, (inf_of_le_right hs) ▸ H _⟩

theorem is_noetherian_submodule_right {N : submodule R M} :
  is_noetherian R N ↔ ∀ s : submodule R M, (s ⊓ N).fg :=
is_noetherian_submodule.trans
⟨λ H s, H _ inf_le_right, λ H s hs, (inf_of_le_left hs) ▸ H _⟩

instance is_noetherian_submodule' [is_noetherian R M] (N : submodule R M) : is_noetherian R N :=
is_noetherian_submodule.2 $ λ _ _, is_noetherian.noetherian _

lemma is_noetherian_of_le {s t : submodule R M} [ht : is_noetherian R t]
   (h : s ≤ t) : is_noetherian R s :=
is_noetherian_submodule.mpr (λ s' hs', is_noetherian_submodule.mp ht _ (le_trans hs' h))

variable (M)
theorem is_noetherian_of_surjective (f : M →ₗ[R] P) (hf : f.range = ⊤)
  [is_noetherian R M] : is_noetherian R P :=
⟨λ s, have (s.comap f).map f = s, from submodule.map_comap_eq_self $ hf.symm ▸ le_top,
this ▸ (noetherian _).map _⟩
variable {M}

theorem is_noetherian_of_linear_equiv (f : M ≃ₗ[R] P)
  [is_noetherian R M] : is_noetherian R P :=
is_noetherian_of_surjective _ f.to_linear_map f.range

lemma is_noetherian_top_iff :
  is_noetherian R (⊤ : submodule R M) ↔ is_noetherian R M :=
begin
  unfreezingI { split; assume h },
  { exact is_noetherian_of_linear_equiv (linear_equiv.of_top (⊤ : submodule R M) rfl) },
  { exact is_noetherian_of_linear_equiv (linear_equiv.of_top (⊤ : submodule R M) rfl).symm },
end

lemma is_noetherian_of_injective [is_noetherian R P] (f : M →ₗ[R] P) (hf : function.injective f) :
  is_noetherian R M :=
is_noetherian_of_linear_equiv (linear_equiv.of_injective f hf).symm

lemma fg_of_injective [is_noetherian R P] {N : submodule R M} (f : M →ₗ[R] P)
  (hf : function.injective f) : N.fg :=
@@is_noetherian.noetherian _ _ _ (is_noetherian_of_injective f hf) N

end

section
variables {R : Type*} {M : Type*} {P : Type*}
variables [ring R] [add_comm_group M] [add_comm_group P]
variables [module R M] [module R P]
open is_noetherian
include R

lemma is_noetherian_of_ker_bot [is_noetherian R P] (f : M →ₗ[R] P) (hf : f.ker = ⊥) :
  is_noetherian R M :=
is_noetherian_of_linear_equiv (linear_equiv.of_injective f $ linear_map.ker_eq_bot.mp hf).symm

lemma fg_of_ker_bot [is_noetherian R P] {N : submodule R M} (f : M →ₗ[R] P) (hf : f.ker = ⊥) :
  N.fg :=
@@is_noetherian.noetherian _ _ _ (is_noetherian_of_ker_bot f hf) N

instance is_noetherian_prod [is_noetherian R M]
  [is_noetherian R P] : is_noetherian R (M × P) :=
⟨λ s, submodule.fg_of_fg_map_of_fg_inf_ker (linear_map.snd R M P) (noetherian _) $
have s ⊓ linear_map.ker (linear_map.snd R M P) ≤ linear_map.range (linear_map.inl R M P),
from λ x ⟨hx1, hx2⟩, ⟨x.1, prod.ext rfl $ eq.symm $ linear_map.mem_ker.1 hx2⟩,
submodule.map_comap_eq_self this ▸ (noetherian _).map _⟩

instance is_noetherian_pi {R ι : Type*} {M : ι → Type*} [ring R]
  [Π i, add_comm_group (M i)] [Π i, module R (M i)] [fintype ι]
  [∀ i, is_noetherian R (M i)] : is_noetherian R (Π i, M i) :=
begin
  haveI := classical.dec_eq ι,
  suffices on_finset : ∀ s : finset ι, is_noetherian R (Π i : s, M i),
  { let coe_e := equiv.subtype_univ_equiv finset.mem_univ,
    letI : is_noetherian R (Π i : finset.univ, M (coe_e i)) := on_finset finset.univ,
    exact is_noetherian_of_linear_equiv (linear_equiv.Pi_congr_left R M coe_e), },
  intro s,
  induction s using finset.induction with a s has ih,
  { split, intro s, convert submodule.fg_bot, apply eq_bot_iff.2,
    intros x hx, refine (submodule.mem_bot R).2 _, ext i, cases i.2 },
  refine @is_noetherian_of_linear_equiv _ _ _ _ _ _ _ _
    _ (@is_noetherian_prod _ (M a) _ _ _ _ _ _ _ ih),
  fconstructor,
  { exact λ f i, or.by_cases (finset.mem_insert.1 i.2)
      (λ h : i.1 = a, show M i.1, from (eq.rec_on h.symm f.1))
      (λ h : i.1 ∈ s, show M i.1, from f.2 ⟨i.1, h⟩) },
  { intros f g, ext i, unfold or.by_cases, cases i with i hi,
    rcases finset.mem_insert.1 hi with rfl | h,
    { change _ = _ + _, simp only [dif_pos], refl },
    { change _ = _ + _, have : ¬i = a, { rintro rfl, exact has h },
      simp only [dif_neg this, dif_pos h], refl } },
  { intros c f, ext i, unfold or.by_cases, cases i with i hi,
    rcases finset.mem_insert.1 hi with rfl | h,
    { change _ = c • _, simp only [dif_pos], refl },
    { change _ = c • _, have : ¬i = a, { rintro rfl, exact has h },
      simp only [dif_neg this, dif_pos h], refl } },
  { exact λ f, (f ⟨a, finset.mem_insert_self _ _⟩, λ i, f ⟨i.1, finset.mem_insert_of_mem i.2⟩) },
  { intro f, apply prod.ext,
    { simp only [or.by_cases, dif_pos] },
    { ext ⟨i, his⟩,
      have : ¬i = a, { rintro rfl, exact has his },
      dsimp only [or.by_cases], change i ∈ s at his,
      rw [dif_neg this, dif_pos his] } },
  { intro f, ext ⟨i, hi⟩,
    rcases finset.mem_insert.1 hi with rfl | h,
    { simp only [or.by_cases, dif_pos], },
    { have : ¬i = a, { rintro rfl, exact has h },
      simp only [or.by_cases, dif_neg this, dif_pos h], } }
end

/-- A version of `is_noetherian_pi` for non-dependent functions. We need this instance because
sometimes Lean fails to apply the dependent version in non-dependent settings (e.g., it fails to
prove that `ι → ℝ` is finite dimensional over `ℝ`). -/
instance is_noetherian_pi' {R ι M : Type*} [ring R] [add_comm_group M] [module R M] [fintype ι]
  [is_noetherian R M] : is_noetherian R (ι → M) :=
is_noetherian_pi

end

open is_noetherian submodule function

section
universe w
variables {R M P : Type*} {N : Type w} [semiring R] [add_comm_monoid M] [module R M]
  [add_comm_monoid N] [module R N] [add_comm_monoid P] [module R P]

theorem is_noetherian_iff_well_founded :
  is_noetherian R M ↔ well_founded_gt (submodule R M) :=
begin
  rw (complete_lattice.well_founded_characterisations $ submodule R M).out 0 3,
  exact ⟨λ ⟨h⟩, λ k, (fg_iff_compact k).mp (h k), λ h, ⟨λ k, (fg_iff_compact k).mpr (h k)⟩⟩,
end

variables (R M)

instance well_founded_submodule_gt (R M) [semiring R] [add_comm_monoid M] [module R M] :
  ∀ [is_noetherian R M], well_founded_gt (submodule R M) :=
is_noetherian_iff_well_founded.mp

variables {R M}

/-- A module is Noetherian iff every nonempty set of submodules has a maximal submodule among them.
-/
theorem set_has_maximal_iff_noetherian :
<<<<<<< HEAD
  (∀ a : set $ submodule R M, a.nonempty → ∃ M' ∈ a, ∀ I ∈ a, M' ≤ I → I = M') ↔
  is_noetherian R M :=
by rw [is_noetherian_iff_well_founded, is_well_founded.well_founded_iff_has_max']
=======
  (∀ a : set $ submodule R M, a.nonempty → ∃ M' ∈ a, ∀ I ∈ a, ¬ M' < I) ↔ is_noetherian R M :=
by rw [is_noetherian_iff_well_founded, well_founded.well_founded_iff_has_min]
>>>>>>> 9da92586

/-- A module is Noetherian iff every increasing chain of submodules stabilizes. -/
theorem monotone_stabilizes_iff_noetherian :
  (∀ (f : ℕ →o submodule R M), ∃ n, ∀ m, n ≤ m → f n = f m) ↔ is_noetherian R M :=
by rw [is_noetherian_iff_well_founded, well_founded.monotone_chain_condition]

/-- If `∀ I > J, P I` implies `P J`, then `P` holds for all submodules. -/
lemma is_noetherian.induction [is_noetherian R M] {P : submodule R M → Prop}
  (hgt : ∀ I, (∀ J > I, P J) → P I) (I : submodule R M) : P I :=
well_founded.recursion (well_founded_submodule_gt R M) I hgt

end


section
universe w
variables {R M P : Type*} {N : Type w} [ring R] [add_comm_group M] [module R M]
  [add_comm_group N] [module R N] [add_comm_group P] [module R P]

lemma finite_of_linear_independent [nontrivial R] [is_noetherian R M]
  {s : set M} (hs : linear_independent R (coe : s → M)) : s.finite :=
begin
  refine classical.by_contradiction (λ hf, (rel_embedding.well_founded_iff_no_descending_seq.1
    (well_founded_submodule_gt R M)).elim' _),
  have f : ℕ ↪ s, from set.infinite.nat_embedding s hf,
  have : ∀ n, (coe ∘ f) '' {m | m ≤ n} ⊆ s,
  { rintros n x ⟨y, hy₁, rfl⟩, exact (f y).2 },
  have : ∀ a b : ℕ, a ≤ b ↔
    span R ((coe ∘ f) '' {m | m ≤ a}) ≤ span R ((coe ∘ f) '' {m | m ≤ b}),
  { assume a b,
    rw [span_le_span_iff hs (this a) (this b),
      set.image_subset_image_iff (subtype.coe_injective.comp f.injective),
      set.subset_def],
    exact ⟨λ hab x (hxa : x ≤ a), le_trans hxa hab, λ hx, hx a (le_refl a)⟩ },
  exact ⟨⟨λ n, span R ((coe ∘ f) '' {m | m ≤ n}),
      λ x y, by simp [le_antisymm_iff, (this _ _).symm] {contextual := tt}⟩,
    by dsimp [gt]; simp only [lt_iff_le_not_le, (this _ _).symm]; tauto⟩
end

/-- If the first and final modules in a short exact sequence are noetherian,
  then the middle module is also noetherian. -/
theorem is_noetherian_of_range_eq_ker
  [is_noetherian R M] [is_noetherian R P]
  (f : M →ₗ[R] N) (g : N →ₗ[R] P)
  (hf : function.injective f)
  (hg : function.surjective g)
  (h : f.range = g.ker) :
  is_noetherian R N :=
is_noetherian_iff_well_founded.2 $
well_founded_gt_exact_sequence
  (well_founded_submodule_gt R M)
  (well_founded_submodule_gt R P)
  f.range
  (submodule.map f)
  (submodule.comap f)
  (submodule.comap g)
  (submodule.map g)
  (submodule.gci_map_comap hf)
  (submodule.gi_map_comap hg)
  (by simp [submodule.map_comap_eq, inf_comm])
  (by simp [submodule.comap_map_eq, h])

/--
For any endomorphism of a Noetherian module, there is some nontrivial iterate
with disjoint kernel and range.
-/
theorem is_noetherian.exists_endomorphism_iterate_ker_inf_range_eq_bot
  [I : is_noetherian R M] (f : M →ₗ[R] M) : ∃ n : ℕ, n ≠ 0 ∧ (f ^ n).ker ⊓ (f ^ n).range = ⊥ :=
begin
  obtain ⟨n, w⟩ := monotone_stabilizes_iff_noetherian.mpr I
    (f.iterate_ker.comp ⟨λ n, n+1, λ n m w, by linarith⟩),
  specialize w (2 * n + 1) (by linarith),
  dsimp at w,
  refine ⟨n+1, nat.succ_ne_zero _, _⟩,
  rw eq_bot_iff,
  rintros - ⟨h, ⟨y, rfl⟩⟩,
  rw [mem_bot, ←linear_map.mem_ker, w],
  erw linear_map.mem_ker at h ⊢,
  change ((f ^ (n + 1)) * (f ^ (n + 1))) y = 0 at h,
  rw ←pow_add at h,
  convert h using 3,
  linarith,
end

/-- Any surjective endomorphism of a Noetherian module is injective. -/
theorem is_noetherian.injective_of_surjective_endomorphism [is_noetherian R M]
  (f : M →ₗ[R] M) (s : surjective f) : injective f :=
begin
  obtain ⟨n, ne, w⟩ := is_noetherian.exists_endomorphism_iterate_ker_inf_range_eq_bot f,
  rw [linear_map.range_eq_top.mpr (linear_map.iterate_surjective s n), inf_top_eq,
    linear_map.ker_eq_bot] at w,
  exact linear_map.injective_of_iterate_injective ne w,
end

/-- Any surjective endomorphism of a Noetherian module is bijective. -/
theorem is_noetherian.bijective_of_surjective_endomorphism [is_noetherian R M]
  (f : M →ₗ[R] M) (s : surjective f) : bijective f :=
⟨is_noetherian.injective_of_surjective_endomorphism f s, s⟩

/--
A sequence `f` of submodules of a noetherian module,
with `f (n+1)` disjoint from the supremum of `f 0`, ..., `f n`,
is eventually zero.
-/
lemma is_noetherian.disjoint_partial_sups_eventually_bot [I : is_noetherian R M]
  (f : ℕ → submodule R M) (h : ∀ n, disjoint (partial_sups f n) (f (n+1))) :
  ∃ n : ℕ, ∀ m, n ≤ m → f m = ⊥ :=
begin
  -- A little off-by-one cleanup first:
  suffices t : ∃ n : ℕ, ∀ m, n ≤ m → f (m+1) = ⊥,
  { obtain ⟨n, w⟩ := t,
    use n+1,
    rintros (_|m) p,
    { cases p, },
    { apply w,
      exact nat.succ_le_succ_iff.mp p }, },

  obtain ⟨n, w⟩ := monotone_stabilizes_iff_noetherian.mpr I (partial_sups f),
  exact ⟨n, λ m p, (h m).eq_bot_of_ge $ sup_eq_left.1 $ (w (m + 1) $ le_add_right p).symm.trans $
    w m p⟩
end

/--
If `M ⊕ N` embeds into `M`, for `M` noetherian over `R`, then `N` is trivial.
-/
noncomputable def is_noetherian.equiv_punit_of_prod_injective [is_noetherian R M]
  (f : M × N →ₗ[R] M) (i : injective f) : N ≃ₗ[R] punit.{w+1} :=
begin
  apply nonempty.some,
  obtain ⟨n, w⟩ := is_noetherian.disjoint_partial_sups_eventually_bot (f.tailing i)
    (f.tailings_disjoint_tailing i),
  specialize w n (le_refl n),
  apply nonempty.intro,
  refine (f.tailing_linear_equiv i n).symm ≪≫ₗ _,
  rw w,
  exact submodule.bot_equiv_punit,
end

end

/--
A (semi)ring is Noetherian if it is Noetherian as a module over itself,
i.e. all its ideals are finitely generated.
-/
class is_noetherian_ring (R) [semiring R] extends is_noetherian R R : Prop

theorem is_noetherian_ring_iff {R} [semiring R] : is_noetherian_ring R ↔ is_noetherian R R :=
⟨λ h, h.1, @is_noetherian_ring.mk _ _⟩

/-- A ring is Noetherian if and only if all its ideals are finitely-generated. -/
lemma is_noetherian_ring_iff_ideal_fg (R : Type*) [semiring R] :
  is_noetherian_ring R ↔ ∀ I : ideal R, I.fg :=
is_noetherian_ring_iff.trans is_noetherian_def

@[priority 80] -- see Note [lower instance priority]
instance is_noetherian_of_fintype (R M) [fintype M] [semiring R] [add_comm_monoid M] [module R M] :
  is_noetherian R M :=
by letI := classical.dec; exact
⟨assume s, ⟨to_finset s, by rw [set.coe_to_finset, submodule.span_eq]⟩⟩

/-- Modules over the trivial ring are Noetherian. -/
@[priority 100] -- see Note [lower instance priority]
instance is_noetherian_of_subsingleton (R M) [subsingleton R] [semiring R] [add_comm_monoid M]
  [module R M] : is_noetherian R M :=
by haveI := module.subsingleton R M;
   exact is_noetherian_of_fintype R M

@[priority 100] -- see Note [lower instance priority]
instance ring.is_noetherian_of_subsingleton {R} [semiring R] [subsingleton R] :
  is_noetherian_ring R :=
⟨⟩

theorem is_noetherian_of_submodule_of_noetherian (R M) [semiring R] [add_comm_monoid M] [module R M]
  (N : submodule R M) (h : is_noetherian R M) : is_noetherian R N :=
begin
  rw is_noetherian_iff_well_founded at h ⊢,
  exact order_embedding.well_founded (submodule.map_subtype.order_embedding N).dual h,
end

instance submodule.quotient.is_noetherian {R} [ring R] {M} [add_comm_group M] [module R M]
  (N : submodule R M) [h : is_noetherian R M] : is_noetherian R (M ⧸ N) :=
begin
  rw is_noetherian_iff_well_founded at h ⊢,
  exact order_embedding.well_founded (submodule.comap_mkq.order_embedding N).dual h,
end

/-- If `M / S / R` is a scalar tower, and `M / R` is Noetherian, then `M / S` is
also noetherian. -/
theorem is_noetherian_of_tower (R) {S M} [semiring R] [semiring S]
  [add_comm_monoid M] [has_scalar R S] [module S M] [module R M] [is_scalar_tower R S M]
  (h : is_noetherian R M) : is_noetherian S M :=
begin
  rw is_noetherian_iff_well_founded at h ⊢,
  refine (submodule.restrict_scalars_embedding R S M).dual.well_founded h
end

instance ideal.quotient.is_noetherian_ring {R : Type*} [comm_ring R] [h : is_noetherian_ring R]
  (I : ideal R) : is_noetherian_ring (R ⧸ I) :=
is_noetherian_ring_iff.mpr $ is_noetherian_of_tower R $ submodule.quotient.is_noetherian _

theorem is_noetherian_of_fg_of_noetherian {R M} [ring R] [add_comm_group M] [module R M]
  (N : submodule R M) [is_noetherian_ring R] (hN : N.fg) : is_noetherian R N :=
let ⟨s, hs⟩ := hN in
begin
  haveI := classical.dec_eq M,
  haveI := classical.dec_eq R,
  letI : is_noetherian R R := by apply_instance,
  have : ∀ x ∈ s, x ∈ N, from λ x hx, hs ▸ submodule.subset_span hx,
  refine @@is_noetherian_of_surjective ((↑s : set M) → R) _ _ _ (pi.module _ _ _)
    _ _ _ is_noetherian_pi,
  { fapply linear_map.mk,
    { exact λ f, ⟨∑ i in s.attach, f i • i.1, N.sum_mem (λ c _, N.smul_mem _ $ this _ c.2)⟩ },
    { intros f g, apply subtype.eq,
      change ∑ i in s.attach, (f i + g i) • _ = _,
      simp only [add_smul, finset.sum_add_distrib], refl },
    { intros c f, apply subtype.eq,
      change ∑ i in s.attach, (c • f i) • _ = _,
      simp only [smul_eq_mul, mul_smul],
      exact finset.smul_sum.symm } },
  rw linear_map.range_eq_top,
  rintro ⟨n, hn⟩, change n ∈ N at hn,
  rw [← hs, ← set.image_id ↑s, finsupp.mem_span_image_iff_total] at hn,
  rcases hn with ⟨l, hl1, hl2⟩,
  refine ⟨λ x, l x, subtype.ext _⟩,
  change ∑ i in s.attach, l i • (i : M) = n,
  rw [@finset.sum_attach M M s _ (λ i, l i • i), ← hl2,
      finsupp.total_apply, finsupp.sum, eq_comm],
  refine finset.sum_subset hl1 (λ x _ hx, _),
  rw [finsupp.not_mem_support_iff.1 hx, zero_smul]
end

lemma is_noetherian_of_fg_of_noetherian' {R M} [ring R] [add_comm_group M] [module R M]
  [is_noetherian_ring R] (h : (⊤ : submodule R M).fg) : is_noetherian R M :=
have is_noetherian R (⊤ : submodule R M), from is_noetherian_of_fg_of_noetherian _ h,
by exactI is_noetherian_of_linear_equiv (linear_equiv.of_top (⊤ : submodule R M) rfl)

/-- In a module over a noetherian ring, the submodule generated by finitely many vectors is
noetherian. -/
theorem is_noetherian_span_of_finite (R) {M} [ring R] [add_comm_group M] [module R M]
  [is_noetherian_ring R] {A : set M} (hA : A.finite) : is_noetherian R (submodule.span R A) :=
is_noetherian_of_fg_of_noetherian _ (submodule.fg_def.mpr ⟨A, hA, rfl⟩)

theorem is_noetherian_ring_of_surjective (R) [ring R] (S) [ring S]
  (f : R →+* S) (hf : function.surjective f)
  [H : is_noetherian_ring R] : is_noetherian_ring S :=
begin
  rw [is_noetherian_ring_iff, is_noetherian_iff_well_founded] at H ⊢,
  exact order_embedding.well_founded (ideal.order_embedding_of_surjective f hf).dual H,
end

instance is_noetherian_ring_range {R} [ring R] {S} [ring S] (f : R →+* S)
  [is_noetherian_ring R] : is_noetherian_ring f.range :=
is_noetherian_ring_of_surjective R f.range f.range_restrict
  f.range_restrict_surjective

theorem is_noetherian_ring_of_ring_equiv (R) [ring R] {S} [ring S]
  (f : R ≃+* S) [is_noetherian_ring R] : is_noetherian_ring S :=
is_noetherian_ring_of_surjective R S f.to_ring_hom f.to_equiv.surjective

namespace submodule

section map₂
variables {R M N P : Type*}
variables [comm_semiring R] [add_comm_monoid M] [add_comm_monoid N] [add_comm_monoid P]
variables [module R M] [module R N] [module R P]

theorem fg.map₂ (f : M →ₗ[R] N →ₗ[R] P) {p : submodule R M} {q : submodule R N}
  (hp : p.fg) (hq : q.fg) : (map₂ f p q).fg :=
let ⟨sm, hfm, hm⟩ := fg_def.1 hp, ⟨sn, hfn, hn⟩ := fg_def.1 hq in
fg_def.2 ⟨set.image2 (λ m n, f m n) sm sn,
  hfm.image2 _ hfn, map₂_span_span R f sm sn ▸ hm ▸ hn ▸ rfl⟩

end map₂

section mul
variables {R : Type*} {A : Type*} [comm_semiring R] [semiring A] [algebra R A]
variables {M N : submodule R A}

theorem fg.mul (hm : M.fg) (hn : N.fg) : (M * N).fg := hm.map₂ _ hn

lemma fg.pow (h : M.fg) (n : ℕ) : (M ^ n).fg :=
nat.rec_on n
  (⟨{1}, by simp [one_eq_span]⟩)
  (λ n ih, by simpa [pow_succ] using h.mul ih)

end mul

end submodule<|MERGE_RESOLUTION|>--- conflicted
+++ resolved
@@ -515,14 +515,8 @@
 /-- A module is Noetherian iff every nonempty set of submodules has a maximal submodule among them.
 -/
 theorem set_has_maximal_iff_noetherian :
-<<<<<<< HEAD
-  (∀ a : set $ submodule R M, a.nonempty → ∃ M' ∈ a, ∀ I ∈ a, M' ≤ I → I = M') ↔
-  is_noetherian R M :=
-by rw [is_noetherian_iff_well_founded, is_well_founded.well_founded_iff_has_max']
-=======
   (∀ a : set $ submodule R M, a.nonempty → ∃ M' ∈ a, ∀ I ∈ a, ¬ M' < I) ↔ is_noetherian R M :=
-by rw [is_noetherian_iff_well_founded, well_founded.well_founded_iff_has_min]
->>>>>>> 9da92586
+by rw [is_noetherian_iff_well_founded, is_well_founded.well_founded_iff_has_min]
 
 /-- A module is Noetherian iff every increasing chain of submodules stabilizes. -/
 theorem monotone_stabilizes_iff_noetherian :
