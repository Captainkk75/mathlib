/-
Copyright (c) 2019 Scott Morrison. All rights reserved.
Released under Apache 2.0 license as described in the file LICENSE.
Authors: Scott Morrison, Justus Springer
-/
import topology.category.Top.open_nhds
import topology.sheaves.presheaf
import topology.sheaves.sheaf_condition.unique_gluing
import category_theory.limits.types
import category_theory.limits.preserves.filtered
import tactic.elementwise

/-!
# Stalks

For a presheaf `F` on a topological space `X`, valued in some category `C`, the *stalk* of `F`
at the point `x : X` is defined as the colimit of the following functor

(nhds x)ᵒᵖ ⥤ (opens X)ᵒᵖ ⥤ C

where the functor on the left is the inclusion of categories and the functor on the right is `F`.
For an open neighborhood `U` of `x`, we define the map `F.germ x : F.obj (op U) ⟶ F.stalk x` as the
canonical morphism into this colimit.

Taking stalks is functorial: For every point `x : X` we define a functor `stalk_functor C x`,
sending presheaves on `X` to objects of `C`. Furthermore, for a map `f : X ⟶ Y` between
topological spaces, we define `stalk_pushforward` as the induced map on the stalks
`(f _* ℱ).stalk (f x) ⟶ ℱ.stalk x`.

Some lemmas about stalks and germs only hold for certain classes of concrete categories. A basic
property of forgetful functors of categories of algebraic structures (like `Mon`, `CommRing`,...)
is that they preserve filtered colimits. Since stalks are filtered colimits, this ensures that
the stalks of presheaves valued in these categories behave exactly as for `Type`-valued presheaves.
For example, in `germ_exist` we prove that in such a category, every element of the stalk is the
germ of a section.

Furthermore, if we require the forgetful functor to reflect isomorphisms and preserve limits (as
is the case for most algebraic structures), we have access to the unique gluing API and can prove
further properties. Most notably, in `is_iso_iff_stalk_functor_map_iso`, we prove that in such
a category, a morphism of sheaves is an isomorphism if and only if all of its stalk maps are
isomorphisms.

See also the definition of "algebraic structures" in the stacks project:
https://stacks.math.columbia.edu/tag/007L

-/

noncomputable theory

universes v u v' u'

open category_theory
open Top
open category_theory.limits
open topological_space
open opposite

variables {C : Type u} [category.{v} C]

variables [has_colimits.{v} C]

variables {X Y Z : Top.{v}}

namespace Top.presheaf

variables (C)
/-- Stalks are functorial with respect to morphisms of presheaves over a fixed `X`. -/
def stalk_functor (x : X) : X.presheaf C ⥤ C :=
((whiskering_left _ _ C).obj (open_nhds.inclusion x).op) ⋙ colim

variables {C}

/--
The stalk of a presheaf `F` at a point `x` is calculated as the colimit of the functor
nbhds x ⥤ opens F.X ⥤ C
-/
def stalk (ℱ : X.presheaf C) (x : X) : C :=
(stalk_functor C x).obj ℱ -- -- colimit ((open_nhds.inclusion x).op ⋙ ℱ)

@[simp] lemma stalk_functor_obj (ℱ : X.presheaf C) (x : X) :
  (stalk_functor C x).obj ℱ = ℱ.stalk x := rfl

/--
The germ of a section of a presheaf over an open at a point of that open.
-/
def germ (F : X.presheaf C) {U : opens X} (x : U) : F.obj (op U) ⟶ stalk F x :=
colimit.ι ((open_nhds.inclusion x.1).op ⋙ F) (op ⟨U, x.2⟩)

@[simp, elementwise]
lemma germ_res (F : X.presheaf C) {U V : opens X} (i : U ⟶ V) (x : U) :
  F.map i.op ≫ germ F x = germ F (i x : V) :=
let i' : (⟨U, x.2⟩ : open_nhds x.1) ⟶ ⟨V, (i x : V).2⟩ := i in
colimit.w ((open_nhds.inclusion x.1).op ⋙ F) i'.op
<<<<<<< HEAD

/--
A morphism from the stalk of `F` at `x` to some object `Y` is completely determined by its
composition with the `germ` morphisms.
-/
lemma stalk_hom_ext (F : X.presheaf C) {x} {Y : C} {f₁ f₂ : F.stalk x ⟶ Y}
  (ih : ∀ (U : opens X) (hxU : x ∈ U), F.germ ⟨x, hxU⟩ ≫ f₁ = F.germ ⟨x, hxU⟩ ≫ f₂) : f₁ = f₂ :=
colimit.hom_ext $ λ U, by { op_induction U, cases U with U hxU, exact ih U hxU }

@[simp, reassoc, elementwise]
lemma stalk_functor_map_germ {F G : X.presheaf C} (U : opens X) (x : U)
  (f : F ⟶ G) : germ F x ≫ (stalk_functor C x.1).map f = f.app (op U) ≫ germ G x :=
colimit.ι_map (whisker_left ((open_nhds.inclusion x.1).op) f) (op ⟨U, x.2⟩)

variables (C)

/--
For a presheaf `F` on a space `X`, a continuous map `f : X ⟶ Y` induces a morphisms between the
stalk of `f _ * F` at `f x` and the stalk of `F` at `x`.
-/
def stalk_pushforward (f : X ⟶ Y) (F : X.presheaf C) (x : X) : (f _* F).stalk (f x) ⟶ F.stalk x :=
begin
  -- This is a hack; Lean doesn't like to elaborate the term written directly.
  transitivity,
  swap,
  exact colimit.pre _ (open_nhds.map f x).op,
  exact colim.map (whisker_right (nat_trans.op (open_nhds.inclusion_map_iso f x).inv) F),
end

@[simp, elementwise, reassoc]
lemma stalk_pushforward_germ (f : X ⟶ Y) (F : X.presheaf C) (U : opens Y)
  (x : (opens.map f).obj U) :
  (f _* F).germ ⟨f x, x.2⟩ ≫ F.stalk_pushforward C f x = F.germ x :=
begin
  rw [stalk_pushforward, germ, colimit.ι_map_assoc, colimit.ι_pre, whisker_right_app],
  erw [category_theory.functor.map_id, category.id_comp],
  refl,
end

-- Here are two other potential solutions, suggested by @fpvandoorn at
-- <https://github.com/leanprover-community/mathlib/pull/1018#discussion_r283978240>
-- However, I can't get the subsequent two proofs to work with either one.

-- def stalk_pushforward (f : X ⟶ Y) (ℱ : X.presheaf C) (x : X) :
--   (f _* ℱ).stalk (f x) ⟶ ℱ.stalk x :=
-- colim.map ((functor.associator _ _ _).inv ≫
--   whisker_right (nat_trans.op (open_nhds.inclusion_map_iso f x).inv) ℱ) ≫
-- colimit.pre ((open_nhds.inclusion x).op ⋙ ℱ) (open_nhds.map f x).op

-- def stalk_pushforward (f : X ⟶ Y) (ℱ : X.presheaf C) (x : X) :
--   (f _* ℱ).stalk (f x) ⟶ ℱ.stalk x :=
-- (colim.map (whisker_right (nat_trans.op (open_nhds.inclusion_map_iso f x).inv) ℱ) :
--   colim.obj ((open_nhds.inclusion (f x) ⋙ opens.map f).op ⋙ ℱ) ⟶ _) ≫
-- colimit.pre ((open_nhds.inclusion x).op ⋙ ℱ) (open_nhds.map f x).op

namespace stalk_pushforward
local attribute [tidy] tactic.op_induction'

@[simp] lemma id (ℱ : X.presheaf C) (x : X) :
  ℱ.stalk_pushforward C (𝟙 X) x = (stalk_functor C x).map ((pushforward.id ℱ).hom) :=
begin
  dsimp [stalk_pushforward, stalk_functor],
  ext1,
  tactic.op_induction',
  cases j, cases j_val,
  rw [colimit.ι_map_assoc, colimit.ι_map, colimit.ι_pre, whisker_left_app, whisker_right_app,
       pushforward.id_hom_app, eq_to_hom_map, eq_to_hom_refl],
  dsimp,
  -- FIXME A simp lemma which unfortunately doesn't fire:
  erw [category_theory.functor.map_id],
end

-- This proof is sadly not at all robust:
-- having to use `erw` at all is a bad sign.
@[simp] lemma comp (ℱ : X.presheaf C) (f : X ⟶ Y) (g : Y ⟶ Z) (x : X) :
  ℱ.stalk_pushforward C (f ≫ g) x =
  ((f _* ℱ).stalk_pushforward C g (f x)) ≫ (ℱ.stalk_pushforward C f x) :=
begin
  dsimp [stalk_pushforward, stalk_functor],
  ext U,
  op_induction U,
  cases U,
  cases U_val,
  simp only [colimit.ι_map_assoc, colimit.ι_pre_assoc,
             whisker_right_app, category.assoc],
  dsimp,
  -- FIXME: Some of these are simp lemmas, but don't fire successfully:
  erw [category_theory.functor.map_id, category.id_comp, category.id_comp, category.id_comp,
       colimit.ι_pre, colimit.ι_pre],
  refl,
end

end stalk_pushforward

section concrete

variables {C}
variables [concrete_category.{v} C]

local attribute [instance] concrete_category.has_coe_to_sort concrete_category.has_coe_to_fun

@[ext]
lemma germ_ext (F : X.presheaf C) {U V : opens X} {x : X} {hxU : x ∈ U} {hxV : x ∈ V}
  (W : opens X) (hxW : x ∈ W) (iWU : W ⟶ U) (iWV : W ⟶ V) {sU : F.obj (op U)} {sV : F.obj (op V)}
  (ih : F.map iWU.op sU = F.map iWV.op sV) :
  F.germ ⟨x, hxU⟩ sU = F.germ ⟨x, hxV⟩ sV :=
by erw [← F.germ_res iWU ⟨x, hxW⟩,
    ← F.germ_res iWV ⟨x, hxW⟩, comp_apply, comp_apply, ih]

variables [preserves_filtered_colimits (forget C)]

/--
For presheaves valued in a concrete category whose forgetful functor preserves filtered colimits,
every element of the stalk is the germ of a section.
-/
lemma germ_exist (F : X.presheaf C) (x : X) (t : stalk F x) :
  ∃ (U : opens X) (m : x ∈ U) (s : F.obj (op U)), F.germ ⟨x, m⟩ s = t :=
begin
  obtain ⟨U, s, e⟩ := types.jointly_surjective _
    (is_colimit_of_preserves (forget C) (colimit.is_colimit _)) t,
  revert s e,
  rw [(show U = op (unop U), from rfl)],
  generalize : unop U = V, clear U,
  cases V with V m,
  intros s e,
  exact ⟨V, m, s, e⟩,
end

lemma germ_eq (F : X.presheaf C) {U V : opens X} (x : X) (mU : x ∈ U) (mV : x ∈ V)
  (s : F.obj (op U)) (t : F.obj (op V))
  (h : germ F ⟨x, mU⟩ s = germ F ⟨x, mV⟩ t) :
  ∃ (W : opens X) (m : x ∈ W) (iU : W ⟶ U) (iV : W ⟶ V), F.map iU.op s = F.map iV.op t :=
begin
  obtain ⟨W, iU, iV, e⟩ := (types.filtered_colimit.is_colimit_eq_iff _
    (is_colimit_of_preserves _ (colimit.is_colimit ((open_nhds.inclusion x).op ⋙ F)))).mp h,
  exact ⟨(unop W).1, (unop W).2, iU.unop, iV.unop, e⟩,
end

lemma stalk_functor_map_injective_of_app_injective {F G : presheaf C X} (f : F ⟶ G)
  (h : ∀ U : opens X, function.injective (f.app (op U))) (x : X) :
  function.injective ((stalk_functor C x).map f) := λ s t hst,
begin
  rcases germ_exist F x s with ⟨U₁, hxU₁, s, rfl⟩,
  rcases germ_exist F x t with ⟨U₂, hxU₂, t, rfl⟩,
  simp only [stalk_functor_map_germ_apply _ ⟨x,_⟩] at hst,
  obtain ⟨W, hxW, iWU₁, iWU₂, heq⟩ := G.germ_eq x hxU₁ hxU₂ _ _ hst,
  rw [← comp_apply, ← comp_apply, ← f.naturality, ← f.naturality, comp_apply, comp_apply] at heq,
  replace heq := h W heq,
  convert congr_arg (F.germ ⟨x,hxW⟩) heq,
  exacts [(F.germ_res_apply iWU₁ ⟨x,hxW⟩ s).symm,
          (F.germ_res_apply iWU₂ ⟨x,hxW⟩ t).symm],
end


variables [has_limits C] [preserves_limits (forget C)] [reflects_isomorphisms (forget C)]

/--
Let `F` be a sheaf valued in a concrete category, whose forgetful functor reflects isomorphisms,
preserves limits and filtered colimits. Then two sections who agree on every stalk must be equal.
-/
lemma section_ext (F : sheaf C X) (U : opens X) (s t : F.presheaf.obj (op U))
  (h : ∀ x : U, F.presheaf.germ x s = F.presheaf.germ x t) :
  s = t :=
begin
  -- We use `germ_eq` and the axiom of choice, to pick for every point `x` a neighbourhood
  -- `V x`, such that the restrictions of `s` and `t` to `V x` coincide.
  choose V m i₁ i₂ heq using λ x : U, F.presheaf.germ_eq x.1 x.2 x.2 s t (h x),
  -- Since `F` is a sheaf, we can prove the equality locally, if we can show that these
  -- neighborhoods form a cover of `U`.
  apply F.eq_of_locally_eq' V U i₁,
  { intros x hxU,
    rw [subtype.val_eq_coe, opens.mem_coe, opens.mem_supr],
    exact ⟨⟨x, hxU⟩, m ⟨x, hxU⟩⟩ },
  { intro x,
    rw [heq, subsingleton.elim (i₁ x) (i₂ x)] }
end

/-
Note that the analogous statement for surjectivity is false: Surjectivity on stalks does not
imply surjectivity of the components of a sheaf morphism. However it does imply that the morphism
is an epi, but this fact is not yet formalized.
-/
lemma app_injective_of_stalk_functor_map_injective {F : sheaf C X} {G : presheaf C X}
  (f : F.presheaf ⟶ G) (h : ∀ x : X, function.injective ((stalk_functor C x).map f))
  (U : opens X) :
  function.injective (f.app (op U)) :=
λ s t hst, section_ext F _ _ _ $ λ x, h x.1 $ by
  rw [stalk_functor_map_germ_apply, stalk_functor_map_germ_apply, hst]

lemma app_injective_iff_stalk_functor_map_injective {F : sheaf C X}
  {G : presheaf C X} (f : F.presheaf ⟶ G) :
  (∀ x : X, function.injective ((stalk_functor C x).map f)) ↔
  (∀ U : opens X, function.injective (f.app (op U))) :=
⟨app_injective_of_stalk_functor_map_injective f, stalk_functor_map_injective_of_app_injective f⟩

lemma app_surjective_of_stalk_functor_map_bijective {F G : sheaf C X} (f : F ⟶ G)
  (h : ∀ x : X, function.bijective ((stalk_functor C x).map f)) (U : opens X) :
  function.surjective (f.app (op U)) :=
begin
  intro t,
  -- For surjectivity, we are given an arbitrary section `t` and need to find a preimage for it.
  -- We claim that it suffices to find preimages *locally*. That is, for each `x : U` we construct
  -- a neighborhood `V ≤ U` and a section `s : F.obj (op V))` such that `f.app (op V) s` and `t`
  -- agree on `V`.
  suffices : ∀ x : U, ∃ (V : opens X) (m : x.1 ∈ V) (iVU : V ⟶ U) (s : F.presheaf.obj (op V)),
    f.app (op V) s = G.presheaf.map iVU.op t,
  { -- We use the axiom of choice to pick around each point `x` an open neighborhood `V` and a
    -- preimage under `f` on `V`.
    choose V mV iVU sf heq using this,
    -- These neighborhoods clearly cover all of `U`.
    have V_cover : U ≤ supr V,
    { intros x hxU,
      rw [subtype.val_eq_coe, opens.mem_coe, opens.mem_supr],
      exact ⟨⟨x, hxU⟩, mV ⟨x, hxU⟩⟩ },
    -- Since `F` is a sheaf, we can glue all the local preimages together to get a global preimage.
    obtain ⟨s, s_spec, -⟩ := F.exists_unique_gluing' V U iVU V_cover sf _,
    { use s,
      apply G.eq_of_locally_eq' V U iVU V_cover,
      intro x,
      rw [← comp_apply, ← f.naturality, comp_apply, s_spec, heq] },
    { intros x y,
      -- What's left to show here is that the secions `sf` are compatible, i.e. they agree on
      -- the intersections `V x ⊓ V y`. We prove this by showing that all germs are equal.
      apply section_ext,
      intro z,
      -- Here, we need to use injectivity of the stalk maps.
      apply (h z).1,
      erw [stalk_functor_map_germ_apply, stalk_functor_map_germ_apply],
      dsimp,
      simp_rw [← comp_apply, f.naturality, comp_apply, heq, ← comp_apply, ← G.presheaf.map_comp],
      refl, } },

  intro x,
  -- Now we need to prove our initial claim: That we can find preimages of `t` locally.
  -- Since `f` is surjective on stalks, we can find a preimage `s₀` of the germ of `t` at `x`
  obtain ⟨s₀,hs₀⟩ := (h x).2 (G.presheaf.germ x t),
  -- ... and this preimage must come from some section `s₁` defined on some open neighborhood `V₁`
  obtain ⟨V₁,hxV₁,s₁,hs₁⟩ := F.presheaf.germ_exist x.1 s₀,
  subst hs₁, rename hs₀ hs₁,
  erw stalk_functor_map_germ_apply V₁ ⟨x.1,hxV₁⟩ f s₁ at hs₁,
  -- Now, the germ of `f.app (op V₁) s₁` equals the germ of `t`, hence they must coincide on
  -- some open neighborhood `V₂`.
  obtain ⟨V₂, hxV₂, iV₂V₁, iV₂U, heq⟩ := G.presheaf.germ_eq x.1 hxV₁ x.2 _ _ hs₁,
  -- The restriction of `s₁` to that neighborhood is our desired local preimage.
  use [V₂, hxV₂, iV₂U, F.presheaf.map iV₂V₁.op s₁],
  rw [← comp_apply, f.naturality, comp_apply, heq],
end

lemma app_bijective_of_stalk_functor_map_bijective {F G : sheaf C X} (f : F ⟶ G)
  (h : ∀ x : X, function.bijective ((stalk_functor C x).map f)) (U : opens X) :
  function.bijective (f.app (op U)) :=
⟨app_injective_of_stalk_functor_map_injective f (λ x, (h x).1) U,
  app_surjective_of_stalk_functor_map_bijective f h U⟩

/--
Let `F` and `G` be sheaves valued in a concrete category, whose forgetful functor reflects
isomorphisms, preserves limits and filtered colimits. Then if the stalk maps of a morphism
`f : F ⟶ G` are all isomorphisms, `f` must be an isomorphism.
-/
-- Making this an instance would cause a loop in typeclass resolution with `functor.map_is_iso`
lemma is_iso_of_stalk_functor_map_iso {F G : sheaf C X} (f : F ⟶ G)
  [∀ x : X, is_iso ((stalk_functor C x).map f)] : is_iso f :=
begin
  -- Since the inclusion functor from sheaves to presheaves is fully faithful, it suffices to
  -- show that `f`, as a morphism between _presheaves_, is an isomorphism.
  suffices : is_iso ((induced_functor sheaf.presheaf).map f),
  { exactI is_iso_of_fully_faithful (induced_functor sheaf.presheaf) f },
  -- We show that all components of `f` are isomorphisms.
  suffices : ∀ U : (opens X)ᵒᵖ, is_iso (f.app U),
  { exact @nat_iso.is_iso_of_is_iso_app _ _ _ _ F.presheaf G.presheaf f this, },
  intro U, op_induction U,
  -- Since the forgetful functor of `C` reflects isomorphisms, it suffices to see that the
  -- underlying map between types is an isomorphism, i.e. bijective.
  suffices : is_iso ((forget C).map (f.app (op U))),
  { exactI is_iso_of_reflects_iso (f.app (op U)) (forget C) },
  rw is_iso_iff_bijective,
  apply app_bijective_of_stalk_functor_map_bijective,
  intro x,
  apply (is_iso_iff_bijective _).mp,
  exact functor.map_is_iso (forget C) ((stalk_functor C x).map f),
end

/--
Let `F` and `G` be sheaves valued in a concrete category, whose forgetful functor reflects
isomorphisms, preserves limits and filtered colimits. Then a morphism `f : F ⟶ G` is an
isomorphism if and only if all of its stalk maps are isomorphisms.
-/
lemma is_iso_iff_stalk_functor_map_iso {F G : sheaf C X} (f : F ⟶ G) :
  is_iso f ↔ ∀ x : X, is_iso ((stalk_functor C x).map f) :=
begin
  split,
  { intros h x, resetI,
    exact @functor.map_is_iso _ _ _ _ _ _ (stalk_functor C x) f
      ((induced_functor sheaf.presheaf).map_is_iso f) },
  { intro h,
    exactI is_iso_of_stalk_functor_map_iso f }
=======

/--
A morphism from the stalk of `F` at `x` to some object `Y` is completely determined by its
composition with the `germ` morphisms.
-/
lemma stalk_hom_ext (F : X.presheaf C) {x} {Y : C} {f₁ f₂ : F.stalk x ⟶ Y}
  (ih : ∀ (U : opens X) (hxU : x ∈ U), F.germ ⟨x, hxU⟩ ≫ f₁ = F.germ ⟨x, hxU⟩ ≫ f₂) : f₁ = f₂ :=
colimit.hom_ext $ λ U, by { op_induction U, cases U with U hxU, exact ih U hxU }

@[simp, reassoc, elementwise]
lemma stalk_functor_map_germ {F G : X.presheaf C} (U : opens X) (x : U)
  (f : F ⟶ G) : germ F x ≫ (stalk_functor C x.1).map f = f.app (op U) ≫ germ G x :=
colimit.ι_map (whisker_left ((open_nhds.inclusion x.1).op) f) (op ⟨U, x.2⟩)

variables (C)

/--
For a presheaf `F` on a space `X`, a continuous map `f : X ⟶ Y` induces a morphisms between the
stalk of `f _ * F` at `f x` and the stalk of `F` at `x`.
-/
def stalk_pushforward (f : X ⟶ Y) (F : X.presheaf C) (x : X) : (f _* F).stalk (f x) ⟶ F.stalk x :=
begin
  -- This is a hack; Lean doesn't like to elaborate the term written directly.
  transitivity,
  swap,
  exact colimit.pre _ (open_nhds.map f x).op,
  exact colim.map (whisker_right (nat_trans.op (open_nhds.inclusion_map_iso f x).inv) F),
end

@[simp, elementwise, reassoc]
lemma stalk_pushforward_germ (f : X ⟶ Y) (F : X.presheaf C) (U : opens Y)
  (x : (opens.map f).obj U) :
  (f _* F).germ ⟨f x, x.2⟩ ≫ F.stalk_pushforward C f x = F.germ x :=
begin
  rw [stalk_pushforward, germ, colimit.ι_map_assoc, colimit.ι_pre, whisker_right_app],
  erw [category_theory.functor.map_id, category.id_comp],
  refl,
end

-- Here are two other potential solutions, suggested by @fpvandoorn at
-- <https://github.com/leanprover-community/mathlib/pull/1018#discussion_r283978240>
-- However, I can't get the subsequent two proofs to work with either one.

-- def stalk_pushforward (f : X ⟶ Y) (ℱ : X.presheaf C) (x : X) :
--   (f _* ℱ).stalk (f x) ⟶ ℱ.stalk x :=
-- colim.map ((functor.associator _ _ _).inv ≫
--   whisker_right (nat_trans.op (open_nhds.inclusion_map_iso f x).inv) ℱ) ≫
-- colimit.pre ((open_nhds.inclusion x).op ⋙ ℱ) (open_nhds.map f x).op

-- def stalk_pushforward (f : X ⟶ Y) (ℱ : X.presheaf C) (x : X) :
--   (f _* ℱ).stalk (f x) ⟶ ℱ.stalk x :=
-- (colim.map (whisker_right (nat_trans.op (open_nhds.inclusion_map_iso f x).inv) ℱ) :
--   colim.obj ((open_nhds.inclusion (f x) ⋙ opens.map f).op ⋙ ℱ) ⟶ _) ≫
-- colimit.pre ((open_nhds.inclusion x).op ⋙ ℱ) (open_nhds.map f x).op

namespace stalk_pushforward
local attribute [tidy] tactic.op_induction'

@[simp] lemma id (ℱ : X.presheaf C) (x : X) :
  ℱ.stalk_pushforward C (𝟙 X) x = (stalk_functor C x).map ((pushforward.id ℱ).hom) :=
begin
  dsimp [stalk_pushforward, stalk_functor],
  ext1,
  tactic.op_induction',
  cases j, cases j_val,
  rw [colimit.ι_map_assoc, colimit.ι_map, colimit.ι_pre, whisker_left_app, whisker_right_app,
       pushforward.id_hom_app, eq_to_hom_map, eq_to_hom_refl],
  dsimp,
  -- FIXME A simp lemma which unfortunately doesn't fire:
  erw [category_theory.functor.map_id],
end

-- This proof is sadly not at all robust:
-- having to use `erw` at all is a bad sign.
@[simp] lemma comp (ℱ : X.presheaf C) (f : X ⟶ Y) (g : Y ⟶ Z) (x : X) :
  ℱ.stalk_pushforward C (f ≫ g) x =
  ((f _* ℱ).stalk_pushforward C g (f x)) ≫ (ℱ.stalk_pushforward C f x) :=
begin
  dsimp [stalk_pushforward, stalk_functor],
  ext U,
  op_induction U,
  cases U,
  cases U_val,
  simp only [colimit.ι_map_assoc, colimit.ι_pre_assoc,
             whisker_right_app, category.assoc],
  dsimp,
  -- FIXME: Some of these are simp lemmas, but don't fire successfully:
  erw [category_theory.functor.map_id, category.id_comp, category.id_comp, category.id_comp,
       colimit.ι_pre, colimit.ι_pre],
  refl,
>>>>>>> 54a4c17a
end

end concrete

section concrete

variables {C}
variables [concrete_category.{v} C]

local attribute [instance] concrete_category.has_coe_to_sort concrete_category.has_coe_to_fun

@[ext]
lemma germ_ext (F : X.presheaf C) {U V : opens X} {x : X} {hxU : x ∈ U} {hxV : x ∈ V}
  (W : opens X) (hxW : x ∈ W) (iWU : W ⟶ U) (iWV : W ⟶ V) {sU : F.obj (op U)} {sV : F.obj (op V)}
  (ih : F.map iWU.op sU = F.map iWV.op sV) :
  F.germ ⟨x, hxU⟩ sU = F.germ ⟨x, hxV⟩ sV :=
by erw [← F.germ_res iWU ⟨x, hxW⟩,
    ← F.germ_res iWV ⟨x, hxW⟩, comp_apply, comp_apply, ih]

variables [preserves_filtered_colimits (forget C)]

/--
For presheaves valued in a concrete category whose forgetful functor preserves filtered colimits,
every element of the stalk is the germ of a section.
-/
lemma germ_exist (F : X.presheaf C) (x : X) (t : stalk F x) :
  ∃ (U : opens X) (m : x ∈ U) (s : F.obj (op U)), F.germ ⟨x, m⟩ s = t :=
begin
  obtain ⟨U, s, e⟩ := types.jointly_surjective _
    (is_colimit_of_preserves (forget C) (colimit.is_colimit _)) t,
  revert s e,
  rw [(show U = op (unop U), from rfl)],
  generalize : unop U = V, clear U,
  cases V with V m,
  intros s e,
  exact ⟨V, m, s, e⟩,
end

lemma germ_eq (F : X.presheaf C) {U V : opens X} (x : X) (mU : x ∈ U) (mV : x ∈ V)
  (s : F.obj (op U)) (t : F.obj (op V))
  (h : germ F ⟨x, mU⟩ s = germ F ⟨x, mV⟩ t) :
  ∃ (W : opens X) (m : x ∈ W) (iU : W ⟶ U) (iV : W ⟶ V), F.map iU.op s = F.map iV.op t :=
begin
  obtain ⟨W, iU, iV, e⟩ := (types.filtered_colimit.is_colimit_eq_iff _
    (is_colimit_of_preserves _ (colimit.is_colimit ((open_nhds.inclusion x).op ⋙ F)))).mp h,
  exact ⟨(unop W).1, (unop W).2, iU.unop, iV.unop, e⟩,
end

lemma stalk_functor_map_injective_of_app_injective {F G : presheaf C X} (f : F ⟶ G)
  (h : ∀ U : opens X, function.injective (f.app (op U))) (x : X) :
  function.injective ((stalk_functor C x).map f) := λ s t hst,
begin
  rcases germ_exist F x s with ⟨U₁, hxU₁, s, rfl⟩,
  rcases germ_exist F x t with ⟨U₂, hxU₂, t, rfl⟩,
  simp only [stalk_functor_map_germ_apply _ ⟨x,_⟩] at hst,
  obtain ⟨W, hxW, iWU₁, iWU₂, heq⟩ := G.germ_eq x hxU₁ hxU₂ _ _ hst,
  rw [← comp_apply, ← comp_apply, ← f.naturality, ← f.naturality, comp_apply, comp_apply] at heq,
  replace heq := h W heq,
  convert congr_arg (F.germ ⟨x,hxW⟩) heq,
  exacts [(F.germ_res_apply iWU₁ ⟨x,hxW⟩ s).symm,
          (F.germ_res_apply iWU₂ ⟨x,hxW⟩ t).symm],
end


variables [has_limits C] [preserves_limits (forget C)] [reflects_isomorphisms (forget C)]

/--
Let `F` be a sheaf valued in a concrete category, whose forgetful functor reflects isomorphisms,
preserves limits and filtered colimits. Then two sections who agree on every stalk must be equal.
-/
lemma section_ext (F : sheaf C X) (U : opens X) (s t : F.presheaf.obj (op U))
  (h : ∀ x : U, F.presheaf.germ x s = F.presheaf.germ x t) :
  s = t :=
begin
  -- We use `germ_eq` and the axiom of choice, to pick for every point `x` a neighbourhood
  -- `V x`, such that the restrictions of `s` and `t` to `V x` coincide.
  choose V m i₁ i₂ heq using λ x : U, F.presheaf.germ_eq x.1 x.2 x.2 s t (h x),
  -- Since `F` is a sheaf, we can prove the equality locally, if we can show that these
  -- neighborhoods form a cover of `U`.
  apply F.eq_of_locally_eq' V U i₁,
  { intros x hxU,
    rw [subtype.val_eq_coe, opens.mem_coe, opens.mem_supr],
    exact ⟨⟨x, hxU⟩, m ⟨x, hxU⟩⟩ },
  { intro x,
    rw [heq, subsingleton.elim (i₁ x) (i₂ x)] }
end

/-
Note that the analogous statement for surjectivity is false: Surjectivity on stalks does not
imply surjectivity of the components of a sheaf morphism. However it does imply that the morphism
is an epi, but this fact is not yet formalized.
-/
lemma app_injective_of_stalk_functor_map_injective {F : sheaf C X} {G : presheaf C X}
  (f : F.presheaf ⟶ G) (h : ∀ x : X, function.injective ((stalk_functor C x).map f))
  (U : opens X) :
  function.injective (f.app (op U)) :=
λ s t hst, section_ext F _ _ _ $ λ x, h x.1 $ by
  rw [stalk_functor_map_germ_apply, stalk_functor_map_germ_apply, hst]

lemma app_injective_iff_stalk_functor_map_injective {F : sheaf C X}
  {G : presheaf C X} (f : F.presheaf ⟶ G) :
  (∀ x : X, function.injective ((stalk_functor C x).map f)) ↔
  (∀ U : opens X, function.injective (f.app (op U))) :=
⟨app_injective_of_stalk_functor_map_injective f, stalk_functor_map_injective_of_app_injective f⟩

/-- For surjectivity, we are given an arbitrary section `t` and need to find a preimage for it.
We claim that it suffices to find preimages *locally*. That is, for each `x : U` we construct
a neighborhood `V ≤ U` and a section `s : F.obj (op V))` such that `f.app (op V) s` and `t`
agree on `V`. -/
lemma app_surjective_of_injective_of_locally_surjective {F G : sheaf C X} (f : F ⟶ G)
  (hinj : ∀ x : X, function.injective ((stalk_functor C x).map f)) (U : opens X)
  (hsurj : ∀ (t) (x : U), ∃ (V : opens X) (m : x.1 ∈ V) (iVU : V ⟶ U) (s : F.presheaf.obj (op V)),
    f.app (op V) s = G.presheaf.map iVU.op t) :
  function.surjective (f.app (op U)) :=
begin
  intro t,
  -- We use the axiom of choice to pick around each point `x` an open neighborhood `V` and a
  -- preimage under `f` on `V`.
  choose V mV iVU sf heq using hsurj t,
  -- These neighborhoods clearly cover all of `U`.
  have V_cover : U ≤ supr V,
  { intros x hxU,
    rw [subtype.val_eq_coe, opens.mem_coe, opens.mem_supr],
    exact ⟨⟨x, hxU⟩, mV ⟨x, hxU⟩⟩ },
  -- Since `F` is a sheaf, we can glue all the local preimages together to get a global preimage.
  obtain ⟨s, s_spec, -⟩ := F.exists_unique_gluing' V U iVU V_cover sf _,
  { use s,
    apply G.eq_of_locally_eq' V U iVU V_cover,
    intro x,
    rw [← comp_apply, ← f.naturality, comp_apply, s_spec, heq] },
  { intros x y,
    -- What's left to show here is that the secions `sf` are compatible, i.e. they agree on
    -- the intersections `V x ⊓ V y`. We prove this by showing that all germs are equal.
    apply section_ext,
    intro z,
    -- Here, we need to use injectivity of the stalk maps.
    apply (hinj z),
    erw [stalk_functor_map_germ_apply, stalk_functor_map_germ_apply],
    dsimp,
    simp_rw [← comp_apply, f.naturality, comp_apply, heq, ← comp_apply, ← G.presheaf.map_comp],
    refl }
end

lemma app_surjective_of_stalk_functor_map_bijective {F G : sheaf C X} (f : F ⟶ G)
  (h : ∀ x : X, function.bijective ((stalk_functor C x).map f)) (U : opens X) :
  function.surjective (f.app (op U)) :=
begin
  refine app_surjective_of_injective_of_locally_surjective f (λ x, (h x).1) U (λ t x, _),
  -- Now we need to prove our initial claim: That we can find preimages of `t` locally.
  -- Since `f` is surjective on stalks, we can find a preimage `s₀` of the germ of `t` at `x`
  obtain ⟨s₀,hs₀⟩ := (h x).2 (G.presheaf.germ x t),
  -- ... and this preimage must come from some section `s₁` defined on some open neighborhood `V₁`
  obtain ⟨V₁,hxV₁,s₁,hs₁⟩ := F.presheaf.germ_exist x.1 s₀,
  subst hs₁, rename hs₀ hs₁,
  erw stalk_functor_map_germ_apply V₁ ⟨x.1,hxV₁⟩ f s₁ at hs₁,
  -- Now, the germ of `f.app (op V₁) s₁` equals the germ of `t`, hence they must coincide on
  -- some open neighborhood `V₂`.
  obtain ⟨V₂, hxV₂, iV₂V₁, iV₂U, heq⟩ := G.presheaf.germ_eq x.1 hxV₁ x.2 _ _ hs₁,
  -- The restriction of `s₁` to that neighborhood is our desired local preimage.
  use [V₂, hxV₂, iV₂U, F.presheaf.map iV₂V₁.op s₁],
  rw [← comp_apply, f.naturality, comp_apply, heq],
end

lemma app_bijective_of_stalk_functor_map_bijective {F G : sheaf C X} (f : F ⟶ G)
  (h : ∀ x : X, function.bijective ((stalk_functor C x).map f)) (U : opens X) :
  function.bijective (f.app (op U)) :=
⟨app_injective_of_stalk_functor_map_injective f (λ x, (h x).1) U,
  app_surjective_of_stalk_functor_map_bijective f h U⟩

/--
Let `F` and `G` be sheaves valued in a concrete category, whose forgetful functor reflects
isomorphisms, preserves limits and filtered colimits. Then if the stalk maps of a morphism
`f : F ⟶ G` are all isomorphisms, `f` must be an isomorphism.
-/
-- Making this an instance would cause a loop in typeclass resolution with `functor.map_is_iso`
lemma is_iso_of_stalk_functor_map_iso {F G : sheaf C X} (f : F ⟶ G)
  [∀ x : X, is_iso ((stalk_functor C x).map f)] : is_iso f :=
begin
  -- Since the inclusion functor from sheaves to presheaves is fully faithful, it suffices to
  -- show that `f`, as a morphism between _presheaves_, is an isomorphism.
  suffices : is_iso ((induced_functor sheaf.presheaf).map f),
  { exactI is_iso_of_fully_faithful (induced_functor sheaf.presheaf) f },
  -- We show that all components of `f` are isomorphisms.
  suffices : ∀ U : (opens X)ᵒᵖ, is_iso (f.app U),
  { exact @nat_iso.is_iso_of_is_iso_app _ _ _ _ F.presheaf G.presheaf f this, },
  intro U, op_induction U,
  -- Since the forgetful functor of `C` reflects isomorphisms, it suffices to see that the
  -- underlying map between types is an isomorphism, i.e. bijective.
  suffices : is_iso ((forget C).map (f.app (op U))),
  { exactI is_iso_of_reflects_iso (f.app (op U)) (forget C) },
  rw is_iso_iff_bijective,
  apply app_bijective_of_stalk_functor_map_bijective,
  intro x,
  apply (is_iso_iff_bijective _).mp,
  exact functor.map_is_iso (forget C) ((stalk_functor C x).map f),
end

/--
Let `F` and `G` be sheaves valued in a concrete category, whose forgetful functor reflects
isomorphisms, preserves limits and filtered colimits. Then a morphism `f : F ⟶ G` is an
isomorphism if and only if all of its stalk maps are isomorphisms.
-/
lemma is_iso_iff_stalk_functor_map_iso {F G : sheaf C X} (f : F ⟶ G) :
  is_iso f ↔ ∀ x : X, is_iso ((stalk_functor C x).map f) :=
begin
  split,
  { intros h x, resetI,
    exact @functor.map_is_iso _ _ _ _ _ _ (stalk_functor C x) f
      ((induced_functor sheaf.presheaf).map_is_iso f) },
  { intro h,
    exactI is_iso_of_stalk_functor_map_iso f }
end

end concrete

end Top.presheaf<|MERGE_RESOLUTION|>--- conflicted
+++ resolved
@@ -91,7 +91,6 @@
   F.map i.op ≫ germ F x = germ F (i x : V) :=
 let i' : (⟨U, x.2⟩ : open_nhds x.1) ⟶ ⟨V, (i x : V).2⟩ := i in
 colimit.w ((open_nhds.inclusion x.1).op ⋙ F) i'.op
-<<<<<<< HEAD
 
 /--
 A morphism from the stalk of `F` at `x` to some object `Y` is completely determined by its
@@ -182,304 +181,6 @@
   erw [category_theory.functor.map_id, category.id_comp, category.id_comp, category.id_comp,
        colimit.ι_pre, colimit.ι_pre],
   refl,
-end
-
-end stalk_pushforward
-
-section concrete
-
-variables {C}
-variables [concrete_category.{v} C]
-
-local attribute [instance] concrete_category.has_coe_to_sort concrete_category.has_coe_to_fun
-
-@[ext]
-lemma germ_ext (F : X.presheaf C) {U V : opens X} {x : X} {hxU : x ∈ U} {hxV : x ∈ V}
-  (W : opens X) (hxW : x ∈ W) (iWU : W ⟶ U) (iWV : W ⟶ V) {sU : F.obj (op U)} {sV : F.obj (op V)}
-  (ih : F.map iWU.op sU = F.map iWV.op sV) :
-  F.germ ⟨x, hxU⟩ sU = F.germ ⟨x, hxV⟩ sV :=
-by erw [← F.germ_res iWU ⟨x, hxW⟩,
-    ← F.germ_res iWV ⟨x, hxW⟩, comp_apply, comp_apply, ih]
-
-variables [preserves_filtered_colimits (forget C)]
-
-/--
-For presheaves valued in a concrete category whose forgetful functor preserves filtered colimits,
-every element of the stalk is the germ of a section.
--/
-lemma germ_exist (F : X.presheaf C) (x : X) (t : stalk F x) :
-  ∃ (U : opens X) (m : x ∈ U) (s : F.obj (op U)), F.germ ⟨x, m⟩ s = t :=
-begin
-  obtain ⟨U, s, e⟩ := types.jointly_surjective _
-    (is_colimit_of_preserves (forget C) (colimit.is_colimit _)) t,
-  revert s e,
-  rw [(show U = op (unop U), from rfl)],
-  generalize : unop U = V, clear U,
-  cases V with V m,
-  intros s e,
-  exact ⟨V, m, s, e⟩,
-end
-
-lemma germ_eq (F : X.presheaf C) {U V : opens X} (x : X) (mU : x ∈ U) (mV : x ∈ V)
-  (s : F.obj (op U)) (t : F.obj (op V))
-  (h : germ F ⟨x, mU⟩ s = germ F ⟨x, mV⟩ t) :
-  ∃ (W : opens X) (m : x ∈ W) (iU : W ⟶ U) (iV : W ⟶ V), F.map iU.op s = F.map iV.op t :=
-begin
-  obtain ⟨W, iU, iV, e⟩ := (types.filtered_colimit.is_colimit_eq_iff _
-    (is_colimit_of_preserves _ (colimit.is_colimit ((open_nhds.inclusion x).op ⋙ F)))).mp h,
-  exact ⟨(unop W).1, (unop W).2, iU.unop, iV.unop, e⟩,
-end
-
-lemma stalk_functor_map_injective_of_app_injective {F G : presheaf C X} (f : F ⟶ G)
-  (h : ∀ U : opens X, function.injective (f.app (op U))) (x : X) :
-  function.injective ((stalk_functor C x).map f) := λ s t hst,
-begin
-  rcases germ_exist F x s with ⟨U₁, hxU₁, s, rfl⟩,
-  rcases germ_exist F x t with ⟨U₂, hxU₂, t, rfl⟩,
-  simp only [stalk_functor_map_germ_apply _ ⟨x,_⟩] at hst,
-  obtain ⟨W, hxW, iWU₁, iWU₂, heq⟩ := G.germ_eq x hxU₁ hxU₂ _ _ hst,
-  rw [← comp_apply, ← comp_apply, ← f.naturality, ← f.naturality, comp_apply, comp_apply] at heq,
-  replace heq := h W heq,
-  convert congr_arg (F.germ ⟨x,hxW⟩) heq,
-  exacts [(F.germ_res_apply iWU₁ ⟨x,hxW⟩ s).symm,
-          (F.germ_res_apply iWU₂ ⟨x,hxW⟩ t).symm],
-end
-
-
-variables [has_limits C] [preserves_limits (forget C)] [reflects_isomorphisms (forget C)]
-
-/--
-Let `F` be a sheaf valued in a concrete category, whose forgetful functor reflects isomorphisms,
-preserves limits and filtered colimits. Then two sections who agree on every stalk must be equal.
--/
-lemma section_ext (F : sheaf C X) (U : opens X) (s t : F.presheaf.obj (op U))
-  (h : ∀ x : U, F.presheaf.germ x s = F.presheaf.germ x t) :
-  s = t :=
-begin
-  -- We use `germ_eq` and the axiom of choice, to pick for every point `x` a neighbourhood
-  -- `V x`, such that the restrictions of `s` and `t` to `V x` coincide.
-  choose V m i₁ i₂ heq using λ x : U, F.presheaf.germ_eq x.1 x.2 x.2 s t (h x),
-  -- Since `F` is a sheaf, we can prove the equality locally, if we can show that these
-  -- neighborhoods form a cover of `U`.
-  apply F.eq_of_locally_eq' V U i₁,
-  { intros x hxU,
-    rw [subtype.val_eq_coe, opens.mem_coe, opens.mem_supr],
-    exact ⟨⟨x, hxU⟩, m ⟨x, hxU⟩⟩ },
-  { intro x,
-    rw [heq, subsingleton.elim (i₁ x) (i₂ x)] }
-end
-
-/-
-Note that the analogous statement for surjectivity is false: Surjectivity on stalks does not
-imply surjectivity of the components of a sheaf morphism. However it does imply that the morphism
-is an epi, but this fact is not yet formalized.
--/
-lemma app_injective_of_stalk_functor_map_injective {F : sheaf C X} {G : presheaf C X}
-  (f : F.presheaf ⟶ G) (h : ∀ x : X, function.injective ((stalk_functor C x).map f))
-  (U : opens X) :
-  function.injective (f.app (op U)) :=
-λ s t hst, section_ext F _ _ _ $ λ x, h x.1 $ by
-  rw [stalk_functor_map_germ_apply, stalk_functor_map_germ_apply, hst]
-
-lemma app_injective_iff_stalk_functor_map_injective {F : sheaf C X}
-  {G : presheaf C X} (f : F.presheaf ⟶ G) :
-  (∀ x : X, function.injective ((stalk_functor C x).map f)) ↔
-  (∀ U : opens X, function.injective (f.app (op U))) :=
-⟨app_injective_of_stalk_functor_map_injective f, stalk_functor_map_injective_of_app_injective f⟩
-
-lemma app_surjective_of_stalk_functor_map_bijective {F G : sheaf C X} (f : F ⟶ G)
-  (h : ∀ x : X, function.bijective ((stalk_functor C x).map f)) (U : opens X) :
-  function.surjective (f.app (op U)) :=
-begin
-  intro t,
-  -- For surjectivity, we are given an arbitrary section `t` and need to find a preimage for it.
-  -- We claim that it suffices to find preimages *locally*. That is, for each `x : U` we construct
-  -- a neighborhood `V ≤ U` and a section `s : F.obj (op V))` such that `f.app (op V) s` and `t`
-  -- agree on `V`.
-  suffices : ∀ x : U, ∃ (V : opens X) (m : x.1 ∈ V) (iVU : V ⟶ U) (s : F.presheaf.obj (op V)),
-    f.app (op V) s = G.presheaf.map iVU.op t,
-  { -- We use the axiom of choice to pick around each point `x` an open neighborhood `V` and a
-    -- preimage under `f` on `V`.
-    choose V mV iVU sf heq using this,
-    -- These neighborhoods clearly cover all of `U`.
-    have V_cover : U ≤ supr V,
-    { intros x hxU,
-      rw [subtype.val_eq_coe, opens.mem_coe, opens.mem_supr],
-      exact ⟨⟨x, hxU⟩, mV ⟨x, hxU⟩⟩ },
-    -- Since `F` is a sheaf, we can glue all the local preimages together to get a global preimage.
-    obtain ⟨s, s_spec, -⟩ := F.exists_unique_gluing' V U iVU V_cover sf _,
-    { use s,
-      apply G.eq_of_locally_eq' V U iVU V_cover,
-      intro x,
-      rw [← comp_apply, ← f.naturality, comp_apply, s_spec, heq] },
-    { intros x y,
-      -- What's left to show here is that the secions `sf` are compatible, i.e. they agree on
-      -- the intersections `V x ⊓ V y`. We prove this by showing that all germs are equal.
-      apply section_ext,
-      intro z,
-      -- Here, we need to use injectivity of the stalk maps.
-      apply (h z).1,
-      erw [stalk_functor_map_germ_apply, stalk_functor_map_germ_apply],
-      dsimp,
-      simp_rw [← comp_apply, f.naturality, comp_apply, heq, ← comp_apply, ← G.presheaf.map_comp],
-      refl, } },
-
-  intro x,
-  -- Now we need to prove our initial claim: That we can find preimages of `t` locally.
-  -- Since `f` is surjective on stalks, we can find a preimage `s₀` of the germ of `t` at `x`
-  obtain ⟨s₀,hs₀⟩ := (h x).2 (G.presheaf.germ x t),
-  -- ... and this preimage must come from some section `s₁` defined on some open neighborhood `V₁`
-  obtain ⟨V₁,hxV₁,s₁,hs₁⟩ := F.presheaf.germ_exist x.1 s₀,
-  subst hs₁, rename hs₀ hs₁,
-  erw stalk_functor_map_germ_apply V₁ ⟨x.1,hxV₁⟩ f s₁ at hs₁,
-  -- Now, the germ of `f.app (op V₁) s₁` equals the germ of `t`, hence they must coincide on
-  -- some open neighborhood `V₂`.
-  obtain ⟨V₂, hxV₂, iV₂V₁, iV₂U, heq⟩ := G.presheaf.germ_eq x.1 hxV₁ x.2 _ _ hs₁,
-  -- The restriction of `s₁` to that neighborhood is our desired local preimage.
-  use [V₂, hxV₂, iV₂U, F.presheaf.map iV₂V₁.op s₁],
-  rw [← comp_apply, f.naturality, comp_apply, heq],
-end
-
-lemma app_bijective_of_stalk_functor_map_bijective {F G : sheaf C X} (f : F ⟶ G)
-  (h : ∀ x : X, function.bijective ((stalk_functor C x).map f)) (U : opens X) :
-  function.bijective (f.app (op U)) :=
-⟨app_injective_of_stalk_functor_map_injective f (λ x, (h x).1) U,
-  app_surjective_of_stalk_functor_map_bijective f h U⟩
-
-/--
-Let `F` and `G` be sheaves valued in a concrete category, whose forgetful functor reflects
-isomorphisms, preserves limits and filtered colimits. Then if the stalk maps of a morphism
-`f : F ⟶ G` are all isomorphisms, `f` must be an isomorphism.
--/
--- Making this an instance would cause a loop in typeclass resolution with `functor.map_is_iso`
-lemma is_iso_of_stalk_functor_map_iso {F G : sheaf C X} (f : F ⟶ G)
-  [∀ x : X, is_iso ((stalk_functor C x).map f)] : is_iso f :=
-begin
-  -- Since the inclusion functor from sheaves to presheaves is fully faithful, it suffices to
-  -- show that `f`, as a morphism between _presheaves_, is an isomorphism.
-  suffices : is_iso ((induced_functor sheaf.presheaf).map f),
-  { exactI is_iso_of_fully_faithful (induced_functor sheaf.presheaf) f },
-  -- We show that all components of `f` are isomorphisms.
-  suffices : ∀ U : (opens X)ᵒᵖ, is_iso (f.app U),
-  { exact @nat_iso.is_iso_of_is_iso_app _ _ _ _ F.presheaf G.presheaf f this, },
-  intro U, op_induction U,
-  -- Since the forgetful functor of `C` reflects isomorphisms, it suffices to see that the
-  -- underlying map between types is an isomorphism, i.e. bijective.
-  suffices : is_iso ((forget C).map (f.app (op U))),
-  { exactI is_iso_of_reflects_iso (f.app (op U)) (forget C) },
-  rw is_iso_iff_bijective,
-  apply app_bijective_of_stalk_functor_map_bijective,
-  intro x,
-  apply (is_iso_iff_bijective _).mp,
-  exact functor.map_is_iso (forget C) ((stalk_functor C x).map f),
-end
-
-/--
-Let `F` and `G` be sheaves valued in a concrete category, whose forgetful functor reflects
-isomorphisms, preserves limits and filtered colimits. Then a morphism `f : F ⟶ G` is an
-isomorphism if and only if all of its stalk maps are isomorphisms.
--/
-lemma is_iso_iff_stalk_functor_map_iso {F G : sheaf C X} (f : F ⟶ G) :
-  is_iso f ↔ ∀ x : X, is_iso ((stalk_functor C x).map f) :=
-begin
-  split,
-  { intros h x, resetI,
-    exact @functor.map_is_iso _ _ _ _ _ _ (stalk_functor C x) f
-      ((induced_functor sheaf.presheaf).map_is_iso f) },
-  { intro h,
-    exactI is_iso_of_stalk_functor_map_iso f }
-=======
-
-/--
-A morphism from the stalk of `F` at `x` to some object `Y` is completely determined by its
-composition with the `germ` morphisms.
--/
-lemma stalk_hom_ext (F : X.presheaf C) {x} {Y : C} {f₁ f₂ : F.stalk x ⟶ Y}
-  (ih : ∀ (U : opens X) (hxU : x ∈ U), F.germ ⟨x, hxU⟩ ≫ f₁ = F.germ ⟨x, hxU⟩ ≫ f₂) : f₁ = f₂ :=
-colimit.hom_ext $ λ U, by { op_induction U, cases U with U hxU, exact ih U hxU }
-
-@[simp, reassoc, elementwise]
-lemma stalk_functor_map_germ {F G : X.presheaf C} (U : opens X) (x : U)
-  (f : F ⟶ G) : germ F x ≫ (stalk_functor C x.1).map f = f.app (op U) ≫ germ G x :=
-colimit.ι_map (whisker_left ((open_nhds.inclusion x.1).op) f) (op ⟨U, x.2⟩)
-
-variables (C)
-
-/--
-For a presheaf `F` on a space `X`, a continuous map `f : X ⟶ Y` induces a morphisms between the
-stalk of `f _ * F` at `f x` and the stalk of `F` at `x`.
--/
-def stalk_pushforward (f : X ⟶ Y) (F : X.presheaf C) (x : X) : (f _* F).stalk (f x) ⟶ F.stalk x :=
-begin
-  -- This is a hack; Lean doesn't like to elaborate the term written directly.
-  transitivity,
-  swap,
-  exact colimit.pre _ (open_nhds.map f x).op,
-  exact colim.map (whisker_right (nat_trans.op (open_nhds.inclusion_map_iso f x).inv) F),
-end
-
-@[simp, elementwise, reassoc]
-lemma stalk_pushforward_germ (f : X ⟶ Y) (F : X.presheaf C) (U : opens Y)
-  (x : (opens.map f).obj U) :
-  (f _* F).germ ⟨f x, x.2⟩ ≫ F.stalk_pushforward C f x = F.germ x :=
-begin
-  rw [stalk_pushforward, germ, colimit.ι_map_assoc, colimit.ι_pre, whisker_right_app],
-  erw [category_theory.functor.map_id, category.id_comp],
-  refl,
-end
-
--- Here are two other potential solutions, suggested by @fpvandoorn at
--- <https://github.com/leanprover-community/mathlib/pull/1018#discussion_r283978240>
--- However, I can't get the subsequent two proofs to work with either one.
-
--- def stalk_pushforward (f : X ⟶ Y) (ℱ : X.presheaf C) (x : X) :
---   (f _* ℱ).stalk (f x) ⟶ ℱ.stalk x :=
--- colim.map ((functor.associator _ _ _).inv ≫
---   whisker_right (nat_trans.op (open_nhds.inclusion_map_iso f x).inv) ℱ) ≫
--- colimit.pre ((open_nhds.inclusion x).op ⋙ ℱ) (open_nhds.map f x).op
-
--- def stalk_pushforward (f : X ⟶ Y) (ℱ : X.presheaf C) (x : X) :
---   (f _* ℱ).stalk (f x) ⟶ ℱ.stalk x :=
--- (colim.map (whisker_right (nat_trans.op (open_nhds.inclusion_map_iso f x).inv) ℱ) :
---   colim.obj ((open_nhds.inclusion (f x) ⋙ opens.map f).op ⋙ ℱ) ⟶ _) ≫
--- colimit.pre ((open_nhds.inclusion x).op ⋙ ℱ) (open_nhds.map f x).op
-
-namespace stalk_pushforward
-local attribute [tidy] tactic.op_induction'
-
-@[simp] lemma id (ℱ : X.presheaf C) (x : X) :
-  ℱ.stalk_pushforward C (𝟙 X) x = (stalk_functor C x).map ((pushforward.id ℱ).hom) :=
-begin
-  dsimp [stalk_pushforward, stalk_functor],
-  ext1,
-  tactic.op_induction',
-  cases j, cases j_val,
-  rw [colimit.ι_map_assoc, colimit.ι_map, colimit.ι_pre, whisker_left_app, whisker_right_app,
-       pushforward.id_hom_app, eq_to_hom_map, eq_to_hom_refl],
-  dsimp,
-  -- FIXME A simp lemma which unfortunately doesn't fire:
-  erw [category_theory.functor.map_id],
-end
-
--- This proof is sadly not at all robust:
--- having to use `erw` at all is a bad sign.
-@[simp] lemma comp (ℱ : X.presheaf C) (f : X ⟶ Y) (g : Y ⟶ Z) (x : X) :
-  ℱ.stalk_pushforward C (f ≫ g) x =
-  ((f _* ℱ).stalk_pushforward C g (f x)) ≫ (ℱ.stalk_pushforward C f x) :=
-begin
-  dsimp [stalk_pushforward, stalk_functor],
-  ext U,
-  op_induction U,
-  cases U,
-  cases U_val,
-  simp only [colimit.ι_map_assoc, colimit.ι_pre_assoc,
-             whisker_right_app, category.assoc],
-  dsimp,
-  -- FIXME: Some of these are simp lemmas, but don't fire successfully:
-  erw [category_theory.functor.map_id, category.id_comp, category.id_comp, category.id_comp,
-       colimit.ι_pre, colimit.ι_pre],
-  refl,
->>>>>>> 54a4c17a
 end
 
 end concrete
