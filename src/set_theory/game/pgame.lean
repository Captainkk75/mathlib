--- conflicted
+++ resolved
@@ -1446,49 +1446,9 @@
 ⟨zero_le_of_left 0⟩
 
 @[simp] theorem zero_lt_one : (0 : pgame) < 1 :=
-<<<<<<< HEAD
 lt_of_le_of_lf zero_le_one zero_lf_one
-
-/-- The pre-game `half` is defined as `P{0 | 1}`. -/
-@[reducible] def half : pgame := P{0 | 1}
-
--- `simp` can solve all of the following:
-theorem half_left_moves : half.left_moves = punit := rfl
-theorem half_right_moves : half.right_moves = punit := rfl
-theorem half_move_left (x) : half.move_left x = 0 := rfl
-theorem half_move_right (x) : half.move_right x = 1 := rfl
-
-protected theorem zero_lt_half : 0 < half :=
-lt_of_le_of_lf (zero_le.2 (λ j, ⟨punit.star, le_rfl⟩))
-  (zero_lf.2 ⟨default, is_empty.elim pempty.is_empty⟩)
-
-protected theorem zero_le_half : 0 ≤ half :=
-pgame.zero_lt_half.le
-
-theorem half_lt_one : half < 1 :=
-lt_of_le_of_lf
-  (le_of_forall_lf ⟨by simp, is_empty_elim⟩) (lf_of_forall_le (or.inr ⟨default, le_rfl⟩))
-
-theorem half_add_half_equiv_one : half + half ≈ 1 :=
-begin
-  split; rw le_def; split,
-  { rintro (⟨⟨ ⟩⟩ | ⟨⟨ ⟩⟩),
-    { exact or.inr ⟨sum.inr punit.star, (le_congr_left (zero_add_equiv 1)).2 le_rfl⟩ },
-    { exact or.inr ⟨sum.inl punit.star, (le_congr_left (add_zero_equiv 1)).2 le_rfl⟩ } },
-  { rintro ⟨ ⟩ },
-  { rintro ⟨ ⟩,
-    exact or.inl ⟨sum.inl punit.star, (le_congr_right (zero_add_equiv _)).2 pgame.zero_le_half⟩ },
-  { rintro (⟨⟨ ⟩⟩ | ⟨⟨ ⟩⟩); left,
-    { exact ⟨sum.inr punit.star, (add_zero_equiv _).2⟩ },
-    { exact ⟨sum.inl punit.star, (zero_add_equiv _).2⟩ } }
-end
-=======
-lt_of_le_of_lf (zero_le_of_is_empty_right_moves 1) (zero_lf_le.2 ⟨default, le_rfl⟩)
-
-instance : zero_le_one_class pgame := ⟨zero_lt_one.le⟩
 
 @[simp] theorem zero_lf_one : (0 : pgame) ⧏ 1 :=
 zero_lt_one.lf
->>>>>>> 6cdc30d7
 
 end pgame