--- conflicted
+++ resolved
@@ -86,16 +86,10 @@
                   zsmul := @zsmul_rec ℝ ⟨0⟩ ⟨(+)⟩ ⟨@has_neg.neg ℝ _⟩ };
   repeat { rintro ⟨_⟩ };
   try { refl };
-<<<<<<< HEAD
-  simp [← of_cauchy_zero, ← of_cauchy_one, ←of_cauchy_add, ←of_cauchy_neg, ←of_cauchy_mul];
-  apply mul_assoc <|> apply mul_comm <|> apply left_distrib <|> apply right_distrib <|>
-  apply sub_eq_add_neg <|> move_add a
-=======
   simp [← of_cauchy_zero, ← of_cauchy_one, ←of_cauchy_add, ←of_cauchy_neg, ←of_cauchy_mul,
     λ n, show @coe ℕ ℝ ⟨_⟩ n = ⟨n⟩, from rfl];
   apply left_distrib <|> apply right_distrib <|> apply sub_eq_add_neg <|>
     move_add a <|>  move_mul a,
->>>>>>> 09555669
 end
 
 /-! Extra instances to short-circuit type class resolution.
