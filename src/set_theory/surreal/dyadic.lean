/-
Copyright (c) 2021 Apurva Nakade. All rights reserved.
Released under Apache 2.0 license as described in the file LICENSE.
Authors: Apurva Nakade
-/
import algebra.algebra.basic
import ring_theory.localization.away
import set_theory.game.birthday
import set_theory.surreal.basic

/-!
# Dyadic numbers
Dyadic numbers are obtained by localizing ℤ away from 2. They are the initial object in the category
of rings with no 2-torsion.

## Dyadic surreal numbers
We construct dyadic surreal numbers using the canonical map from ℤ[2 ^ {-1}] to surreals.
As we currently do not have a ring structure on `surreal` we construct this map explicitly. Once we
have the ring structure, this map can be constructed directly by sending `2 ^ {-1}` to `half`.

## Embeddings
The above construction gives us an abelian group embedding of ℤ into `surreal`. The goal is to
extend this to an embedding of dyadic rationals into `surreal` and use Cauchy sequences of dyadic
rational numbers to construct an ordered field embedding of ℝ into `surreal`.
-/

universes u

local infix ` ≈ ` := pgame.equiv

namespace pgame

/-- For a natural number `n`, the pre-game `pow_half (n + 1)` is recursively defined as
`{0 | pow_half n}`. These are the explicit expressions of powers of `1 / 2`. By definition, we have
`pow_half 0 = 1` and `pow_half 1 ≈ 1 / 2` and we prove later on that
`pow_half (n + 1) + pow_half (n + 1) ≈ pow_half n`. -/
def pow_half : ℕ → pgame
| 0       := 1
| (n + 1) := ⟨punit, punit, 0, λ _, pow_half n⟩

@[simp] lemma pow_half_zero : pow_half 0 = 1 := rfl

lemma pow_half_left_moves (n) : (pow_half n).left_moves = punit := by cases n; refl
lemma pow_half_zero_right_moves : (pow_half 0).right_moves = pempty := rfl
lemma pow_half_succ_right_moves (n) : (pow_half (n + 1)).right_moves = punit := rfl

@[simp] lemma pow_half_move_left (n i) : (pow_half n).move_left i = 0 :=
by cases n; cases i; refl
@[simp] lemma pow_half_succ_move_right (n i) : (pow_half (n + 1)).move_right i = pow_half n :=
rfl

instance unique_pow_half_left_moves (n) : unique (pow_half n).left_moves :=
by cases n; exact punit.unique
instance is_empty_pow_half_zero_right_moves : is_empty (pow_half 0).right_moves :=
pempty.is_empty
instance unique_pow_half_succ_right_moves (n) : unique (pow_half (n + 1)).right_moves :=
punit.unique
<<<<<<< HEAD
=======

@[simp] theorem birthday_half : birthday (pow_half 1) = 2 :=
by { rw birthday_def, dsimp, simpa using order.le_succ (1 : ordinal) }
>>>>>>> 6ad27998

/-- For all natural numbers `n`, the pre-games `pow_half n` are numeric. -/
theorem numeric_pow_half (n) : (pow_half n).numeric :=
begin
  induction n with n hn,
  { exact numeric_one },
  { split,
    { simpa using hn.move_left_lt default },
    { exact ⟨λ _, numeric_zero, λ _, hn⟩ } }
end

theorem pow_half_succ_lt_pow_half (n : ℕ) : pow_half (n + 1) < pow_half n :=
(numeric_pow_half (n + 1)).lt_move_right default
<<<<<<< HEAD

theorem pow_half_succ_le_pow_half (n : ℕ) : pow_half (n + 1) ≤ pow_half n :=
(pow_half_succ_lt_pow_half n).le

theorem pow_half_le_one (n : ℕ) : pow_half n ≤ 1 :=
begin
  induction n with n hn,
  { exact le_rfl },
  { exact (pow_half_succ_le_pow_half n).trans hn }
end

theorem pow_half_succ_lt_one (n : ℕ) : pow_half (n + 1) < 1 :=
(pow_half_succ_lt_pow_half n).trans_le $ pow_half_le_one n

theorem pow_half_pos (n : ℕ) : 0 < pow_half n :=
by { rw [←lf_iff_lt numeric_zero (numeric_pow_half n), zero_lf_le], simp }

theorem zero_le_pow_half (n : ℕ) : 0 ≤ pow_half n :=
(pow_half_pos n).le

=======

theorem pow_half_succ_le_pow_half (n : ℕ) : pow_half (n + 1) ≤ pow_half n :=
(pow_half_succ_lt_pow_half n).le

theorem pow_half_le_one (n : ℕ) : pow_half n ≤ 1 :=
begin
  induction n with n hn,
  { exact le_rfl },
  { exact (pow_half_succ_le_pow_half n).trans hn }
end

theorem pow_half_succ_lt_one (n : ℕ) : pow_half (n + 1) < 1 :=
(pow_half_succ_lt_pow_half n).trans_le $ pow_half_le_one n

theorem pow_half_pos (n : ℕ) : 0 < pow_half n :=
by { rw [←lf_iff_lt numeric_zero (numeric_pow_half n), zero_lf_le], simp }

theorem zero_le_pow_half (n : ℕ) : 0 ≤ pow_half n :=
(pow_half_pos n).le

>>>>>>> 6ad27998
theorem add_pow_half_succ_self_eq_pow_half (n) : pow_half (n + 1) + pow_half (n + 1) ≈ pow_half n :=
begin
  induction n using nat.strong_induction_on with n hn,
  { split; rw le_iff_forall_lf; split,
    { rintro (⟨⟨ ⟩⟩ | ⟨⟨ ⟩⟩); apply lf_of_lt,
<<<<<<< HEAD
      { apply lt_of_equiv_of_lt (zero_add_equiv _) (pow_half_succ_lt_pow_half n) },
      { apply lt_of_equiv_of_lt (add_zero_equiv _) (pow_half_succ_lt_pow_half n) } },
    { cases n,
      rintro ⟨ ⟩, rintro ⟨ ⟩,
      refine lf_of_forall_le (or.inr ⟨sum.inl punit.star, _⟩),
      apply le_of_le_of_equiv (add_le_add_left (pow_half_succ_le_pow_half _) _)
        (hn _ (nat.lt_succ_self n)) },
=======
      { calc 0 + pow_half n.succ ≈ pow_half n.succ : zero_add_equiv _
                             ... < pow_half n      : pow_half_succ_lt_pow_half n },
      { calc pow_half n.succ + 0 ≈ pow_half n.succ : add_zero_equiv _
                             ... < pow_half n      : pow_half_succ_lt_pow_half n } },
    { cases n, { rintro ⟨ ⟩ },
      rintro ⟨ ⟩,
      refine lf_of_forall_le (or.inr ⟨sum.inl punit.star, _⟩),
      calc  pow_half n.succ + pow_half (n.succ + 1)
          ≤ pow_half n.succ + pow_half n.succ : add_le_add_left (pow_half_succ_le_pow_half _) _
      ... ≈ pow_half n                        : hn _ (nat.lt_succ_self n) },
>>>>>>> 6ad27998
    { simp only [pow_half_move_left, forall_const],
      apply lf_of_lt,
      calc 0 ≈ 0 + 0                            : (add_zero_equiv 0).symm
        ... ≤ pow_half n.succ + 0               : add_le_add_right (zero_le_pow_half _) _
        ... < pow_half n.succ + pow_half n.succ : add_lt_add_left (pow_half_pos _) _ },
    { rintro (⟨⟨ ⟩⟩ | ⟨⟨ ⟩⟩); apply lf_of_lt,
<<<<<<< HEAD
      { apply lt_of_equiv_of_lt ((add_zero_equiv _).symm)
          (add_lt_add_left (pow_half_pos n.succ) _) },
      { apply lt_of_equiv_of_lt ((zero_add_equiv _).symm)
          (add_lt_add_right (pow_half_pos n.succ) _) } } }
=======
      { calc pow_half n
            ≈ pow_half n + 0               : (add_zero_equiv _).symm
        ... < pow_half n + pow_half n.succ : add_lt_add_left (pow_half_pos _) _ },
      { calc pow_half n
            ≈ 0 + pow_half n               : (zero_add_equiv _).symm
        ... < pow_half n.succ + pow_half n : add_lt_add_right (pow_half_pos _) _  } } }
>>>>>>> 6ad27998
end

theorem half_add_half_equiv_one : pow_half 1 + pow_half 1 ≈ 1 :=
add_pow_half_succ_self_eq_pow_half 0

end pgame

namespace surreal
open pgame

/-- Powers of the surreal number `half`. -/
def pow_half (n : ℕ) : surreal := ⟦⟨pgame.pow_half n, pgame.numeric_pow_half n⟩⟧

@[simp] lemma pow_half_zero : pow_half 0 = 1 := rfl

@[simp] lemma double_pow_half_succ_eq_pow_half (n : ℕ) : 2 • pow_half n.succ = pow_half n :=
by { rw two_nsmul, exact quotient.sound (pgame.add_pow_half_succ_self_eq_pow_half n) }

@[simp] lemma nsmul_pow_two_pow_half (n : ℕ) : 2 ^ n • pow_half n = 1 :=
begin
  induction n with n hn,
  { simp only [nsmul_one, pow_half_zero, nat.cast_one, pow_zero] },
  { rw [← hn, ← double_pow_half_succ_eq_pow_half n, smul_smul (2^n) 2 (pow_half n.succ),
        mul_comm, pow_succ] }
end

@[simp] lemma nsmul_pow_two_pow_half' (n k : ℕ) : 2 ^ n • pow_half (n + k) = pow_half k :=
begin
  induction k with k hk,
  { simp only [add_zero, surreal.nsmul_pow_two_pow_half, nat.nat_zero_eq_zero, eq_self_iff_true,
               surreal.pow_half_zero] },
  { rw [← double_pow_half_succ_eq_pow_half (n + k), ← double_pow_half_succ_eq_pow_half k,
        smul_algebra_smul_comm] at hk,
    rwa ← zsmul_eq_zsmul_iff' two_ne_zero }
end

lemma zsmul_pow_two_pow_half (m : ℤ) (n k : ℕ) :
  (m * 2 ^ n) • pow_half (n + k) = m • pow_half k :=
begin
  rw mul_zsmul,
  congr,
  norm_cast,
  exact nsmul_pow_two_pow_half' n k
end

lemma dyadic_aux {m₁ m₂ : ℤ} {y₁ y₂ : ℕ} (h₂ : m₁ * (2 ^ y₁) = m₂ * (2 ^ y₂)) :
  m₁ • pow_half y₂ = m₂ • pow_half y₁ :=
begin
  revert m₁ m₂,
  wlog h : y₁ ≤ y₂,
  intros m₁ m₂ h₂,
  obtain ⟨c, rfl⟩ := le_iff_exists_add.mp h,
  rw [add_comm, pow_add, ← mul_assoc, mul_eq_mul_right_iff] at h₂,
  cases h₂,
  { rw [h₂, add_comm, zsmul_pow_two_pow_half m₂ c y₁] },
  { have := nat.one_le_pow y₁ 2 nat.succ_pos',
    linarith }
end

/-- The additive monoid morphism `dyadic_map` sends ⟦⟨m, 2^n⟩⟧ to m • half ^ n. -/
def dyadic_map : localization.away (2 : ℤ) →+ surreal :=
{ to_fun :=
  λ x, localization.lift_on x (λ x y, x • pow_half (submonoid.log y)) $
  begin
    intros m₁ m₂ n₁ n₂ h₁,
    obtain ⟨⟨n₃, y₃, hn₃⟩, h₂⟩ := localization.r_iff_exists.mp h₁,
    simp only [subtype.coe_mk, mul_eq_mul_right_iff] at h₂,
    cases h₂,
    { simp only,
      obtain ⟨a₁, ha₁⟩ := n₁.prop,
      obtain ⟨a₂, ha₂⟩ := n₂.prop,
      have hn₁ : n₁ = submonoid.pow 2 a₁ := subtype.ext ha₁.symm,
      have hn₂ : n₂ = submonoid.pow 2 a₂ := subtype.ext ha₂.symm,
      have h₂ : 1 < (2 : ℤ).nat_abs, from one_lt_two,
      rw [hn₁, hn₂, submonoid.log_pow_int_eq_self h₂, submonoid.log_pow_int_eq_self h₂],
      apply dyadic_aux,
      rwa [ha₁, ha₂] },
    { have := nat.one_le_pow y₃ 2 nat.succ_pos',
      linarith }
    end,
  map_zero' := localization.lift_on_zero _ _,
  map_add' := λ x y, localization.induction_on₂ x y $
  begin
    rintro ⟨a, ⟨b, ⟨b', rfl⟩⟩⟩ ⟨c, ⟨d, ⟨d', rfl⟩⟩⟩,
    have h₂ : 1 < (2 : ℤ).nat_abs, from one_lt_two,
    have hpow₂ := submonoid.log_pow_int_eq_self h₂,
    simp_rw submonoid.pow_apply at hpow₂,
    simp_rw [localization.add_mk, localization.lift_on_mk, subtype.coe_mk,
      submonoid.log_mul (int.pow_right_injective h₂), hpow₂],
    calc (2 ^ b' * c + 2 ^ d' * a) • pow_half (b' + d')
        = (c * 2 ^ b') • pow_half (b' + d') + (a * 2 ^ d') • pow_half (d' + b')
        : by simp only [add_smul, mul_comm,add_comm]
    ... = c • pow_half d' + a • pow_half b' : by simp only [zsmul_pow_two_pow_half]
    ... = a • pow_half b' + c • pow_half d' : add_comm _ _,
  end }

@[simp] lemma dyadic_map_apply (m : ℤ) (p : submonoid.powers (2 : ℤ)) :
  dyadic_map (is_localization.mk' (localization (submonoid.powers 2)) m p) =
  m • pow_half (submonoid.log p) :=
by { rw ← localization.mk_eq_mk', refl }

@[simp] lemma dyadic_map_apply_pow (m : ℤ) (n : ℕ) :
  dyadic_map (is_localization.mk' (localization (submonoid.powers 2)) m (submonoid.pow 2 n)) =
  m • pow_half n :=
by rw [dyadic_map_apply, @submonoid.log_pow_int_eq_self 2 one_lt_two]

/-- We define dyadic surreals as the range of the map `dyadic_map`. -/
def dyadic : set surreal := set.range dyadic_map

-- We conclude with some ideas for further work on surreals; these would make fun projects.

-- TODO show that the map from dyadic rationals to surreals is injective

-- TODO map the reals into the surreals, using dyadic Dedekind cuts
-- TODO show this is a group homomorphism, and injective

-- TODO show the maps from the dyadic rationals and from the reals
-- into the surreals are multiplicative

end surreal<|MERGE_RESOLUTION|>--- conflicted
+++ resolved
@@ -55,12 +55,9 @@
 pempty.is_empty
 instance unique_pow_half_succ_right_moves (n) : unique (pow_half (n + 1)).right_moves :=
 punit.unique
-<<<<<<< HEAD
-=======
 
 @[simp] theorem birthday_half : birthday (pow_half 1) = 2 :=
 by { rw birthday_def, dsimp, simpa using order.le_succ (1 : ordinal) }
->>>>>>> 6ad27998
 
 /-- For all natural numbers `n`, the pre-games `pow_half n` are numeric. -/
 theorem numeric_pow_half (n) : (pow_half n).numeric :=
@@ -74,7 +71,6 @@
 
 theorem pow_half_succ_lt_pow_half (n : ℕ) : pow_half (n + 1) < pow_half n :=
 (numeric_pow_half (n + 1)).lt_move_right default
-<<<<<<< HEAD
 
 theorem pow_half_succ_le_pow_half (n : ℕ) : pow_half (n + 1) ≤ pow_half n :=
 (pow_half_succ_lt_pow_half n).le
@@ -95,42 +91,11 @@
 theorem zero_le_pow_half (n : ℕ) : 0 ≤ pow_half n :=
 (pow_half_pos n).le
 
-=======
-
-theorem pow_half_succ_le_pow_half (n : ℕ) : pow_half (n + 1) ≤ pow_half n :=
-(pow_half_succ_lt_pow_half n).le
-
-theorem pow_half_le_one (n : ℕ) : pow_half n ≤ 1 :=
-begin
-  induction n with n hn,
-  { exact le_rfl },
-  { exact (pow_half_succ_le_pow_half n).trans hn }
-end
-
-theorem pow_half_succ_lt_one (n : ℕ) : pow_half (n + 1) < 1 :=
-(pow_half_succ_lt_pow_half n).trans_le $ pow_half_le_one n
-
-theorem pow_half_pos (n : ℕ) : 0 < pow_half n :=
-by { rw [←lf_iff_lt numeric_zero (numeric_pow_half n), zero_lf_le], simp }
-
-theorem zero_le_pow_half (n : ℕ) : 0 ≤ pow_half n :=
-(pow_half_pos n).le
-
->>>>>>> 6ad27998
 theorem add_pow_half_succ_self_eq_pow_half (n) : pow_half (n + 1) + pow_half (n + 1) ≈ pow_half n :=
 begin
   induction n using nat.strong_induction_on with n hn,
   { split; rw le_iff_forall_lf; split,
     { rintro (⟨⟨ ⟩⟩ | ⟨⟨ ⟩⟩); apply lf_of_lt,
-<<<<<<< HEAD
-      { apply lt_of_equiv_of_lt (zero_add_equiv _) (pow_half_succ_lt_pow_half n) },
-      { apply lt_of_equiv_of_lt (add_zero_equiv _) (pow_half_succ_lt_pow_half n) } },
-    { cases n,
-      rintro ⟨ ⟩, rintro ⟨ ⟩,
-      refine lf_of_forall_le (or.inr ⟨sum.inl punit.star, _⟩),
-      apply le_of_le_of_equiv (add_le_add_left (pow_half_succ_le_pow_half _) _)
-        (hn _ (nat.lt_succ_self n)) },
-=======
       { calc 0 + pow_half n.succ ≈ pow_half n.succ : zero_add_equiv _
                              ... < pow_half n      : pow_half_succ_lt_pow_half n },
       { calc pow_half n.succ + 0 ≈ pow_half n.succ : add_zero_equiv _
@@ -141,26 +106,18 @@
       calc  pow_half n.succ + pow_half (n.succ + 1)
           ≤ pow_half n.succ + pow_half n.succ : add_le_add_left (pow_half_succ_le_pow_half _) _
       ... ≈ pow_half n                        : hn _ (nat.lt_succ_self n) },
->>>>>>> 6ad27998
     { simp only [pow_half_move_left, forall_const],
       apply lf_of_lt,
       calc 0 ≈ 0 + 0                            : (add_zero_equiv 0).symm
         ... ≤ pow_half n.succ + 0               : add_le_add_right (zero_le_pow_half _) _
         ... < pow_half n.succ + pow_half n.succ : add_lt_add_left (pow_half_pos _) _ },
     { rintro (⟨⟨ ⟩⟩ | ⟨⟨ ⟩⟩); apply lf_of_lt,
-<<<<<<< HEAD
-      { apply lt_of_equiv_of_lt ((add_zero_equiv _).symm)
-          (add_lt_add_left (pow_half_pos n.succ) _) },
-      { apply lt_of_equiv_of_lt ((zero_add_equiv _).symm)
-          (add_lt_add_right (pow_half_pos n.succ) _) } } }
-=======
       { calc pow_half n
             ≈ pow_half n + 0               : (add_zero_equiv _).symm
         ... < pow_half n + pow_half n.succ : add_lt_add_left (pow_half_pos _) _ },
       { calc pow_half n
             ≈ 0 + pow_half n               : (zero_add_equiv _).symm
         ... < pow_half n.succ + pow_half n : add_lt_add_right (pow_half_pos _) _  } } }
->>>>>>> 6ad27998
 end
 
 theorem half_add_half_equiv_one : pow_half 1 + pow_half 1 ≈ 1 :=
