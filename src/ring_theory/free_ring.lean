/-
Copyright (c) 2019 Kenny Lau. All rights reserved.
Released under Apache 2.0 license as described in the file LICENSE.
Authors: Kenny Lau, Johan Commelin
-/
import group_theory.free_abelian_group
<<<<<<< HEAD
import deprecated.ring
=======
import ring_theory.subring

/-!
# Free rings

The theory of the free ring over a type.

## Main definitions

* `free_ring α` : the free (not commutative in general) ring over a type.
* `lift (f : α → R)` : the ring hom `free_ring α →+* R` induced by `f`.
* `map (f : α → β)` : the ring hom `free_ring α →+* free_ring β` induced by `f`.

## Implementation details

`free_ring α` is implemented as the free abelian group over the free monoid on `α`.

## Tags

free ring

-/
>>>>>>> bcd61b1d

universes u v

/-- The free ring over a type `α`. -/
@[derive [ring, inhabited]]
def free_ring (α : Type u) : Type u :=
free_abelian_group $ free_monoid α

namespace free_ring

variables {α : Type u}

/-- The canonical map from α to `free_ring α`. -/
def of (x : α) : free_ring α :=
free_abelian_group.of (free_monoid.of x)

lemma of_injective : function.injective (of : α → free_ring α) :=
free_abelian_group.of_injective.comp free_monoid.of_injective

@[elab_as_eliminator] protected lemma induction_on
  {C : free_ring α → Prop} (z : free_ring α)
  (hn1 : C (-1)) (hb : ∀ b, C (of b))
  (ha : ∀ x y, C x → C y → C (x + y))
  (hm : ∀ x y, C x → C y → C (x * y)) : C z :=
have hn : ∀ x, C x → C (-x), from λ x ih, neg_one_mul x ▸ hm _ _ hn1 ih,
have h1 : C 1, from neg_neg (1 : free_ring α) ▸ hn _ hn1,
free_abelian_group.induction_on z
  (add_left_neg (1 : free_ring α) ▸ ha _ _ hn1 h1)
  (λ m, list.rec_on m h1 $ λ a m ih, hm _ _ (hb a) ih)
  (λ m ih, hn _ ih)
  ha

section lift

variables {R : Type v} [ring R] (f : α → R)

/-- The ring homomorphism `free_ring α →+* R` induced from a map `α → R`. -/
def lift : (α → R) ≃ (free_ring α →+* R) :=
free_monoid.lift.trans free_abelian_group.lift_monoid

@[simp] lemma lift_of (x : α) : lift f (of x) = f x :=
congr_fun (lift.left_inv f) x

@[simp] lemma lift_comp_of (f : free_ring α →+* R) : lift (f ∘ of) = f :=
lift.right_inv f

<<<<<<< HEAD
@[simp] lemma lift_of (x : α) : lift f (of x) = f x :=
(free_abelian_group.lift.of _ _).trans $ one_mul _

@[simp] lemma lift_add (x y) : lift f (x + y) = lift f x + lift f y :=
free_abelian_group.lift.add _ _ _

@[simp] lemma lift_neg (x) : lift f (-x) = -lift f x :=
free_abelian_group.lift.neg _ _

@[simp] lemma lift_sub (x y) : lift f (x - y) = lift f x - lift f y :=
free_abelian_group.lift.sub _ _ _

@[simp] lemma lift_mul (x y) : lift f (x * y) = lift f x * lift f y :=
begin
  refine free_abelian_group.induction_on y (mul_zero _).symm _ _ _,
  { intros L2,
    conv_lhs { dsimp only [free_abelian_group.mul_def] },
    rw [free_abelian_group.lift.of, lift, free_abelian_group.lift.of],
    refine free_abelian_group.induction_on x (zero_mul _).symm _ _ _,
    { intros L1, iterate 3 { rw free_abelian_group.lift.of },
      show list.prod (list.map f (_ ++ _)) = _, rw [list.map_append, list.prod_append] },
    { intros L1 ih, iterate 3 { rw free_abelian_group.lift.neg }, rw [ih, neg_mul_eq_neg_mul] },
    { intros x1 x2 ih1 ih2, iterate 3 { rw free_abelian_group.lift.add }, rw [ih1, ih2, add_mul] } },
  { intros L2 ih, rw [mul_neg_eq_neg_mul_symm, lift_neg, lift_neg, mul_neg_eq_neg_mul_symm, ih] },
  { intros y1 y2 ih1 ih2, rw [mul_add, lift_add, lift_add, mul_add, ih1, ih2] },
end

instance : is_ring_hom (lift f) :=
{ map_one := lift_one f,
  map_mul := lift_mul f,
  map_add := lift_add f }

@[simp] lemma lift_pow (x) (n : ℕ) : lift f (x ^ n) = lift f x ^ n :=
is_monoid_hom.map_pow _ x n

@[simp] lemma lift_comp_of (f : free_ring α →+* β) : lift (f ∘ of) = f :=
funext $ λ x, free_ring.induction_on x
  (by rw [lift_neg, lift_one, is_ring_hom.map_neg f, is_ring_hom.map_one f])
  (lift_of _)
  (λ x y ihx ihy, by rw [lift_add, is_ring_hom.map_add f, ihx, ihy])
  (λ x y ihx ihy, by rw [lift_mul, is_ring_hom.map_mul f, ihx, ihy])
=======
@[ext]
lemma hom_ext ⦃f g : free_ring α →+* R⦄ (h : ∀ x, f (of x) = g (of x)) :
  f = g :=
lift.symm.injective (funext h)
>>>>>>> bcd61b1d

end lift

variables {β : Type v} (f : α → β)

/-- The canonical ring homomorphism `free_ring α →+* free_ring β` generated by a map `α → β`. -/
def map : free_ring α →+* free_ring β :=
lift $ of ∘ f

@[simp]
lemma map_of (x : α) : map f (of x) = of (f x) := lift_of _ _

end free_ring<|MERGE_RESOLUTION|>--- conflicted
+++ resolved
@@ -4,9 +4,6 @@
 Authors: Kenny Lau, Johan Commelin
 -/
 import group_theory.free_abelian_group
-<<<<<<< HEAD
-import deprecated.ring
-=======
 import ring_theory.subring
 
 /-!
@@ -29,7 +26,6 @@
 free ring
 
 -/
->>>>>>> bcd61b1d
 
 universes u v
 
@@ -76,54 +72,10 @@
 @[simp] lemma lift_comp_of (f : free_ring α →+* R) : lift (f ∘ of) = f :=
 lift.right_inv f
 
-<<<<<<< HEAD
-@[simp] lemma lift_of (x : α) : lift f (of x) = f x :=
-(free_abelian_group.lift.of _ _).trans $ one_mul _
-
-@[simp] lemma lift_add (x y) : lift f (x + y) = lift f x + lift f y :=
-free_abelian_group.lift.add _ _ _
-
-@[simp] lemma lift_neg (x) : lift f (-x) = -lift f x :=
-free_abelian_group.lift.neg _ _
-
-@[simp] lemma lift_sub (x y) : lift f (x - y) = lift f x - lift f y :=
-free_abelian_group.lift.sub _ _ _
-
-@[simp] lemma lift_mul (x y) : lift f (x * y) = lift f x * lift f y :=
-begin
-  refine free_abelian_group.induction_on y (mul_zero _).symm _ _ _,
-  { intros L2,
-    conv_lhs { dsimp only [free_abelian_group.mul_def] },
-    rw [free_abelian_group.lift.of, lift, free_abelian_group.lift.of],
-    refine free_abelian_group.induction_on x (zero_mul _).symm _ _ _,
-    { intros L1, iterate 3 { rw free_abelian_group.lift.of },
-      show list.prod (list.map f (_ ++ _)) = _, rw [list.map_append, list.prod_append] },
-    { intros L1 ih, iterate 3 { rw free_abelian_group.lift.neg }, rw [ih, neg_mul_eq_neg_mul] },
-    { intros x1 x2 ih1 ih2, iterate 3 { rw free_abelian_group.lift.add }, rw [ih1, ih2, add_mul] } },
-  { intros L2 ih, rw [mul_neg_eq_neg_mul_symm, lift_neg, lift_neg, mul_neg_eq_neg_mul_symm, ih] },
-  { intros y1 y2 ih1 ih2, rw [mul_add, lift_add, lift_add, mul_add, ih1, ih2] },
-end
-
-instance : is_ring_hom (lift f) :=
-{ map_one := lift_one f,
-  map_mul := lift_mul f,
-  map_add := lift_add f }
-
-@[simp] lemma lift_pow (x) (n : ℕ) : lift f (x ^ n) = lift f x ^ n :=
-is_monoid_hom.map_pow _ x n
-
-@[simp] lemma lift_comp_of (f : free_ring α →+* β) : lift (f ∘ of) = f :=
-funext $ λ x, free_ring.induction_on x
-  (by rw [lift_neg, lift_one, is_ring_hom.map_neg f, is_ring_hom.map_one f])
-  (lift_of _)
-  (λ x y ihx ihy, by rw [lift_add, is_ring_hom.map_add f, ihx, ihy])
-  (λ x y ihx ihy, by rw [lift_mul, is_ring_hom.map_mul f, ihx, ihy])
-=======
 @[ext]
 lemma hom_ext ⦃f g : free_ring α →+* R⦄ (h : ∀ x, f (of x) = g (of x)) :
   f = g :=
 lift.symm.injective (funext h)
->>>>>>> bcd61b1d
 
 end lift
 
