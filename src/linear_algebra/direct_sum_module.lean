--- conflicted
+++ resolved
@@ -167,7 +167,6 @@
   submodule_is_internal A ↔ add_subgroup_is_internal (λ i, (A i).to_add_subgroup) :=
 iff.rfl
 
-<<<<<<< HEAD
 lemma submodule_is_internal.apply
   {R M : Type*} [ring R] [add_comm_group M] [module R M]
   (A : ι → submodule R M) [Π i (x : A i), decidable (x ≠ 0)] (x : ⨁ i, A i) :
@@ -215,14 +214,12 @@
     dfinsupp.single_eq_same, submodule.coe_mk],
   refine λ h', h _,
   rw [← submodule.coe_eq_zero.mpr h', submodule.coe_mk]
-=======
 lemma submodule_is_internal.supr_eq_top {R M : Type*}
   [semiring R] [add_comm_monoid M] [module R M] (A : ι → submodule R M)
   (h : submodule_is_internal A) : supr A = ⊤ :=
 begin
   rw [submodule.supr_eq_range_dfinsupp_lsum, linear_map.range_eq_top],
   exact function.bijective.surjective h,
->>>>>>> 0eb39298
 end
 
 end direct_sum