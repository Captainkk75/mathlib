/-
Copyright (c) 2017 Scott Morrison. All rights reserved.
Released under Apache 2.0 license as described in the file LICENSE.
Authors: Stephen Morgan, Scott Morrison, Floris van Doorn
-/
import category_theory.const
import category_theory.yoneda
import category_theory.concrete_category.bundled_hom
import category_theory.equivalence

universes v u u' -- declare the `v`'s first; see `category_theory.category` for an explanation

open category_theory

-- There is an awkward difficulty with universes here.
-- If we allowed `J` to be a small category in `Prop`, we'd run into trouble
-- because `yoneda.obj (F : (J ⥤ C)ᵒᵖ)` will be a functor into `Sort (max v 1)`,
-- not into `Sort v`.
-- So we don't allow this case; it's not particularly useful anyway.
variables {J : Type v} [small_category J]
variables {C : Type u} [𝒞 : category.{v} C]
include 𝒞

open category_theory
open category_theory.category
open category_theory.functor
open opposite

namespace category_theory

namespace functor
variables {J C} (F : J ⥤ C)

/--
`F.cones` is the functor assigning to an object `X` the type of
natural transformations from the constant functor with value `X` to `F`.
An object representing this functor is a limit of `F`.
-/
def cones : Cᵒᵖ ⥤ Type v := (const J).op ⋙ (yoneda.obj F)

lemma cones_obj (X : Cᵒᵖ) : F.cones.obj X = ((const J).obj (unop X) ⟶ F) := rfl

@[simp] lemma cones_map_app {X₁ X₂ : Cᵒᵖ} (f : X₁ ⟶ X₂) (t : F.cones.obj X₁) (j : J) :
  (F.cones.map f t).app j = f.unop ≫ t.app j := rfl

/--
`F.cocones` is the functor assigning to an object `X` the type of
natural transformations from `F` to the constant functor with value `X`.
An object corepresenting this functor is a colimit of `F`.
-/
def cocones : C ⥤ Type v := const J ⋙ coyoneda.obj (op F)

lemma cocones_obj (X : C) : F.cocones.obj X = (F ⟶ (const J).obj X) := rfl

@[simp] lemma cocones_map_app {X₁ X₂ : C} (f : X₁ ⟶ X₂) (t : F.cocones.obj X₁) (j : J) :
  (F.cocones.map f t).app j = t.app j ≫ f := rfl

end functor

section
variables (J C)

/--
Functorially associated to each functor `J ⥤ C`, we have the `C`-presheaf consisting of
cones with a given cone point.
-/
@[simps] def cones : (J ⥤ C) ⥤ (Cᵒᵖ ⥤ Type v) :=
{ obj := functor.cones,
  map := λ F G f, whisker_left (const J).op (yoneda.map f) }

/--
Contravariantly associated to each functor `J ⥤ C`, we have the `C`-copresheaf consisting of
cocones with a given cocone point.
-/
@[simps] def cocones : (J ⥤ C)ᵒᵖ ⥤ (C ⥤ Type v) :=
{ obj := λ F, functor.cocones (unop F),
  map := λ F G f, whisker_left (const J) (coyoneda.map f) }

end

namespace limits

/--
A `c : cone F` is:
* an object `c.X` and
* a natural transformation `c.π : c.X ⟶ F` from the constant `c.X` functor to `F`.

`cone F` is equivalent, via `cone.equiv` below, to `Σ X, F.cones.obj X`.
-/
structure cone (F : J ⥤ C) :=
(X : C)
(π : (const J).obj X ⟶ F)

@[simp] lemma cone.w {F : J ⥤ C} (c : cone F) {j j' : J} (f : j ⟶ j') :
  c.π.app j ≫ F.map f = c.π.app j' :=
by convert ←(c.π.naturality f).symm; apply id_comp

/--
A `c : cocone F` is
* an object `c.X` and
* a natural transformation `c.ι : F ⟶ c.X` from `F` to the constant `c.X` functor.

`cocone F` is equivalent, via `cone.equiv` below, to `Σ X, F.cocones.obj X`.
-/
structure cocone (F : J ⥤ C) :=
(X : C)
(ι : F ⟶ (const J).obj X)

@[simp] lemma cocone.w {F : J ⥤ C} (c : cocone F) {j j' : J} (f : j ⟶ j') :
  F.map f ≫ c.ι.app j' = c.ι.app j :=
by convert ←(c.ι.naturality f); apply comp_id


variables {F : J ⥤ C}

namespace cone

def equiv (F : J ⥤ C) : cone F ≅ Σ X, F.cones.obj X :=
{ hom := λ c, ⟨op c.X, c.π⟩,
  inv := λ c, { X := unop c.1, π := c.2 },
  hom_inv_id' := begin ext, cases x, refl, end,
  inv_hom_id' := begin ext, cases x, refl, end }

@[simp] def extensions (c : cone F) : yoneda.obj c.X ⟶ F.cones :=
{ app := λ X f, ((const J).map f) ≫ c.π }

/-- A map to the vertex of a cone induces a cone by composition. -/
@[simp] def extend (c : cone F) {X : C} (f : X ⟶ c.X) : cone F :=
{ X := X,
  π := c.extensions.app (op X) f }

@[simp] lemma extend_π  (c : cone F) {X : Cᵒᵖ} (f : unop X ⟶ c.X) :
  (extend c f).π = c.extensions.app X f :=
rfl

@[simps] def whisker {K : Type v} [small_category K] (E : K ⥤ J) (c : cone F) : cone (E ⋙ F) :=
{ X := c.X,
  π := whisker_left E c.π }

<<<<<<< HEAD
@[simp] lemma whisker_π_app (c : cone F) {K : Type v} [small_category K] (E : K ⥤ J) (k : K) :
  (c.whisker E).π.app k = (c.π).app (E.obj k) := rfl

-- We now prove a lemma about naturality of cones over functors into bundled categories.
-- Since we now have two ways to construct bundled categories (unbundled homs, or bundled homs),
-- we prove this lemma twice, with slightly different hypotheses.
=======
-- We now prove a lemma about naturality of cones over functors into bundled categories.
>>>>>>> 6ee8bf97
section

omit 𝒞
<<<<<<< HEAD
variables {m : Type v → Type v} (hom : ∀ ⦃α β⦄ (Iα : m α) (Iβ : m β), Type v) [S : bundled_hom hom]
include S

local attribute [instance] bundled_hom.has_coe_to_fun
=======
variables {J' : Type u} [small_category J']
variables {C' : Type (u+1)} [𝒞' : concrete_category C']
include 𝒞'
>>>>>>> 6ee8bf97

local attribute [instance] concrete_category.has_coe_to_sort
local attribute [instance] concrete_category.has_coe_to_fun

/-- Naturality of a cone over functors to a concrete category. -/
@[simp] lemma naturality_concrete {G : J' ⥤ C'} (s : cone G) {j j' : J'} (f : j ⟶ j') (x : s.X) :
   (G.map f) ((s.π.app j) x) = (s.π.app j') x :=
begin
  convert congr_fun (congr_arg (λ k : s.X ⟶ G.obj j', (k : s.X → G.obj j')) (s.π.naturality f).symm) x;
  { dsimp, simp },
<<<<<<< HEAD
end

end

=======
end

end

>>>>>>> 6ee8bf97
end cone

namespace cocone

def equiv (F : J ⥤ C) : cocone F ≅ Σ X, F.cocones.obj X :=
{ hom := λ c, ⟨c.X, c.ι⟩,
  inv := λ c, { X := c.1, ι := c.2 },
  hom_inv_id' := begin ext, cases x, refl, end,
  inv_hom_id' := begin ext, cases x, refl, end }

@[simp] def extensions (c : cocone F) : coyoneda.obj (op c.X) ⟶ F.cocones :=
{ app := λ X f, c.ι ≫ (const J).map f }

/-- A map from the vertex of a cocone induces a cocone by composition. -/
@[simp] def extend (c : cocone F) {X : C} (f : c.X ⟶ X) : cocone F :=
{ X := X,
  ι := c.extensions.app X f }

@[simp] lemma extend_ι  (c : cocone F) {X : C} (f : c.X ⟶ X) :
  (extend c f).ι = c.extensions.app X f :=
rfl

@[simps] def whisker {K : Type v} [small_category K] (E : K ⥤ J) (c : cocone F) : cocone (E ⋙ F) :=
{ X := c.X,
  ι := whisker_left E c.ι }

<<<<<<< HEAD
@[simp] lemma whisker_ι_app (c : cocone F) {K : Type v} [small_category K] (E : K ⥤ J) (k : K) :
  (c.whisker E).ι.app k = (c.ι).app (E.obj k) := rfl

-- We now prove a lemma about naturality of cocones over functors into bundled categories.
-- Since we now have two ways to construct bundled categories (unbundled homs, or bundled homs),
-- we prove this lemma twice, with slightly different hypotheses.
section
omit 𝒞
variables {m : Type v → Type v} (hom : ∀ ⦃α β⦄ (Iα : m α) (Iβ : m β), Type v) [S : bundled_hom hom]
include S

local attribute [instance] bundled_hom.has_coe_to_fun
=======
-- We now prove a lemma about naturality of cocones over functors into bundled categories.
section
omit 𝒞
variables {J' : Type u} [small_category J']
variables {C' : Type (u+1)} [𝒞' : concrete_category C']
include 𝒞'
>>>>>>> 6ee8bf97

local attribute [instance] concrete_category.has_coe_to_sort
local attribute [instance] concrete_category.has_coe_to_fun

/-- Naturality of a cocone over functors into a concrete category. -/
@[simp] lemma naturality_concrete {G : J' ⥤ C'} (s : cocone G) {j j' : J'} (f : j ⟶ j') (x : G.obj j) :
  (s.ι.app j') ((G.map f) x) = (s.ι.app j) x :=
begin
  convert congr_fun (congr_arg (λ k : G.obj j ⟶ s.X, (k : G.obj j → s.X)) (s.ι.naturality f)) x;
  { dsimp, simp },
end

end

end cocone

structure cone_morphism (A B : cone F) :=
(hom : A.X ⟶ B.X)
(w'  : ∀ j : J, hom ≫ B.π.app j = A.π.app j . obviously)

restate_axiom cone_morphism.w'
attribute [simp] cone_morphism.w

@[extensionality] lemma cone_morphism.ext {A B : cone F} {f g : cone_morphism A B}
  (w : f.hom = g.hom) : f = g :=
by cases f; cases g; simpa using w

<<<<<<< HEAD
instance cone.category : category.{v} (cone F) :=
=======
@[simps] instance cone.category : category.{v} (cone F) :=
>>>>>>> 6ee8bf97
{ hom  := λ A B, cone_morphism A B,
  comp := λ X Y Z f g,
  { hom := f.hom ≫ g.hom,
    w' := by intro j; rw [assoc, g.w, f.w] },
  id   := λ B, { hom := 𝟙 B.X } }

namespace cones
/-- To give an isomorphism between cones, it suffices to give an
  isomorphism between their vertices which commutes with the cone
  maps. -/
@[extensionality, simps] def ext {c c' : cone F}
  (φ : c.X ≅ c'.X) (w : ∀ j, c.π.app j = φ.hom ≫ c'.π.app j) : c ≅ c' :=
{ hom := { hom := φ.hom },
  inv := { hom := φ.inv, w' := λ j, φ.inv_comp_eq.mpr (w j) } }

@[simps] def postcompose {G : J ⥤ C} (α : F ⟶ G) : cone F ⥤ cone G :=
{ obj := λ c, { X := c.X, π := c.π ≫ α },
  map := λ c₁ c₂ f, { hom := f.hom, w' :=
  by intro; erw ← category.assoc; simp [-category.assoc] } }

def postcompose_comp {G H : J ⥤ C} (α : F ⟶ G) (β : G ⟶ H) :
  postcompose (α ≫ β) ≅ postcompose α ⋙ postcompose β :=
by { fapply nat_iso.of_components, { intro s, fapply ext, refl, obviously }, obviously }

def postcompose_id : postcompose (𝟙 F) ≅ 𝟭 (cone F) :=
by { fapply nat_iso.of_components, { intro s, fapply ext, refl, obviously }, obviously }

def postcompose_equivalence {G : J ⥤ C} (α : F ≅ G) : cone F ≌ cone G :=
begin
  refine equivalence.mk (postcompose α.hom) (postcompose α.inv) _ _,
  { symmetry,
    refine (postcompose_comp _ _).symm.trans _, rw [iso.hom_inv_id], exact postcompose_id },
  { refine (postcompose_comp _ _).symm.trans _, rw [iso.inv_hom_id], exact postcompose_id }
end

@[simps] def forget : cone F ⥤ C :=
{ obj := λ t, t.X, map := λ s t f, f.hom }

section
variables {D : Type u'} [𝒟 : category.{v} D]
include 𝒟

@[simps] def functoriality (G : C ⥤ D) : cone F ⥤ cone (F ⋙ G) :=
{ obj := λ A,
  { X := G.obj A.X,
    π := { app := λ j, G.map (A.π.app j), naturality' := by intros; erw ←G.map_comp; tidy } },
  map := λ X Y f,
  { hom := G.map f.hom,
    w'  := by intros; rw [←functor.map_comp, f.w] } }
end
end cones

structure cocone_morphism (A B : cocone F) :=
(hom : A.X ⟶ B.X)
(w'  : ∀ j : J, A.ι.app j ≫ hom = B.ι.app j . obviously)

restate_axiom cocone_morphism.w'
attribute [simp] cocone_morphism.w

@[extensionality] lemma cocone_morphism.ext
  {A B : cocone F} {f g : cocone_morphism A B} (w : f.hom = g.hom) : f = g :=
by cases f; cases g; simpa using w

<<<<<<< HEAD
instance cocone.category : category.{v} (cocone F) :=
=======
@[simps] instance cocone.category : category.{v} (cocone F) :=
>>>>>>> 6ee8bf97
{ hom  := λ A B, cocone_morphism A B,
  comp := λ _ _ _ f g,
  { hom := f.hom ≫ g.hom,
    w' := by intro j; rw [←assoc, f.w, g.w] },
  id   := λ B, { hom := 𝟙 B.X } }

namespace cocones
/-- To give an isomorphism between cocones, it suffices to give an
  isomorphism between their vertices which commutes with the cocone
  maps. -/
@[extensionality, simps] def ext {c c' : cocone F}
  (φ : c.X ≅ c'.X) (w : ∀ j, c.ι.app j ≫ φ.hom = c'.ι.app j) : c ≅ c' :=
{ hom := { hom := φ.hom },
  inv := { hom := φ.inv, w' := λ j, φ.comp_inv_eq.mpr (w j).symm } }

@[simps] def precompose {G : J ⥤ C} (α : G ⟶ F) : cocone F ⥤ cocone G :=
{ obj := λ c, { X := c.X, ι := α ≫ c.ι },
  map := λ c₁ c₂ f, { hom := f.hom } }

def precompose_comp {G H : J ⥤ C} (α : F ⟶ G) (β : G ⟶ H) :
  precompose (α ≫ β) ≅ precompose β ⋙ precompose α :=
by { fapply nat_iso.of_components, { intro s, fapply ext, refl, obviously }, obviously }

def precompose_id : precompose (𝟙 F) ≅ 𝟭 (cocone F) :=
by { fapply nat_iso.of_components, { intro s, fapply ext, refl, obviously }, obviously }

def precompose_equivalence {G : J ⥤ C} (α : G ≅ F) : cocone F ≌ cocone G :=
begin
  refine equivalence.mk (precompose α.hom) (precompose α.inv) _ _,
  { symmetry, refine (precompose_comp _ _).symm.trans _, rw [iso.inv_hom_id], exact precompose_id },
  { refine (precompose_comp _ _).symm.trans _, rw [iso.hom_inv_id], exact precompose_id }
end

@[simps] def forget : cocone F ⥤ C :=
{ obj := λ t, t.X, map := λ s t f, f.hom }

section
variables {D : Type u'} [𝒟 : category.{v} D]
include 𝒟

@[simps] def functoriality (G : C ⥤ D) : cocone F ⥤ cocone (F ⋙ G) :=
{ obj := λ A,
  { X := G.obj A.X,
    ι := { app := λ j, G.map (A.ι.app j), naturality' := by intros; erw ←G.map_comp; tidy } },
  map := λ _ _ f,
  { hom := G.map f.hom,
    w'  := by intros; rw [←functor.map_comp, cocone_morphism.w] } }
end
end cocones

end limits

namespace functor

variables {D : Type u'} [category.{v} D]
variables {F : J ⥤ C} {G : J ⥤ C} (H : C ⥤ D)

open category_theory.limits

/-- The image of a cone in C under a functor G : C ⥤ D is a cone in D. -/
def map_cone   (c : cone F)   : cone (F ⋙ H)   := (cones.functoriality H).obj c
/-- The image of a cocone in C under a functor G : C ⥤ D is a cocone in D. -/
def map_cocone (c : cocone F) : cocone (F ⋙ H) := (cocones.functoriality H).obj c

@[simp] lemma map_cone_X (c : cone F) : (H.map_cone c).X = H.obj c.X := rfl
@[simp] lemma map_cocone_X (c : cocone F) : (H.map_cocone c).X = H.obj c.X := rfl

def map_cone_inv [is_equivalence H]
  (c : cone (F ⋙ H)) : cone F :=
let t := (inv H).map_cone c in
let α : (F ⋙ H) ⋙ inv H ⟶ F :=
  ((whisker_left F (is_equivalence.unit_iso H).inv) : F ⋙ (H ⋙ inv H) ⟶ _) ≫ (functor.right_unitor _).hom in
{ X := t.X,
  π := ((category_theory.cones J C).map α).app (op t.X) t.π }

@[simp] lemma map_cone_inv_X [is_equivalence H] (c : cone (F ⋙ H)) : (H.map_cone_inv c).X = (inv H).obj c.X := rfl

def map_cone_morphism   {c c' : cone F}   (f : cone_morphism c c')   :
  cone_morphism   (H.map_cone c)   (H.map_cone c')   := (cones.functoriality H).map f
def map_cocone_morphism {c c' : cocone F} (f : cocone_morphism c c') :
  cocone_morphism (H.map_cocone c) (H.map_cocone c') := (cocones.functoriality H).map f

@[simp] lemma map_cone_π (c : cone F) (j : J) :
  (map_cone H c).π.app j = H.map (c.π.app j) := rfl
@[simp] lemma map_cocone_ι (c : cocone F) (j : J) :
  (map_cocone H c).ι.app j = H.map (c.ι.app j) := rfl

end functor

end category_theory

namespace category_theory.limits

variables {F : J ⥤ Cᵒᵖ}

def cone_of_cocone_left_op (c : cocone F.left_op) : cone F :=
{ X := op c.X,
  π := nat_trans.right_op (c.ι ≫ (const.op_obj_unop (op c.X)).hom) }

@[simp] lemma cone_of_cocone_left_op_X (c : cocone F.left_op) :
  (cone_of_cocone_left_op c).X = op c.X :=
rfl
@[simp] lemma cone_of_cocone_left_op_π_app (c : cocone F.left_op) (j) :
  (cone_of_cocone_left_op c).π.app j = (c.ι.app (op j)).op :=
by { dsimp [cone_of_cocone_left_op], simp }

def cocone_left_op_of_cone (c : cone F) : cocone (F.left_op) :=
{ X := unop c.X,
  ι := nat_trans.left_op c.π }

@[simp] lemma cocone_left_op_of_cone_X (c : cone F) :
  (cocone_left_op_of_cone c).X = unop c.X :=
rfl
@[simp] lemma cocone_left_op_of_cone_ι_app (c : cone F) (j) :
  (cocone_left_op_of_cone c).ι.app j = (c.π.app (unop j)).unop :=
by { dsimp [cocone_left_op_of_cone], simp }

def cocone_of_cone_left_op (c : cone F.left_op) : cocone F :=
{ X := op c.X,
  ι := nat_trans.right_op ((const.op_obj_unop (op c.X)).hom ≫ c.π) }

@[simp] lemma cocone_of_cone_left_op_X (c : cone F.left_op) :
  (cocone_of_cone_left_op c).X = op c.X :=
rfl
@[simp] lemma cocone_of_cone_left_op_ι_app (c : cone F.left_op) (j) :
  (cocone_of_cone_left_op c).ι.app j = (c.π.app (op j)).op :=
by { dsimp [cocone_of_cone_left_op], simp }

def cone_left_op_of_cocone (c : cocone F) : cone (F.left_op) :=
{ X := unop c.X,
  π := nat_trans.left_op c.ι }

@[simp] lemma cone_left_op_of_cocone_X (c : cocone F) :
  (cone_left_op_of_cocone c).X = unop c.X :=
rfl
@[simp] lemma cone_left_op_of_cocone_π_app (c : cocone F) (j) :
  (cone_left_op_of_cocone c).π.app j = (c.ι.app (unop j)).unop :=
by { dsimp [cone_left_op_of_cocone], simp }
end category_theory.limits<|MERGE_RESOLUTION|>--- conflicted
+++ resolved
@@ -137,29 +137,13 @@
 { X := c.X,
   π := whisker_left E c.π }
 
-<<<<<<< HEAD
-@[simp] lemma whisker_π_app (c : cone F) {K : Type v} [small_category K] (E : K ⥤ J) (k : K) :
-  (c.whisker E).π.app k = (c.π).app (E.obj k) := rfl
-
 -- We now prove a lemma about naturality of cones over functors into bundled categories.
--- Since we now have two ways to construct bundled categories (unbundled homs, or bundled homs),
--- we prove this lemma twice, with slightly different hypotheses.
-=======
--- We now prove a lemma about naturality of cones over functors into bundled categories.
->>>>>>> 6ee8bf97
 section
 
 omit 𝒞
-<<<<<<< HEAD
-variables {m : Type v → Type v} (hom : ∀ ⦃α β⦄ (Iα : m α) (Iβ : m β), Type v) [S : bundled_hom hom]
-include S
-
-local attribute [instance] bundled_hom.has_coe_to_fun
-=======
 variables {J' : Type u} [small_category J']
 variables {C' : Type (u+1)} [𝒞' : concrete_category C']
 include 𝒞'
->>>>>>> 6ee8bf97
 
 local attribute [instance] concrete_category.has_coe_to_sort
 local attribute [instance] concrete_category.has_coe_to_fun
@@ -170,17 +154,10 @@
 begin
   convert congr_fun (congr_arg (λ k : s.X ⟶ G.obj j', (k : s.X → G.obj j')) (s.π.naturality f).symm) x;
   { dsimp, simp },
-<<<<<<< HEAD
-end
-
-end
-
-=======
-end
-
-end
-
->>>>>>> 6ee8bf97
+end
+
+end
+
 end cone
 
 namespace cocone
@@ -207,27 +184,12 @@
 { X := c.X,
   ι := whisker_left E c.ι }
 
-<<<<<<< HEAD
-@[simp] lemma whisker_ι_app (c : cocone F) {K : Type v} [small_category K] (E : K ⥤ J) (k : K) :
-  (c.whisker E).ι.app k = (c.ι).app (E.obj k) := rfl
-
--- We now prove a lemma about naturality of cocones over functors into bundled categories.
--- Since we now have two ways to construct bundled categories (unbundled homs, or bundled homs),
--- we prove this lemma twice, with slightly different hypotheses.
-section
-omit 𝒞
-variables {m : Type v → Type v} (hom : ∀ ⦃α β⦄ (Iα : m α) (Iβ : m β), Type v) [S : bundled_hom hom]
-include S
-
-local attribute [instance] bundled_hom.has_coe_to_fun
-=======
 -- We now prove a lemma about naturality of cocones over functors into bundled categories.
 section
 omit 𝒞
 variables {J' : Type u} [small_category J']
 variables {C' : Type (u+1)} [𝒞' : concrete_category C']
 include 𝒞'
->>>>>>> 6ee8bf97
 
 local attribute [instance] concrete_category.has_coe_to_sort
 local attribute [instance] concrete_category.has_coe_to_fun
@@ -255,11 +217,7 @@
   (w : f.hom = g.hom) : f = g :=
 by cases f; cases g; simpa using w
 
-<<<<<<< HEAD
-instance cone.category : category.{v} (cone F) :=
-=======
 @[simps] instance cone.category : category.{v} (cone F) :=
->>>>>>> 6ee8bf97
 { hom  := λ A B, cone_morphism A B,
   comp := λ X Y Z f g,
   { hom := f.hom ≫ g.hom,
@@ -323,11 +281,7 @@
   {A B : cocone F} {f g : cocone_morphism A B} (w : f.hom = g.hom) : f = g :=
 by cases f; cases g; simpa using w
 
-<<<<<<< HEAD
-instance cocone.category : category.{v} (cocone F) :=
-=======
 @[simps] instance cocone.category : category.{v} (cocone F) :=
->>>>>>> 6ee8bf97
 { hom  := λ A B, cocone_morphism A B,
   comp := λ _ _ _ f g,
   { hom := f.hom ≫ g.hom,
