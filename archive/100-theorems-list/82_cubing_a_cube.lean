/-
Copyright (c) 2019 Floris van Doorn. All rights reserved.
Released under Apache 2.0 license as described in the file LICENSE.
Authors: Floris van Doorn
-/
import data.fin.tuple
import data.real.basic
import data.set.intervals
import data.set.pairwise
import set_theory.cardinal.basic

/-!
Proof that a cube (in dimension n ≥ 3) cannot be cubed:
There does not exist a partition of a cube into finitely many smaller cubes (at least two)
of different sizes.

We follow the proof described here:
http://www.alaricstephen.com/main-featured/2017/9/28/cubing-a-cube-proof
-/


open real set function fin
open_locale cardinal

noncomputable theory

variable {n : ℕ}

/-- Given three intervals `I, J, K` such that `J ⊂ I`,
  neither endpoint of `J` coincides with an endpoint of `I`, `¬ (K ⊆ J)` and
  `K` does not lie completely to the left nor completely to the right of `J`.
  Then `I ∩ K \ J` is nonempty. -/
lemma Ico_lemma {α} [linear_order α] {x₁ x₂ y₁ y₂ z₁ z₂ w : α}
  (h₁ : x₁ < y₁) (hy : y₁ < y₂) (h₂ : y₂ < x₂)
  (hz₁ : z₁ ≤ y₂) (hz₂ : y₁ ≤ z₂) (hw : w ∉ Ico y₁ y₂ ∧ w ∈ Ico z₁ z₂) :
  ∃w, w ∈ Ico x₁ x₂ ∧ w ∉ Ico y₁ y₂ ∧ w ∈ Ico z₁ z₂ :=
begin
  simp only [not_and, not_lt, mem_Ico] at hw,
  refine ⟨max x₁ (min w y₂), _, _, _⟩,
  { simp [le_refl, lt_trans h₁ (lt_trans hy h₂), h₂] },
  { simp [hw, lt_irrefl, not_le_of_lt h₁] {contextual := tt} },
  { simp [hw.2.1, hw.2.2, hz₁, lt_of_lt_of_le h₁ hz₂] at ⊢ }
end

/-- A (hyper)-cube (in standard orientation) is a vector `b` consisting of the bottom-left point
of the cube, a width `w` and a proof that `w > 0`. We use functions from `fin n` to denote vectors.
-/
structure cube (n : ℕ) : Type :=
(b : fin n → ℝ) -- bottom-left coordinate
(w : ℝ) -- width
(hw : 0 < w)

namespace cube
lemma hw' (c : cube n) : 0 ≤ c.w := le_of_lt c.hw

/-- The j-th side of a cube is the half-open interval `[b j, b j + w)` -/
def side (c : cube n) (j : fin n) : set ℝ :=
Ico (c.b j) (c.b j + c.w)

@[simp] lemma b_mem_side (c : cube n) (j : fin n) : c.b j ∈ c.side j :=
by simp [side, cube.hw, le_refl]

def to_set (c : cube n) : set (fin n → ℝ) :=
{ x | ∀j, x j ∈ side c j }

def to_set_subset {c c' : cube n} : c.to_set ⊆ c'.to_set ↔ ∀j, c.side j ⊆ c'.side j :=
begin
  split, intros h j x hx,
  let f : fin n → ℝ := λ j', if j' = j then x else c.b j',
  have : f ∈ c.to_set,
  { intro j', by_cases hj' : j' = j; simp [f, hj', if_pos, if_neg, hx] },
  convert h this j, { simp [f, if_pos] },
  intros h f hf j, exact h j (hf j)
end

def to_set_disjoint {c c' : cube n} : disjoint c.to_set c'.to_set ↔
  ∃j, disjoint (c.side j) (c'.side j) :=
begin
  split, intros h, classical, by_contra h',
  simp only [not_disjoint_iff, classical.skolem, not_exists] at h',
  cases h' with f hf,
  apply not_disjoint_iff.mpr ⟨f, _, _⟩ h; intro j, exact (hf j).1, exact (hf j).2,
  rintro ⟨j, hj⟩, rw [set.disjoint_iff], rintros f ⟨h1f, h2f⟩,
  apply not_disjoint_iff.mpr ⟨f j, h1f j, h2f j⟩ hj
end

lemma b_mem_to_set (c : cube n) : c.b ∈ c.to_set :=
by simp [to_set]

protected def tail (c : cube (n+1)) : cube n :=
⟨tail c.b, c.w, c.hw⟩

lemma side_tail (c : cube (n+1)) (j : fin n) : c.tail.side j = c.side j.succ := rfl

def bottom (c : cube (n+1)) : set (fin (n+1) → ℝ) :=
{ x | x 0 = c.b 0 ∧ tail x ∈ c.tail.to_set }

lemma b_mem_bottom (c : cube (n+1)) : c.b ∈ c.bottom :=
by simp [bottom, to_set, side, cube.hw, le_refl, cube.tail]

def xm (c : cube (n+1)) : ℝ :=
c.b 0 + c.w

lemma b_lt_xm (c : cube (n+1)) : c.b 0 < c.xm := by simp [xm, hw]
lemma b_ne_xm (c : cube (n+1)) : c.b 0 ≠ c.xm := ne_of_lt c.b_lt_xm

def shift_up (c : cube (n+1)) : cube (n+1) :=
⟨cons c.xm $ tail c.b, c.w, c.hw⟩

@[simp] lemma tail_shift_up (c : cube (n+1)) : c.shift_up.tail = c.tail :=
by simp [shift_up, cube.tail]

@[simp] lemma head_shift_up (c : cube (n+1)) : c.shift_up.b 0 = c.xm := rfl

def unit_cube : cube n :=
⟨λ _, 0, 1, by norm_num⟩

@[simp] lemma side_unit_cube {j : fin n} : unit_cube.side j = Ico 0 1 :=
by norm_num [unit_cube, side]

end cube
open cube

variables {ι : Type} [fintype ι] {cs : ι → cube (n+1)} {i i' : ι}

/-- A finite family of (at least 2) cubes partitioning the unit cube with different sizes -/
def correct (cs : ι → cube n) : Prop :=
pairwise (disjoint on (cube.to_set ∘ cs)) ∧
(⋃(i : ι), (cs i).to_set) = unit_cube.to_set ∧
injective (cube.w ∘ cs) ∧
2 ≤ #ι ∧
3 ≤ n

variable (h : correct cs)

include h
lemma to_set_subset_unit_cube {i} : (cs i).to_set ⊆ unit_cube.to_set :=
by { rw [←h.2.1], exact subset_Union _ i }

lemma side_subset {i j} : (cs i).side j ⊆ Ico 0 1 :=
by { have := to_set_subset_unit_cube h, rw [to_set_subset] at this,
     convert this j, norm_num [unit_cube] }

lemma zero_le_of_mem_side {i j x} (hx : x ∈ (cs i).side j) : 0 ≤ x :=
(side_subset h hx).1

lemma zero_le_of_mem {i p} (hp : p ∈ (cs i).to_set) (j) : 0 ≤ p j :=
zero_le_of_mem_side h (hp j)

lemma zero_le_b {i j} : 0 ≤ (cs i).b j :=
zero_le_of_mem h (cs i).b_mem_to_set j

lemma b_add_w_le_one {j} : (cs i).b j + (cs i).w ≤ 1 :=
by { have := side_subset h, rw [side, Ico_subset_Ico_iff] at this, convert this.2, simp [hw] }

/-- The width of any cube in the partition cannot be 1. -/
lemma w_ne_one (i : ι) : (cs i).w ≠ 1 :=
begin
  intro hi,
  have := h.2.2.2.1, rw [cardinal.two_le_iff' i] at this, cases this with i' hi',
  let p := (cs i').b,
  have hp : p ∈ (cs i').to_set := (cs i').b_mem_to_set,
  have h2p : p ∈ (cs i).to_set,
  { intro j, split,
    transitivity (0 : ℝ),
    { rw [←add_le_add_iff_right (1 : ℝ)], convert b_add_w_le_one h, rw hi, rw zero_add },
    apply zero_le_b h, apply lt_of_lt_of_le (side_subset h $ (cs i').b_mem_side j).2,
    simp [hi, zero_le_b h] },
  apply not_disjoint_iff.mpr ⟨p, hp, h2p⟩,
  apply h.1, exact hi'.symm
end

/-- The top of a cube (which is the bottom of the cube shifted up by its width) must be covered by
  bottoms of (other) cubes in the family. -/
lemma shift_up_bottom_subset_bottoms (hc : (cs i).xm ≠ 1) :
  (cs i).shift_up.bottom ⊆ ⋃(i : ι), (cs i).bottom :=
begin
  intros p hp, cases hp with hp0 hps, rw [tail_shift_up] at hps,
  have : p ∈ (unit_cube : cube (n+1)).to_set,
  { simp only [to_set, forall_fin_succ, hp0, side_unit_cube, mem_set_of_eq, mem_Ico,
      head_shift_up], refine ⟨⟨_, _⟩, _⟩,
    { rw [←zero_add (0 : ℝ)], apply add_le_add, apply zero_le_b h, apply (cs i).hw' },
    { exact lt_of_le_of_ne (b_add_w_le_one h) hc },
    intro j, exact side_subset h (hps j) },
  rw [←h.2.1] at this, rcases this with ⟨_, ⟨i', rfl⟩, hi'⟩,
  rw [mem_Union], use i', refine ⟨_, λ j, hi' j.succ⟩,
  have : i ≠ i', { rintro rfl, apply not_le_of_lt (hi' 0).2, rw [hp0], refl },
  have := h.1 i i' this, rw [on_fun, to_set_disjoint, exists_fin_succ] at this,
  rcases this with h0|⟨j, hj⟩,
  rw [hp0], symmetry, apply eq_of_Ico_disjoint h0 (by simp [hw]) _,
  convert hi' 0, rw [hp0], refl,
  exfalso, apply not_disjoint_iff.mpr ⟨tail p j, hps j, hi' j.succ⟩ hj
end
omit h

/-- A valley is a square on which cubes in the family of cubes are placed, so that the cubes
  completely cover the valley and none of those cubes is partially outside the square.
  We also require that no cube on it has the same size as the valley (so that there are at least
  two cubes on the valley).
  This is the main concept in the formalization.
  We prove that the smallest cube on a valley has another valley on the top of it, which
  gives an infinite sequence of cubes in the partition, which contradicts the finiteness.
  A valley is characterized by a cube `c` (which is not a cube in the family cs) by considering
  the bottom face of `c`. -/
def valley (cs : ι → cube (n+1)) (c : cube (n+1)) : Prop :=
c.bottom ⊆ (⋃(i : ι), (cs i).bottom) ∧
(∀i, (cs i).b 0 = c.b 0 → (∃x, x ∈ (cs i).tail.to_set ∩ c.tail.to_set) →
  (cs i).tail.to_set ⊆ c.tail.to_set) ∧
∀(i : ι), (cs i).b 0 = c.b 0 → (cs i).w ≠ c.w

variables {c : cube (n+1)} (v : valley cs c)

/-- The bottom of the unit cube is a valley -/
lemma valley_unit_cube (h : correct cs) : valley cs unit_cube :=
begin
  refine ⟨_, _, _⟩,
  { intro v,
    simp only [bottom, and_imp, mem_Union, mem_set_of_eq],
    intros h0 hv,
    have : v ∈ (unit_cube : cube (n+1)).to_set,
    { dsimp only [to_set, unit_cube, mem_set_of_eq],
      rw [forall_fin_succ, h0], split, norm_num [side, unit_cube], exact hv },
    rw [←h.2.1] at this, rcases this with ⟨_, ⟨i, rfl⟩, hi⟩,
    use i,
    split, { apply le_antisymm, rw h0, exact zero_le_b h, exact (hi 0).1 },
    intro j, exact hi _ },
  { intros i hi h', rw to_set_subset, intro j, convert side_subset h using 1, simp [side_tail] },
  { intros i hi, exact w_ne_one h i }
end

/-- the cubes which lie in the valley `c` -/
def bcubes (cs : ι → cube (n+1)) (c : cube (n+1)) : set ι :=
{ i : ι | (cs i).b 0 = c.b 0 ∧ (cs i).tail.to_set ⊆ c.tail.to_set }

/-- A cube which lies on the boundary of a valley in dimension `j` -/
def on_boundary (hi : i ∈ bcubes cs c) (j : fin n) : Prop :=
c.b j.succ = (cs i).b j.succ ∨ (cs i).b j.succ + (cs i).w = c.b j.succ + c.w

lemma tail_sub (hi : i ∈ bcubes cs c) : ∀j, (cs i).tail.side j ⊆ c.tail.side j :=
by { rw [←to_set_subset], exact hi.2 }

lemma bottom_mem_side (hi : i ∈ bcubes cs c) : c.b 0 ∈ (cs i).side 0 :=
by { convert b_mem_side (cs i) _ using 1, rw hi.1 }

lemma b_le_b (hi : i ∈ bcubes cs c) (j : fin n) : c.b j.succ ≤ (cs i).b j.succ :=
(tail_sub hi j $ b_mem_side _ _).1

lemma t_le_t (hi : i ∈ bcubes cs c) (j : fin n) :
  (cs i).b j.succ + (cs i).w ≤ c.b j.succ + c.w  :=
begin
  have h' := tail_sub hi j, dsimp only [side] at h', rw [Ico_subset_Ico_iff] at h',
  exact h'.2, simp [hw]
end

include h v
/-- Every cube in the valley must be smaller than it -/
lemma w_lt_w (hi : i ∈ bcubes cs c) : (cs i).w < c.w :=
begin
  apply lt_of_le_of_ne _ (v.2.2 i hi.1),
  have j : fin n := ⟨1, nat.le_of_succ_le_succ h.2.2.2.2⟩,
  rw [←add_le_add_iff_left ((cs i).b j.succ)],
  apply le_trans (t_le_t hi j), rw [add_le_add_iff_right], apply b_le_b hi,
end

open cardinal
/-- There are at least two cubes in a valley -/
lemma two_le_mk_bcubes : 2 ≤ #(bcubes cs c) :=
begin
  rw [two_le_iff],
  rcases v.1 c.b_mem_bottom with ⟨_, ⟨i, rfl⟩, hi⟩,
  have h2i : i ∈ bcubes cs c :=
    ⟨hi.1.symm, v.2.1 i hi.1.symm ⟨tail c.b, hi.2, λ j, c.b_mem_side j.succ⟩⟩,
  let j : fin (n+1) := ⟨2, h.2.2.2.2⟩,
  have hj : 0 ≠ j := by { simp only [fin.ext_iff, ne.def], contradiction },
  let p : fin (n+1) → ℝ := λ j', if j' = j then c.b j + (cs i).w else c.b j',
  have hp : p ∈ c.bottom,
  { split, { simp only [bottom, p, if_neg hj] },
    intro j', simp only [tail, side_tail],
    by_cases hj' : j'.succ = j,
    { simp [p, -add_comm, if_pos, side, hj', hw', w_lt_w h v h2i] },
    { simp [p, -add_comm, if_neg hj'] }},
  rcases v.1 hp with ⟨_, ⟨i', rfl⟩, hi'⟩,
  have h2i' : i' ∈ bcubes cs c := ⟨hi'.1.symm, v.2.1 i' hi'.1.symm ⟨tail p, hi'.2, hp.2⟩⟩,
  refine ⟨⟨i, h2i⟩, ⟨i', h2i'⟩, _⟩,
  intro hii', cases congr_arg subtype.val hii',
  apply not_le_of_lt (hi'.2 ⟨1, nat.le_of_succ_le_succ h.2.2.2.2⟩).2,
  simp only [-add_comm, tail, cube.tail, p],
  rw [if_pos, add_le_add_iff_right],
  { exact (hi.2 _).1 },
  refl
end

/-- There is a cube in the valley -/
lemma nonempty_bcubes : (bcubes cs c).nonempty :=
begin
  rw [←set.ne_empty_iff_nonempty], intro h', have := two_le_mk_bcubes h v, rw h' at this,
  apply not_lt_of_le this, rw mk_emptyc, norm_cast, norm_num
end

/-- There is a smallest cube in the valley -/
lemma exists_mi : ∃(i : ι), i ∈ bcubes cs c ∧ ∀(i' ∈ bcubes cs c),
  (cs i).w ≤ (cs i').w :=
by simpa
<<<<<<< HEAD
  using (bcubes cs c).exists_min_image (λ i, (cs i).w) (finite_of_subtype _) (nonempty_bcubes h v)
=======
  using (bcubes cs c).exists_min_image (λ i, (cs i).w) (set.to_finite _) (nonempty_bcubes h v)
>>>>>>> 7428bd9b

/-- We let `mi` be the (index for the) smallest cube in the valley `c` -/
def mi : ι := classical.some $ exists_mi h v

variables {h v}
lemma mi_mem_bcubes : mi h v ∈ bcubes cs c :=
(classical.some_spec $ exists_mi h v).1

lemma mi_minimal (hi : i ∈ bcubes cs c) : (cs $ mi h v).w ≤ (cs i).w :=
(classical.some_spec $ exists_mi h v).2 i hi

lemma mi_strict_minimal (hii' : mi h v ≠ i) (hi : i ∈ bcubes cs c) :
  (cs $ mi h v).w < (cs i).w :=
by { apply lt_of_le_of_ne (mi_minimal hi), apply h.2.2.1.ne, apply hii' }

/-- The top of `mi` cannot be 1, since there is a larger cube in the valley -/
lemma mi_xm_ne_one : (cs $ mi h v).xm ≠ 1 :=
begin
  apply ne_of_lt, rcases (two_le_iff' _).mp (two_le_mk_bcubes h v) with ⟨⟨i, hi⟩, h2i⟩,
  swap, exact ⟨mi h v, mi_mem_bcubes⟩,
  apply lt_of_lt_of_le _ (b_add_w_le_one h), exact i, exact 0,
  rw [xm, mi_mem_bcubes.1, hi.1, _root_.add_lt_add_iff_left],
  apply mi_strict_minimal _ hi, intro h', apply h2i, rw subtype.ext_iff_val, exact h'
end

/-- If `mi` lies on the boundary of the valley in dimension j, then this lemma expresses that all
  other cubes on the same boundary extend further from the boundary.
  More precisely, there is a j-th coordinate `x : ℝ` in the valley, but not in `mi`,
  such that every cube that shares a (particular) j-th coordinate with `mi` also contains j-th
  coordinate `x` -/
lemma smallest_on_boundary {j} (bi : on_boundary (mi_mem_bcubes : mi h v ∈ _) j) :
  ∃(x : ℝ), x ∈ c.side j.succ \ (cs $ mi h v).side j.succ ∧
  ∀{{i'}} (hi' : i' ∈ bcubes cs c), i' ≠ mi h v →
    (cs $ mi h v).b j.succ ∈ (cs i').side j.succ → x ∈ (cs i').side j.succ :=
begin
  let i := mi h v, have hi : i ∈ bcubes cs c := mi_mem_bcubes,
  cases bi,
  { refine ⟨(cs i).b j.succ + (cs i).w, ⟨_, _⟩, _⟩,
    { simp [side, bi, hw', w_lt_w h v hi] },
    { intro h', simpa [i, lt_irrefl] using h'.2 },
    intros i' hi' i'_i h2i', split,
    apply le_trans h2i'.1, { simp [hw'] },
    apply lt_of_lt_of_le (add_lt_add_left (mi_strict_minimal i'_i.symm hi') _),
    simp [bi.symm, b_le_b hi'] },
  let s := bcubes cs c \ { i },
  have hs : s.nonempty,
  { rcases (two_le_iff' (⟨i, hi⟩ : bcubes cs c)).mp (two_le_mk_bcubes h v) with ⟨⟨i', hi'⟩, h2i'⟩,
    refine ⟨i', hi', _⟩, simp only [mem_singleton_iff], intro h, apply h2i', simp [h] },
<<<<<<< HEAD
  rcases set.exists_min_image s (w ∘ cs) (finite_of_subtype _) hs with ⟨i', ⟨hi', h2i'⟩, h3i'⟩,
=======
  rcases set.exists_min_image s (w ∘ cs) (set.to_finite _) hs with ⟨i', ⟨hi', h2i'⟩, h3i'⟩,
>>>>>>> 7428bd9b
  rw [mem_singleton_iff] at h2i',
  let x := c.b j.succ + c.w - (cs i').w,
  have hx : x < (cs i).b j.succ,
  { dsimp only [x], rw [←bi, add_sub_assoc, add_lt_iff_neg_left, sub_lt_zero],
    apply mi_strict_minimal (ne.symm h2i') hi' },
  refine ⟨x, ⟨_, _⟩, _⟩,
  { simp only [side, x, -add_comm, -add_assoc, neg_lt_zero, hw, add_lt_iff_neg_left, and_true,
      mem_Ico, sub_eq_add_neg],
    rw [add_assoc, le_add_iff_nonneg_right, ←sub_eq_add_neg, sub_nonneg],
    apply le_of_lt (w_lt_w h v hi') },
  { simp only [side, not_and_distrib, not_lt, add_comm, not_le, mem_Ico], left, exact hx },
  intros i'' hi'' h2i'' h3i'', split, swap, apply lt_trans hx h3i''.2,
  simp only [x], rw [le_sub_iff_add_le],
  refine le_trans _ (t_le_t hi'' j), rw [add_le_add_iff_left], apply h3i' i'' ⟨hi'', _⟩,
  simp [mem_singleton, h2i'']
end

variables (h v)
/-- `mi` cannot lie on the boundary of the valley. Otherwise, the cube adjacent to it in the `j`-th
  direction will intersect one of the neighbouring cubes on the same boundary as `mi`. -/
lemma mi_not_on_boundary (j : fin n) : ¬on_boundary (mi_mem_bcubes : mi h v ∈ _) j :=
begin
  let i := mi h v, have hi : i ∈ bcubes cs c := mi_mem_bcubes,
  rcases (two_le_iff' j).mp _ with ⟨j', hj'⟩, swap,
  { rw [mk_fin, ←nat.cast_two, nat_cast_le], apply nat.le_of_succ_le_succ h.2.2.2.2 },
  intro hj,
  rcases smallest_on_boundary hj with ⟨x, ⟨hx, h2x⟩, h3x⟩,
  let p : fin (n+1) → ℝ := cons (c.b 0) (λ j₂, if j₂ = j then x else (cs i).b j₂.succ),
  have hp : p ∈ c.bottom,
  { suffices : ∀ (j' : fin n), ite (j' = j) x ((cs i).b j'.succ) ∈ c.side j'.succ,
    { simpa [bottom, p, to_set, tail, side_tail] },
    intro j₂,
    by_cases hj₂ : j₂ = j, { simp [hj₂, hx] },
    simp only [hj₂, if_false], apply tail_sub hi, apply b_mem_side },
  rcases v.1 hp with ⟨_, ⟨i', rfl⟩, hi'⟩,
  have h2i' : i' ∈ bcubes cs c := ⟨hi'.1.symm, v.2.1 i' hi'.1.symm ⟨tail p, hi'.2, hp.2⟩⟩,
  have i_i' : i ≠ i', { rintro rfl, simpa [p, side_tail, i, h2x] using hi'.2 j },
  have : nonempty ↥((cs i').tail.side j' \ (cs i).tail.side j'),
  { apply nonempty_Ico_sdiff, apply mi_strict_minimal i_i' h2i', apply hw },
  rcases this with ⟨⟨x', hx'⟩⟩,
  let p' : fin (n+1) → ℝ :=
  cons (c.b 0) (λ j₂, if j₂ = j' then x' else (cs i).b j₂.succ),
  have hp' : p' ∈ c.bottom,
  { suffices : ∀ (j : fin n), ite (j = j') x' ((cs i).b j.succ) ∈ c.side j.succ,
    { simpa [bottom, p', to_set, tail, side_tail] },
    intro j₂,
    by_cases hj₂ : j₂ = j', simp [hj₂], apply tail_sub h2i', apply hx'.1,
    simp only [if_congr, if_false, hj₂], apply tail_sub hi, apply b_mem_side },
  rcases v.1 hp' with ⟨_, ⟨i'', rfl⟩, hi''⟩,
  have h2i'' : i'' ∈ bcubes cs c := ⟨hi''.1.symm, v.2.1 i'' hi''.1.symm ⟨tail p', hi''.2, hp'.2⟩⟩,
  have i'_i'' : i' ≠ i'',
  { rintro ⟨⟩,
    have : (cs i).b ∈ (cs i').to_set,
    { simp only [to_set, forall_fin_succ, hi.1, bottom_mem_side h2i', true_and, mem_set_of_eq],
      intro j₂, by_cases hj₂ : j₂ = j,
      { simpa [side_tail, p', hj', hj₂] using hi''.2 j },
      { simpa [hj₂] using hi'.2 j₂ } },
    apply not_disjoint_iff.mpr ⟨(cs i).b, (cs i).b_mem_to_set, this⟩ (h.1 i i' i_i') },
  have i_i'' : i ≠ i'', { intro h, induction h, simpa [hx'.2] using hi''.2 j' },
  apply not.elim _ (h.1 i' i'' i'_i''),
  simp only [on_fun, to_set_disjoint, not_disjoint_iff, forall_fin_succ, not_exists, comp_app],
  refine ⟨⟨c.b 0, bottom_mem_side h2i', bottom_mem_side h2i''⟩, _⟩,
  intro j₂,
  by_cases hj₂ : j₂ = j,
  { cases hj₂, refine ⟨x, _, _⟩,
    { convert hi'.2 j, simp [p] },
    apply h3x h2i'' i_i''.symm, convert hi''.2 j, simp [p', hj'] },
  by_cases h2j₂ : j₂ = j',
  { cases h2j₂, refine ⟨x', hx'.1, _⟩, convert hi''.2 j', simp },
  refine ⟨(cs i).b j₂.succ, _, _⟩,
  { convert hi'.2 j₂, simp [hj₂] },
  { convert hi''.2 j₂, simp [h2j₂] }
end

variables {h v}
/-- The same result that `mi` cannot lie on the boundary of the valley written as inequalities. -/
lemma mi_not_on_boundary' (j : fin n) : c.tail.b j < (cs (mi h v)).tail.b j ∧
  (cs (mi h v)).tail.b j + (cs (mi h v)).w < c.tail.b j + c.w :=
begin
  have := mi_not_on_boundary h v j,
  simp only [on_boundary, not_or_distrib] at this, cases this with h1 h2,
  split,
  apply lt_of_le_of_ne (b_le_b mi_mem_bcubes _) h1,
  apply lt_of_le_of_ne _ h2,
  apply ((Ico_subset_Ico_iff _).mp (tail_sub mi_mem_bcubes j)).2,
  simp [hw]
end

/-- The top of `mi` gives rise to a new valley, since the neighbouring cubes extend further upward
  than `mi`. -/
def valley_mi : valley cs ((cs (mi h v)).shift_up) :=
begin
  let i := mi h v, have hi : i ∈ bcubes cs c := mi_mem_bcubes,
  refine ⟨_, _, _⟩,
  { intro p, apply shift_up_bottom_subset_bottoms h mi_xm_ne_one },
  { rintros i' hi' ⟨p2, hp2, h2p2⟩, simp only [head_shift_up] at hi', classical, by_contra h2i',
    rw [tail_shift_up] at h2p2, simp only [not_subset, tail_shift_up] at h2i',
    rcases h2i' with ⟨p1, hp1, h2p1⟩,
    have : ∃p3, p3 ∈ (cs i').tail.to_set ∧ p3 ∉ (cs i).tail.to_set ∧ p3 ∈ c.tail.to_set,
    { simp only [to_set, not_forall, mem_set_of_eq] at h2p1, cases h2p1 with j hj,
      rcases Ico_lemma (mi_not_on_boundary' j).1 (by simp [hw]) (mi_not_on_boundary' j).2
        (le_trans (hp2 j).1 $ le_of_lt (h2p2 j).2)
        (le_trans (h2p2 j).1 $ le_of_lt (hp2 j).2) ⟨hj, hp1 j⟩ with ⟨w, hw, h2w, h3w⟩,
      refine ⟨λ j', if j' = j then w else p2 j', _, _, _⟩,
      { intro j', by_cases h : j' = j,
        { simp only [if_pos h], convert h3w },
        { simp only [if_neg h], exact hp2 j' } },
      { simp only [to_set, not_forall, mem_set_of_eq], use j, rw [if_pos rfl], convert h2w },
      { intro j', by_cases h : j' = j,
        { simp only [if_pos h, side_tail], convert hw },
        { simp only [if_neg h], apply hi.2, apply h2p2 } } },
    rcases this with ⟨p3, h1p3, h2p3, h3p3⟩,
    let p := @cons n (λ_, ℝ) (c.b 0) p3,
    have hp : p ∈ c.bottom, { refine ⟨rfl, _⟩, rwa [tail_cons] },
    rcases v.1 hp with ⟨_, ⟨i'', rfl⟩, hi''⟩,
    have h2i'' : i'' ∈ bcubes cs c,
    { use hi''.1.symm, apply v.2.1 i'' hi''.1.symm,
      use tail p, split, exact hi''.2, rw [tail_cons], exact h3p3 },
    have h3i'' : (cs i).w < (cs i'').w,
    { apply mi_strict_minimal _ h2i'', rintro rfl, apply h2p3, convert hi''.2, rw [tail_cons] },
    let p' := @cons n (λ_, ℝ) (cs i).xm p3,
    have hp' : p' ∈ (cs i').to_set,
    { simpa [to_set, forall_fin_succ, p', hi'.symm] using h1p3 },
    have h2p' : p' ∈ (cs i'').to_set,
    { simp only [to_set, forall_fin_succ, p', cons_succ, cons_zero, mem_set_of_eq],
      refine ⟨_, by simpa [to_set, p] using hi''.2⟩,
      have : (cs i).b 0 = (cs i'').b 0, { rw [hi.1, h2i''.1] },
      simp [side, hw', xm, this, h3i''] },
    apply not_disjoint_iff.mpr ⟨p', hp', h2p'⟩,
    apply h.1, rintro rfl, apply (cs i).b_ne_xm, rw [←hi', ←hi''.1, hi.1], refl },
  { intros i' hi' h2i',
    dsimp only [shift_up] at h2i',
    replace h2i' := h.2.2.1 h2i'.symm,
    induction h2i',
    exact b_ne_xm (cs i) hi' }
end

variables (h)
omit v

/-- We get a sequence of cubes whose size is decreasing -/
noncomputable def sequence_of_cubes : ℕ → { i : ι // valley cs ((cs i).shift_up) }
| 0     := let v := valley_unit_cube h      in ⟨mi h v, valley_mi⟩
| (k+1) := let v := (sequence_of_cubes k).2 in ⟨mi h v, valley_mi⟩

def decreasing_sequence (k : ℕ) : ℝ := (cs (sequence_of_cubes h k).1).w

lemma strict_anti_sequence_of_cubes : strict_anti $ decreasing_sequence h :=
strict_anti_nat_of_succ_lt $ λ k,
begin
  let v := (sequence_of_cubes h k).2, dsimp only [decreasing_sequence, sequence_of_cubes],
  apply w_lt_w h v (mi_mem_bcubes : mi h v ∈ _),
end

omit h
/-- The infinite sequence of cubes contradicts the finiteness of the family. -/
theorem not_correct : ¬correct cs :=
begin
  intro h, apply (lt_aleph_0_of_finite ι).not_le,
  rw [aleph_0, lift_id], fapply mk_le_of_injective, exact λ n, (sequence_of_cubes h n).1,
  intros n m hnm, apply (strict_anti_sequence_of_cubes h).injective,
  dsimp only [decreasing_sequence], rw hnm
end

/-- **Dissection of Cubes**: A cube cannot be cubed. -/
theorem cannot_cube_a_cube :
  ∀{n : ℕ}, n ≥ 3 →                              -- In ℝ^n for n ≥ 3
  ∀{ι : Type} [fintype ι] {cs : ι → cube n},     -- given a finite collection of (hyper)cubes
  2 ≤ #ι →                                       -- containing at least two elements
  pairwise (disjoint on (cube.to_set ∘ cs)) →    -- which is pairwise disjoint
  (⋃(i : ι), (cs i).to_set) = unit_cube.to_set → -- whose union is the unit cube
  injective (cube.w ∘ cs) →                      -- such that the widths of all cubes are different
  false :=                                       -- then we can derive a contradiction
begin
  intros n hn ι hι cs h1 h2 h3 h4, resetI,
  rcases n, cases hn,
  exact not_correct ⟨h2, h3, h4, h1, hn⟩
end<|MERGE_RESOLUTION|>--- conflicted
+++ resolved
@@ -301,11 +301,7 @@
 lemma exists_mi : ∃(i : ι), i ∈ bcubes cs c ∧ ∀(i' ∈ bcubes cs c),
   (cs i).w ≤ (cs i').w :=
 by simpa
-<<<<<<< HEAD
-  using (bcubes cs c).exists_min_image (λ i, (cs i).w) (finite_of_subtype _) (nonempty_bcubes h v)
-=======
   using (bcubes cs c).exists_min_image (λ i, (cs i).w) (set.to_finite _) (nonempty_bcubes h v)
->>>>>>> 7428bd9b
 
 /-- We let `mi` be the (index for the) smallest cube in the valley `c` -/
 def mi : ι := classical.some $ exists_mi h v
@@ -354,11 +350,7 @@
   have hs : s.nonempty,
   { rcases (two_le_iff' (⟨i, hi⟩ : bcubes cs c)).mp (two_le_mk_bcubes h v) with ⟨⟨i', hi'⟩, h2i'⟩,
     refine ⟨i', hi', _⟩, simp only [mem_singleton_iff], intro h, apply h2i', simp [h] },
-<<<<<<< HEAD
-  rcases set.exists_min_image s (w ∘ cs) (finite_of_subtype _) hs with ⟨i', ⟨hi', h2i'⟩, h3i'⟩,
-=======
   rcases set.exists_min_image s (w ∘ cs) (set.to_finite _) hs with ⟨i', ⟨hi', h2i'⟩, h3i'⟩,
->>>>>>> 7428bd9b
   rw [mem_singleton_iff] at h2i',
   let x := c.b j.succ + c.w - (cs i').w,
   have hx : x < (cs i).b j.succ,
