--- conflicted
+++ resolved
@@ -581,12 +581,8 @@
 end
 
 /-- A piecewise function on countably many pieces is measurable if all the data is measurable. -/
-<<<<<<< HEAD
-lemma measurable.find [measurable_space α]
-=======
 @[measurability]
 lemma measurable.find {m : measurable_space α}
->>>>>>> 59ef8ce5
   {f : ℕ → α → β} {p : ℕ → α → Prop} [∀ n, decidable_pred (p n)]
   (hf : ∀ n, measurable (f n)) (hp : ∀ n, measurable_set {x | p n x}) (h : ∀ x, ∃ n, p n x) :
   measurable (λ x, f (nat.find (h x)) x) :=
@@ -597,11 +593,7 @@
 
 /-- Given countably many disjoint measurable sets `t n` and countably many measurable
 functions `g n`, one can construct a measurable function that coincides with `g n` on `t n`. -/
-<<<<<<< HEAD
-lemma exists_measurable_piecewise_nat [measurable_space α] (t : ℕ → set β)
-=======
 lemma exists_measurable_piecewise_nat {m : measurable_space α} (t : ℕ → set β)
->>>>>>> 59ef8ce5
   (t_meas : ∀ n, measurable_set (t n)) (t_disj : pairwise (disjoint on t))
   (g : ℕ → β → α) (hg : ∀ n, measurable (g n)) :
   ∃ f : β → α, measurable f ∧ (∀ n x, x ∈ t n → f x = g n x) :=
@@ -663,11 +655,7 @@
   This doesn't require `f` to be measurable.
   This should not be confused with the statement that `update f a x` is measurable. -/
 @[measurability]
-<<<<<<< HEAD
-lemma measurable_update (f : Π (a : δ), π a) {a : δ} [decidable_eq δ]: measurable (update f a) :=
-=======
 lemma measurable_update (f : Π (a : δ), π a) {a : δ} [decidable_eq δ] : measurable (update f a) :=
->>>>>>> 59ef8ce5
 begin
   apply measurable_pi_lambda,
   intro x, by_cases hx : x = a,
