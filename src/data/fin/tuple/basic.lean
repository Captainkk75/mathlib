/-
Copyright (c) 2019 Floris van Doorn. All rights reserved.
Released under Apache 2.0 license as described in the file LICENSE.
Authors: Floris van Doorn, Yury Kudryashov, Sébastien Gouëzel, Chris Hughes
-/
import data.fin.basic
import data.pi.lex

/-!
# Operation on tuples

We interpret maps `Π i : fin n, α i` as `n`-tuples of elements of possibly varying type `α i`,
`(α 0, …, α (n-1))`. A particular case is `fin n → α` of elements with all the same type.
In this case when `α i` is a constant map, then tuples are isomorphic (but not definitionally equal)
to `vector`s.

We define the following operations:

* `fin.tail` : the tail of an `n+1` tuple, i.e., its last `n` entries;
* `fin.cons` : adding an element at the beginning of an `n`-tuple, to get an `n+1`-tuple;
* `fin.init` : the beginning of an `n+1` tuple, i.e., its first `n` entries;
* `fin.snoc` : adding an element at the end of an `n`-tuple, to get an `n+1`-tuple. The name `snoc`
  comes from `cons` (i.e., adding an element to the left of a tuple) read in reverse order.
* `fin.insert_nth` : insert an element to a tuple at a given position.
* `fin.find p` : returns the first index `n` where `p n` is satisfied, and `none` if it is never
  satisfied.

-/
universes u v

namespace fin

variables {m n : ℕ}
open function

section tuple

/-- There is exactly one tuple of size zero. -/
example (α : fin 0 → Sort u) : unique (Π i : fin 0, α i) :=
by apply_instance

@[simp] lemma tuple0_le {α : Π i : fin 0, Type*} [Π i, preorder (α i)] (f g : Π i, α i) : f ≤ g :=
fin_zero_elim

variables {α : fin (n+1) → Type u} (x : α 0) (q : Πi, α i) (p : Π(i : fin n), α (i.succ))
  (i : fin n) (y : α i.succ) (z : α 0)

/-- The tail of an `n+1` tuple, i.e., its last `n` entries. -/
def tail (q : Πi, α i) : (Π(i : fin n), α (i.succ)) := λ i, q i.succ

lemma tail_def {n : ℕ} {α : fin (n+1) → Type*} {q : Π i, α i} :
  tail (λ k : fin (n+1), q k) = (λ k : fin n, q k.succ) := rfl

/-- Adding an element at the beginning of an `n`-tuple, to get an `n+1`-tuple. -/
def cons (x : α 0) (p : Π(i : fin n), α (i.succ)) : Πi, α i :=
λ j, fin.cases x p j

@[simp] lemma tail_cons : tail (cons x p) = p :=
by simp [tail, cons]

@[simp] lemma cons_succ : cons x p i.succ = p i :=
by simp [cons]

@[simp] lemma cons_zero : cons x p 0 = x :=
by simp [cons]

/-- Updating a tuple and adding an element at the beginning commute. -/
@[simp] lemma cons_update : cons x (update p i y) = update (cons x p) i.succ y :=
begin
  ext j,
  by_cases h : j = 0,
  { rw h, simp [ne.symm (succ_ne_zero i)] },
  { let j' := pred j h,
    have : j'.succ = j := succ_pred j h,
    rw [← this, cons_succ],
    by_cases h' : j' = i,
    { rw h', simp },
    { have : j'.succ ≠ i.succ, by rwa [ne.def, succ_inj],
      rw [update_noteq h', update_noteq this, cons_succ] } }
end

/-- As a binary function, `fin.cons` is injective. -/
lemma cons_injective2 : function.injective2 (@cons n α) :=
λ x₀ y₀ x y h, ⟨congr_fun h 0, funext $ λ i, by simpa using congr_fun h (fin.succ i)⟩

@[simp] lemma cons_eq_cons {x₀ y₀ : α 0} {x y : Π i : fin n, α (i.succ)} :
  cons x₀ x = cons y₀ y ↔ x₀ = y₀ ∧ x = y :=
cons_injective2.eq_iff

lemma cons_left_injective (x : Π i : fin n, α (i.succ)) : function.injective (λ x₀, cons x₀ x) :=
cons_injective2.left _

lemma cons_right_injective (x₀ : α 0) : function.injective (cons x₀) :=
cons_injective2.right _

/-- Adding an element at the beginning of a tuple and then updating it amounts to adding it
directly. -/
lemma update_cons_zero : update (cons x p) 0 z = cons z p :=
begin
  ext j,
  by_cases h : j = 0,
  { rw h, simp },
  { simp only [h, update_noteq, ne.def, not_false_iff],
    let j' := pred j h,
    have : j'.succ = j := succ_pred j h,
    rw [← this, cons_succ, cons_succ] }
end

/-- Concatenating the first element of a tuple with its tail gives back the original tuple -/
@[simp] lemma cons_self_tail : cons (q 0) (tail q) = q :=
begin
  ext j,
  by_cases h : j = 0,
  { rw h, simp },
  { let j' := pred j h,
    have : j'.succ = j := succ_pred j h,
    rw [← this, tail, cons_succ] }
end

/-- Recurse on an `n+1`-tuple by splitting it into a single element and an `n`-tuple. -/
@[elab_as_eliminator]
def cons_induction {P : (Π i : fin n.succ, α i) → Sort v}
  (h : ∀ x₀ x, P (fin.cons x₀ x)) (x : (Π i : fin n.succ, α i)) : P x :=
_root_.cast (by rw cons_self_tail) $ h (x 0) (tail x)

@[simp] lemma cons_induction_cons {P : (Π i : fin n.succ, α i) → Sort v}
  (h : Π x₀ x, P (fin.cons x₀ x)) (x₀ : α 0) (x : Π i : fin n, α i.succ) :
  @cons_induction _ _ _ h (cons x₀ x) = h x₀ x :=
begin
  rw [cons_induction, cast_eq],
  congr',
  exact tail_cons _ _
end

/-- Updating the first element of a tuple does not change the tail. -/
@[simp] lemma tail_update_zero : tail (update q 0 z) = tail q :=
by { ext j, simp [tail, fin.succ_ne_zero] }

/-- Updating a nonzero element and taking the tail commute. -/
@[simp] lemma tail_update_succ :
  tail (update q i.succ y) = update (tail q) i y :=
begin
  ext j,
  by_cases h : j = i,
  { rw h, simp [tail] },
  { simp [tail, (fin.succ_injective n).ne h, h] }
end

lemma comp_cons {α : Type*} {β : Type*} (g : α → β) (y : α) (q : fin n → α) :
  g ∘ (cons y q) = cons (g y) (g ∘ q) :=
begin
  ext j,
  by_cases h : j = 0,
  { rw h, refl },
  { let j' := pred j h,
    have : j'.succ = j := succ_pred j h,
    rw [← this, cons_succ, comp_app, cons_succ] }
end

lemma comp_tail {α : Type*} {β : Type*} (g : α → β) (q : fin n.succ → α) :
  g ∘ (tail q) = tail (g ∘ q) :=
by { ext j, simp [tail] }

lemma le_cons [Π i, preorder (α i)] {x : α 0} {q : Π i, α i} {p : Π i : fin n, α i.succ} :
  q ≤ cons x p ↔ q 0 ≤ x ∧ tail q ≤ p :=
forall_fin_succ.trans $ and_congr iff.rfl $ forall_congr $ λ j, by simp [tail]

lemma cons_le [Π i, preorder (α i)] {x : α 0} {q : Π i, α i} {p : Π i : fin n, α i.succ} :
  cons x p ≤ q ↔ x ≤ q 0 ∧ p ≤ tail q :=
@le_cons  _ (λ i, (α i)ᵒᵈ) _ x q p

lemma cons_le_cons [Π i, preorder (α i)] {x₀ y₀ : α 0} {x y : Π i : fin n, α (i.succ)} :
  cons x₀ x ≤ cons y₀ y ↔ x₀ ≤ y₀ ∧ x ≤ y :=
forall_fin_succ.trans $ and_congr_right' $ by simp only [cons_succ, pi.le_def]

lemma pi_lex_lt_cons_cons {x₀ y₀ : α 0} {x y : Π i : fin n, α (i.succ)}
  (s : Π {i : fin n.succ}, α i → α i → Prop) :
  pi.lex (<) @s (fin.cons x₀ x) (fin.cons y₀ y) ↔
    s x₀ y₀ ∨ x₀ = y₀ ∧ pi.lex (<) (λ i : fin n, @s i.succ) x y :=
begin
  simp_rw [pi.lex, fin.exists_fin_succ, fin.cons_succ, fin.cons_zero, fin.forall_fin_succ],
  simp [and_assoc, exists_and_distrib_left],
end

@[simp]
lemma range_cons {α : Type*} {n : ℕ} (x : α) (b : fin n → α) :
  set.range (fin.cons x b : fin n.succ → α) = insert x (set.range b) :=
begin
  ext y,
  simp only [set.mem_range, set.mem_insert_iff],
  split,
  { rintros ⟨i, rfl⟩,
    refine cases (or.inl (cons_zero _ _)) (λ i, or.inr ⟨i, _⟩) i,
    rw cons_succ },
  { rintros (rfl | ⟨i, hi⟩),
    { exact ⟨0, fin.cons_zero _ _⟩ },
    { refine ⟨i.succ, _⟩,
      rw [cons_succ, hi] } }
end

/-- `fin.append ho u v` appends two vectors of lengths `m` and `n` to produce
one of length `o = m + n`.  `ho` provides control of definitional equality
for the vector length. -/
def append {α : Type*} {o : ℕ} (ho : o = m + n) (u : fin m → α) (v : fin n → α) : fin o → α :=
λ i, if h : (i : ℕ) < m
  then u ⟨i, h⟩
  else v ⟨(i : ℕ) - m, (tsub_lt_iff_left (le_of_not_lt h)).2 (ho ▸ i.property)⟩

@[simp] lemma fin_append_apply_zero {α : Type*} {o : ℕ} (ho : (o + 1) = (m + 1) + n)
  (u : fin (m + 1) → α) (v : fin n → α) :
  fin.append ho u v 0 = u 0 := rfl

end tuple

section tuple_right
/-! In the previous section, we have discussed inserting or removing elements on the left of a
tuple. In this section, we do the same on the right. A difference is that `fin (n+1)` is constructed
inductively from `fin n` starting from the left, not from the right. This implies that Lean needs
more help to realize that elements belong to the right types, i.e., we need to insert casts at
several places. -/

variables {α : fin (n+1) → Type u} (x : α (last n)) (q : Πi, α i) (p : Π(i : fin n), α i.cast_succ)
(i : fin n) (y : α i.cast_succ) (z : α (last n))

/-- The beginning of an `n+1` tuple, i.e., its first `n` entries -/
def init (q : Πi, α i) (i : fin n) : α i.cast_succ :=
q i.cast_succ

lemma init_def {n : ℕ} {α : fin (n+1) → Type*} {q : Π i, α i} :
  init (λ k : fin (n+1), q k) = (λ k : fin n, q k.cast_succ) := rfl

/-- Adding an element at the end of an `n`-tuple, to get an `n+1`-tuple. The name `snoc` comes from
`cons` (i.e., adding an element to the left of a tuple) read in reverse order. -/
def snoc (p : Π(i : fin n), α i.cast_succ) (x : α (last n)) (i : fin (n+1)) : α i :=
if h : i.val < n
then _root_.cast (by rw fin.cast_succ_cast_lt i h) (p (cast_lt i h))
else _root_.cast (by rw eq_last_of_not_lt h) x

@[simp] lemma init_snoc : init (snoc p x) = p :=
begin
  ext i,
  have h' := fin.cast_lt_cast_succ i i.is_lt,
  simp [init, snoc, i.is_lt, h'],
  convert cast_eq rfl (p i)
end

@[simp] lemma snoc_cast_succ : snoc p x i.cast_succ = p i :=
begin
  have : i.cast_succ.val < n := i.is_lt,
  have h' := fin.cast_lt_cast_succ i i.is_lt,
  simp [snoc, this, h'],
  convert cast_eq rfl (p i)
end

@[simp] lemma snoc_comp_cast_succ {n : ℕ} {α : Sort*} {a : α} {f : fin n → α} :
  (snoc f a : fin (n + 1) → α) ∘ cast_succ = f :=
funext (λ i, by rw [function.comp_app, snoc_cast_succ])

@[simp] lemma snoc_last : snoc p x (last n) = x :=
by { simp [snoc] }

<<<<<<< HEAD
@[simp] lemma snoc_comp_nat_add {n m : ℕ} {α : Sort*} {a : α} {f : fin (m + n) → α} :
=======
@[simp] lemma snoc_comp_nat_add {n m : ℕ} {α : Sort*} (f : fin (m + n) → α) (a : α) :
>>>>>>> 46614736
  (snoc f a : fin _ → α) ∘ (nat_add m : fin (n + 1) → fin (m + n + 1)) = snoc (f ∘ nat_add m) a :=
begin
  ext i,
  refine fin.last_cases _ (λ i, _) i,
  { simp only [function.comp_app],
    rw [snoc_last, nat_add_last, snoc_last] },
  { simp only [function.comp_app],
    rw [snoc_cast_succ, nat_add_cast_succ, snoc_cast_succ] }
end

@[simp] lemma snoc_cast_add {α : fin (n + m + 1) → Type*}
<<<<<<< HEAD
  {f : Π i : fin (n + m), α (cast_succ i)} {a : α (last (n + m))}
=======
  (f : Π i : fin (n + m), α (cast_succ i)) (a : α (last (n + m)))
>>>>>>> 46614736
  (i : fin n) :
  (snoc f a) (cast_add (m + 1) i) = f (cast_add m i) :=
dif_pos _

<<<<<<< HEAD
@[simp] lemma snoc_comp_cast_add {n m : ℕ} {α : Sort*} {a : α} {f : fin (n + m) → α} :
  (snoc f a : fin _ → α) ∘ cast_add (m + 1) = f ∘ (cast_add m) :=
funext snoc_cast_add
=======
@[simp] lemma snoc_comp_cast_add {n m : ℕ} {α : Sort*} (f : fin (n + m) → α) (a : α) :
  (snoc f a : fin _ → α) ∘ cast_add (m + 1) = f ∘ cast_add m :=
funext (snoc_cast_add f a)
>>>>>>> 46614736

/-- Updating a tuple and adding an element at the end commute. -/
@[simp] lemma snoc_update : snoc (update p i y) x = update (snoc p x) i.cast_succ y :=
begin
  ext j,
  by_cases h : j.val < n,
  { simp only [snoc, h, dif_pos],
    by_cases h' : j = cast_succ i,
    { have C1 : α i.cast_succ = α j, by rw h',
      have E1 : update (snoc p x) i.cast_succ y j = _root_.cast C1 y,
      { have : update (snoc p x) j (_root_.cast C1 y) j = _root_.cast C1 y, by simp,
        convert this,
        { exact h'.symm },
        { exact heq_of_cast_eq (congr_arg α (eq.symm h')) rfl } },
      have C2 : α i.cast_succ = α (cast_succ (cast_lt j h)),
        by rw [cast_succ_cast_lt, h'],
      have E2 : update p i y (cast_lt j h) = _root_.cast C2 y,
      { have : update p (cast_lt j h) (_root_.cast C2 y) (cast_lt j h) = _root_.cast C2 y,
          by simp,
        convert this,
        { simp [h, h'] },
        { exact heq_of_cast_eq C2 rfl } },
      rw [E1, E2],
      exact eq_rec_compose _ _ _ },
    { have : ¬(cast_lt j h = i),
        by { assume E, apply h', rw [← E, cast_succ_cast_lt] },
      simp [h', this, snoc, h] } },
  { rw eq_last_of_not_lt h,
    simp [ne.symm (ne_of_lt (cast_succ_lt_last i))] }
end

/-- Adding an element at the beginning of a tuple and then updating it amounts to adding it
directly. -/
lemma update_snoc_last : update (snoc p x) (last n) z = snoc p z :=
begin
  ext j,
  by_cases h : j.val < n,
  { have : j ≠ last n := ne_of_lt h,
    simp [h, update_noteq, this, snoc] },
  { rw eq_last_of_not_lt h,
    simp }
end

/-- Concatenating the first element of a tuple with its tail gives back the original tuple -/
@[simp] lemma snoc_init_self : snoc (init q) (q (last n)) = q :=
begin
  ext j,
  by_cases h : j.val < n,
  { have : j ≠ last n := ne_of_lt h,
    simp [h, update_noteq, this, snoc, init, cast_succ_cast_lt],
    have A : cast_succ (cast_lt j h) = j := cast_succ_cast_lt _ _,
    rw ← cast_eq rfl (q j),
    congr' 1; rw A },
  { rw eq_last_of_not_lt h,
    simp }
end

/-- Updating the last element of a tuple does not change the beginning. -/
@[simp] lemma init_update_last : init (update q (last n) z) = init q :=
by { ext j, simp [init, ne_of_lt, cast_succ_lt_last] }

/-- Updating an element and taking the beginning commute. -/
@[simp] lemma init_update_cast_succ :
  init (update q i.cast_succ y) = update (init q) i y :=
begin
  ext j,
  by_cases h : j = i,
  { rw h, simp [init] },
  { simp [init, h] }
end

/-- `tail` and `init` commute. We state this lemma in a non-dependent setting, as otherwise it
would involve a cast to convince Lean that the two types are equal, making it harder to use. -/
lemma tail_init_eq_init_tail {β : Type*} (q : fin (n+2) → β) :
  tail (init q) = init (tail q) :=
by { ext i, simp [tail, init, cast_succ_fin_succ] }

/-- `cons` and `snoc` commute. We state this lemma in a non-dependent setting, as otherwise it
would involve a cast to convince Lean that the two types are equal, making it harder to use. -/
lemma cons_snoc_eq_snoc_cons {β : Type*} (a : β) (q : fin n → β) (b : β) :
  @cons n.succ (λ i, β) a (snoc q b) = snoc (cons a q) b :=
begin
  ext i,
  by_cases h : i = 0,
  { rw h, refl },
  set j := pred i h with ji,
  have : i = j.succ, by rw [ji, succ_pred],
  rw [this, cons_succ],
  by_cases h' : j.val < n,
  { set k := cast_lt j h' with jk,
    have : j = k.cast_succ, by rw [jk, cast_succ_cast_lt],
    rw [this, ← cast_succ_fin_succ],
    simp },
  rw [eq_last_of_not_lt h', succ_last],
  simp
end


lemma comp_snoc {α : Type*} {β : Type*} (g : α → β) (q : fin n → α) (y : α) :
  g ∘ (snoc q y) = snoc (g ∘ q) (g y) :=
begin
  ext j,
  by_cases h : j.val < n,
  { have : j ≠ last n := ne_of_lt h,
    simp [h, this, snoc, cast_succ_cast_lt] },
  { rw eq_last_of_not_lt h,
    simp }
end

lemma comp_init {α : Type*} {β : Type*} (g : α → β) (q : fin n.succ → α) :
  g ∘ (init q) = init (g ∘ q) :=
by { ext j, simp [init] }

end tuple_right

section insert_nth

variables {α : fin (n+1) → Type u} {β : Type v}

/-- Define a function on `fin (n + 1)` from a value on `i : fin (n + 1)` and values on each
`fin.succ_above i j`, `j : fin n`. This version is elaborated as eliminator and works for
propositions, see also `fin.insert_nth` for a version without an `@[elab_as_eliminator]`
attribute. -/
@[elab_as_eliminator]
def succ_above_cases {α : fin (n + 1) → Sort u} (i : fin (n + 1)) (x : α i)
  (p : Π j : fin n, α (i.succ_above j)) (j : fin (n + 1)) : α j :=
if hj : j = i then eq.rec x hj.symm
else if hlt : j < i then eq.rec_on (succ_above_cast_lt hlt) (p _)
else eq.rec_on (succ_above_pred $ (ne.lt_or_lt hj).resolve_left hlt) (p _)

lemma forall_iff_succ_above {p : fin (n + 1) → Prop} (i : fin (n + 1)) :
  (∀ j, p j) ↔ p i ∧ ∀ j, p (i.succ_above j) :=
⟨λ h, ⟨h _, λ j, h _⟩, λ h, succ_above_cases i h.1 h.2⟩

/-- Insert an element into a tuple at a given position. For `i = 0` see `fin.cons`,
for `i = fin.last n` see `fin.snoc`. See also `fin.succ_above_cases` for a version elaborated
as an eliminator. -/
def insert_nth (i : fin (n + 1)) (x : α i) (p : Π j : fin n, α (i.succ_above j)) (j : fin (n + 1)) :
  α j :=
succ_above_cases i x p j

@[simp] lemma insert_nth_apply_same (i : fin (n + 1)) (x : α i) (p : Π j, α (i.succ_above j)) :
  insert_nth i x p i = x :=
by simp [insert_nth, succ_above_cases]

@[simp] lemma insert_nth_apply_succ_above (i : fin (n + 1)) (x : α i) (p : Π j, α (i.succ_above j))
  (j : fin n) :
  insert_nth i x p (i.succ_above j) = p j :=
begin
  simp only [insert_nth, succ_above_cases, dif_neg (succ_above_ne _ _)],
  by_cases hlt : j.cast_succ < i,
  { rw [dif_pos ((succ_above_lt_iff _ _).2 hlt)],
    apply eq_of_heq ((eq_rec_heq _ _).trans _),
    rw [cast_lt_succ_above hlt] },
  { rw [dif_neg (mt (succ_above_lt_iff _ _).1 hlt)],
    apply eq_of_heq ((eq_rec_heq _ _).trans _),
    rw [pred_succ_above (le_of_not_lt hlt)] }
end

@[simp] lemma succ_above_cases_eq_insert_nth :
  @succ_above_cases.{u + 1} = @insert_nth.{u} := rfl

@[simp] lemma insert_nth_comp_succ_above (i : fin (n + 1)) (x : β) (p : fin n → β) :
  insert_nth i x p ∘ i.succ_above = p :=
funext $ insert_nth_apply_succ_above i x p

lemma insert_nth_eq_iff {i : fin (n + 1)} {x : α i} {p : Π j, α (i.succ_above j)} {q : Π j, α j} :
  i.insert_nth x p = q ↔ q i = x ∧ p = (λ j, q (i.succ_above j)) :=
by simp [funext_iff, forall_iff_succ_above i, eq_comm]

lemma eq_insert_nth_iff {i : fin (n + 1)} {x : α i} {p : Π j, α (i.succ_above j)} {q : Π j, α j} :
  q = i.insert_nth x p ↔ q i = x ∧ p = (λ j, q (i.succ_above j)) :=
eq_comm.trans insert_nth_eq_iff

lemma insert_nth_apply_below {i j : fin (n + 1)} (h : j < i) (x : α i)
  (p : Π k, α (i.succ_above k)) :
  i.insert_nth x p j = eq.rec_on (succ_above_cast_lt h) (p $ j.cast_lt _) :=
by rw [insert_nth, succ_above_cases, dif_neg h.ne, dif_pos h]

lemma insert_nth_apply_above {i j : fin (n + 1)} (h : i < j) (x : α i)
  (p : Π k, α (i.succ_above k)) :
  i.insert_nth x p j = eq.rec_on (succ_above_pred h) (p $ j.pred _) :=
by rw [insert_nth, succ_above_cases, dif_neg h.ne', dif_neg h.not_lt]

lemma insert_nth_zero (x : α 0) (p : Π j : fin n, α (succ_above 0 j)) :
  insert_nth 0 x p = cons x (λ j, _root_.cast (congr_arg α (congr_fun succ_above_zero j)) (p j)) :=
begin
  refine insert_nth_eq_iff.2 ⟨by simp, _⟩,
  ext j,
  convert (cons_succ _ _ _).symm
end

@[simp] lemma insert_nth_zero' (x : β) (p : fin n → β) :
  @insert_nth _ (λ _, β) 0 x p = cons x p :=
by simp [insert_nth_zero]

lemma insert_nth_last (x : α (last n)) (p : Π j : fin n, α ((last n).succ_above j)) :
  insert_nth (last n) x p =
    snoc (λ j, _root_.cast (congr_arg α (succ_above_last_apply j)) (p j)) x :=
begin
  refine insert_nth_eq_iff.2 ⟨by simp, _⟩,
  ext j,
  apply eq_of_heq,
  transitivity snoc (λ j, _root_.cast (congr_arg α (succ_above_last_apply j)) (p j)) x j.cast_succ,
  { rw [snoc_cast_succ], exact (cast_heq _ _).symm },
  { apply congr_arg_heq,
    rw [succ_above_last] }
end

@[simp] lemma insert_nth_last' (x : β) (p : fin n → β) :
  @insert_nth _ (λ _, β) (last n) x p = snoc p x :=
by simp [insert_nth_last]

@[simp] lemma insert_nth_zero_right [Π j, has_zero (α j)] (i : fin (n + 1)) (x : α i) :
  i.insert_nth x 0 = pi.single i x :=
insert_nth_eq_iff.2 $ by simp [succ_above_ne, pi.zero_def]

lemma insert_nth_binop (op : Π j, α j → α j → α j) (i : fin (n + 1))
  (x y : α i) (p q : Π j, α (i.succ_above j)) :
  i.insert_nth (op i x y) (λ j, op _ (p j) (q j)) =
    λ j, op j (i.insert_nth x p j) (i.insert_nth y q j) :=
insert_nth_eq_iff.2 $ by simp

@[simp] lemma insert_nth_mul [Π j, has_mul (α j)] (i : fin (n + 1))
  (x y : α i) (p q : Π j, α (i.succ_above j)) :
  i.insert_nth (x * y) (p * q) = i.insert_nth x p * i.insert_nth y q :=
insert_nth_binop (λ _, (*)) i x y p q

@[simp] lemma insert_nth_add [Π j, has_add (α j)] (i : fin (n + 1))
  (x y : α i) (p q : Π j, α (i.succ_above j)) :
  i.insert_nth (x + y) (p + q) = i.insert_nth x p + i.insert_nth y q :=
insert_nth_binop (λ _, (+)) i x y p q

@[simp] lemma insert_nth_div [Π j, has_div (α j)] (i : fin (n + 1))
  (x y : α i) (p q : Π j, α (i.succ_above j)) :
  i.insert_nth (x / y) (p / q) = i.insert_nth x p / i.insert_nth y q :=
insert_nth_binop (λ _, (/)) i x y p q

@[simp] lemma insert_nth_sub [Π j, has_sub (α j)] (i : fin (n + 1))
  (x y : α i) (p q : Π j, α (i.succ_above j)) :
  i.insert_nth (x - y) (p - q) = i.insert_nth x p - i.insert_nth y q :=
insert_nth_binop (λ _, has_sub.sub) i x y p q

@[simp] lemma insert_nth_sub_same [Π j, add_group (α j)] (i : fin (n + 1))
  (x y : α i) (p : Π j, α (i.succ_above j)) :
  i.insert_nth x p - i.insert_nth y p = pi.single i (x - y) :=
by simp_rw [← insert_nth_sub, ← insert_nth_zero_right, pi.sub_def, sub_self, pi.zero_def]

variables [Π i, preorder (α i)]

lemma insert_nth_le_iff {i : fin (n + 1)} {x : α i} {p : Π j, α (i.succ_above j)} {q : Π j, α j} :
  i.insert_nth x p ≤ q ↔ x ≤ q i ∧ p ≤ (λ j, q (i.succ_above j)) :=
by simp [pi.le_def, forall_iff_succ_above i]

lemma le_insert_nth_iff {i : fin (n + 1)} {x : α i} {p : Π j, α (i.succ_above j)} {q : Π j, α j} :
  q ≤ i.insert_nth x p ↔ q i ≤ x ∧ (λ j, q (i.succ_above j)) ≤ p :=
by simp [pi.le_def, forall_iff_succ_above i]

open set

lemma insert_nth_mem_Icc {i : fin (n + 1)} {x : α i} {p : Π j, α (i.succ_above j)}
  {q₁ q₂ : Π j, α j} :
  i.insert_nth x p ∈ Icc q₁ q₂ ↔
    x ∈ Icc (q₁ i) (q₂ i) ∧ p ∈ Icc (λ j, q₁ (i.succ_above j)) (λ j, q₂ (i.succ_above j)) :=
by simp only [mem_Icc, insert_nth_le_iff, le_insert_nth_iff, and.assoc, and.left_comm]

lemma preimage_insert_nth_Icc_of_mem {i : fin (n + 1)} {x : α i} {q₁ q₂ : Π j, α j}
  (hx : x ∈ Icc (q₁ i) (q₂ i)) :
  i.insert_nth x ⁻¹' (Icc q₁ q₂) = Icc (λ j, q₁ (i.succ_above j)) (λ j, q₂ (i.succ_above j)) :=
set.ext $ λ p, by simp only [mem_preimage, insert_nth_mem_Icc, hx, true_and]

lemma preimage_insert_nth_Icc_of_not_mem {i : fin (n + 1)} {x : α i} {q₁ q₂ : Π j, α j}
  (hx : x ∉ Icc (q₁ i) (q₂ i)) :
  i.insert_nth x ⁻¹' (Icc q₁ q₂) = ∅ :=
set.ext $ λ p, by simp only [mem_preimage, insert_nth_mem_Icc, hx, false_and, mem_empty_eq]

end insert_nth

section find

/-- `find p` returns the first index `n` where `p n` is satisfied, and `none` if it is never
satisfied. -/
def find : Π {n : ℕ} (p : fin n → Prop) [decidable_pred p], option (fin n)
| 0     p _ := none
| (n+1) p _ := by resetI; exact option.cases_on
  (@find n (λ i, p (i.cast_lt (nat.lt_succ_of_lt i.2))) _)
  (if h : p (fin.last n) then some (fin.last n) else none)
  (λ i, some (i.cast_lt (nat.lt_succ_of_lt i.2)))

/-- If `find p = some i`, then `p i` holds -/
lemma find_spec : Π {n : ℕ} (p : fin n → Prop) [decidable_pred p] {i : fin n}
  (hi : i ∈ by exactI fin.find p), p i
| 0     p I i hi := option.no_confusion hi
| (n+1) p I i hi := begin
  dsimp [find] at hi,
  resetI,
  cases h : find (λ i : fin n, (p (i.cast_lt (nat.lt_succ_of_lt i.2)))) with j,
  { rw h at hi,
    dsimp at hi,
    split_ifs at hi with hl hl,
    { exact option.some_inj.1 hi ▸ hl },
    { exact option.no_confusion hi } },
  { rw h at hi,
    rw [← option.some_inj.1 hi],
    exact find_spec _ h }
end

/-- `find p` does not return `none` if and only if `p i` holds at some index `i`. -/
lemma is_some_find_iff : Π {n : ℕ} {p : fin n → Prop} [decidable_pred p],
  by exactI (find p).is_some ↔ ∃ i, p i
| 0     p _ := iff_of_false (λ h, bool.no_confusion h) (λ ⟨i, _⟩, fin_zero_elim i)
| (n+1) p _ := ⟨λ h, begin
  rw [option.is_some_iff_exists] at h,
  cases h with i hi,
  exactI ⟨i, find_spec _ hi⟩
end, λ ⟨⟨i, hin⟩, hi⟩,
begin
  resetI,
  dsimp [find],
  cases h : find (λ i : fin n, (p (i.cast_lt (nat.lt_succ_of_lt i.2)))) with j,
  { split_ifs with hl hl,
    { exact option.is_some_some },
    { have := (@is_some_find_iff n (λ x, p (x.cast_lt (nat.lt_succ_of_lt x.2))) _).2
        ⟨⟨i, lt_of_le_of_ne (nat.le_of_lt_succ hin)
        (λ h, by clear_aux_decl; cases h; exact hl hi)⟩, hi⟩,
      rw h at this,
      exact this } },
  { simp }
end⟩

/-- `find p` returns `none` if and only if `p i` never holds. -/
lemma find_eq_none_iff {n : ℕ} {p : fin n → Prop} [decidable_pred p] :
  find p = none ↔ ∀ i, ¬ p i :=
by rw [← not_exists, ← is_some_find_iff]; cases (find p); simp

/-- If `find p` returns `some i`, then `p j` does not hold for `j < i`, i.e., `i` is minimal among
the indices where `p` holds. -/
lemma find_min : Π {n : ℕ} {p : fin n → Prop} [decidable_pred p] {i : fin n}
  (hi : i ∈ by exactI fin.find p) {j : fin n} (hj : j < i), ¬ p j
| 0     p _ i hi j hj hpj := option.no_confusion hi
| (n+1) p _ i hi ⟨j, hjn⟩ hj hpj := begin
  resetI,
  dsimp [find] at hi,
  cases h : find (λ i : fin n, (p (i.cast_lt (nat.lt_succ_of_lt i.2)))) with k,
  { rw [h] at hi,
    split_ifs at hi with hl hl,
    { obtain rfl := option.some_inj.1 hi,
      rw [find_eq_none_iff] at h,
      exact h ⟨j, hj⟩ hpj },
    { exact option.no_confusion hi } },
  { rw h at hi,
    dsimp at hi,
    obtain rfl := option.some_inj.1 hi,
    exact find_min h (show (⟨j, lt_trans hj k.2⟩ : fin n) < k, from hj) hpj }
end

lemma find_min' {p : fin n → Prop} [decidable_pred p] {i : fin n}
  (h : i ∈ fin.find p) {j : fin n} (hj : p j) : i ≤ j :=
le_of_not_gt (λ hij, find_min h hij hj)

lemma nat_find_mem_find {p : fin n → Prop} [decidable_pred p]
  (h : ∃ i, ∃ hin : i < n, p ⟨i, hin⟩) :
  (⟨nat.find h, (nat.find_spec h).fst⟩ : fin n) ∈ find p :=
let ⟨i, hin, hi⟩ := h in
begin
  cases hf : find p with f,
  { rw [find_eq_none_iff] at hf,
    exact (hf ⟨i, hin⟩ hi).elim },
  { refine option.some_inj.2 (le_antisymm _ _),
    { exact find_min' hf (nat.find_spec h).snd },
    { exact nat.find_min' _ ⟨f.2, by convert find_spec p hf;
        exact fin.eta _ _⟩ } }
end

lemma mem_find_iff {p : fin n → Prop} [decidable_pred p] {i : fin n} :
  i ∈ fin.find p ↔ p i ∧ ∀ j, p j → i ≤ j :=
⟨λ hi, ⟨find_spec _ hi, λ _, find_min' hi⟩,
  begin
    rintros ⟨hpi, hj⟩,
    cases hfp : fin.find p,
    { rw [find_eq_none_iff] at hfp,
      exact (hfp _ hpi).elim },
    { exact option.some_inj.2 (le_antisymm (find_min' hfp hpi) (hj _ (find_spec _ hfp))) }
  end⟩

lemma find_eq_some_iff {p : fin n → Prop} [decidable_pred p] {i : fin n} :
  fin.find p = some i ↔ p i ∧ ∀ j, p j → i ≤ j :=
 mem_find_iff

lemma mem_find_of_unique {p : fin n → Prop} [decidable_pred p]
  (h : ∀ i j, p i → p j → i = j) {i : fin n} (hi : p i) : i ∈ fin.find p :=
mem_find_iff.2 ⟨hi, λ j hj, le_of_eq $ h i j hi hj⟩

end find

end fin<|MERGE_RESOLUTION|>--- conflicted
+++ resolved
@@ -259,11 +259,7 @@
 @[simp] lemma snoc_last : snoc p x (last n) = x :=
 by { simp [snoc] }
 
-<<<<<<< HEAD
-@[simp] lemma snoc_comp_nat_add {n m : ℕ} {α : Sort*} {a : α} {f : fin (m + n) → α} :
-=======
 @[simp] lemma snoc_comp_nat_add {n m : ℕ} {α : Sort*} (f : fin (m + n) → α) (a : α) :
->>>>>>> 46614736
   (snoc f a : fin _ → α) ∘ (nat_add m : fin (n + 1) → fin (m + n + 1)) = snoc (f ∘ nat_add m) a :=
 begin
   ext i,
@@ -275,24 +271,14 @@
 end
 
 @[simp] lemma snoc_cast_add {α : fin (n + m + 1) → Type*}
-<<<<<<< HEAD
-  {f : Π i : fin (n + m), α (cast_succ i)} {a : α (last (n + m))}
-=======
   (f : Π i : fin (n + m), α (cast_succ i)) (a : α (last (n + m)))
->>>>>>> 46614736
   (i : fin n) :
   (snoc f a) (cast_add (m + 1) i) = f (cast_add m i) :=
 dif_pos _
 
-<<<<<<< HEAD
-@[simp] lemma snoc_comp_cast_add {n m : ℕ} {α : Sort*} {a : α} {f : fin (n + m) → α} :
-  (snoc f a : fin _ → α) ∘ cast_add (m + 1) = f ∘ (cast_add m) :=
-funext snoc_cast_add
-=======
 @[simp] lemma snoc_comp_cast_add {n m : ℕ} {α : Sort*} (f : fin (n + m) → α) (a : α) :
   (snoc f a : fin _ → α) ∘ cast_add (m + 1) = f ∘ cast_add m :=
 funext (snoc_cast_add f a)
->>>>>>> 46614736
 
 /-- Updating a tuple and adding an element at the end commute. -/
 @[simp] lemma snoc_update : snoc (update p i y) x = update (snoc p x) i.cast_succ y :=
