--- conflicted
+++ resolved
@@ -181,7 +181,6 @@
   submodule_is_internal A ↔ add_subgroup_is_internal (λ i, (A i).to_add_subgroup) :=
 iff.rfl
 
-<<<<<<< HEAD
 lemma submodule_is_internal.apply
   {R M : Type*} [ring R] [add_comm_group M] [module R M]
   (A : ι → submodule R M) [Π i (x : A i), decidable (x ≠ 0)] (x : ⨁ i, A i) :
@@ -227,9 +226,7 @@
   (submodule_is_internal.to_equiv A hA).symm x = direct_sum.of (λ i, A i) i ⟨x, hx⟩ :=
 hA.to_equiv_symm_single_apply_coe i ⟨x, hx⟩
 
-=======
 /-- If a direct sum of submodules is internal then the submodules span the module. -/
->>>>>>> edb22fef
 lemma submodule_is_internal.supr_eq_top {R M : Type*}
   [semiring R] [add_comm_monoid M] [module R M] {A : ι → submodule R M}
   (h : submodule_is_internal A) : supr A = ⊤ :=
@@ -238,36 +235,6 @@
   exact function.bijective.surjective h,
 end
 
-<<<<<<< HEAD
-lemma submodule_is_internal.independent
-  {R : Type u} {M : Type w} [ring R] [add_comm_group M] [module R M]
-  (A : ι → submodule R M) [Π i (x : A i), decidable (x ≠ 0)] (hA : submodule_is_internal A) :
-  complete_lattice.independent A :=
-begin
-  rw complete_lattice.independent_def,
-  refine λ i, submodule.disjoint_def.mpr (λ x hi hSup, _),
-  apply_fun (submodule_is_internal.to_equiv A hA).symm using linear_equiv.injective _,
-  rw linear_equiv.map_zero,
-  -- now we unfold the info from `hSup`
-  obtain ⟨v, hv, hsum, hzero⟩ := (submodule.mem_bsupr _ _).mp hSup,
-  simp only [forall_eq, not_not] at hzero,
-  apply_fun (submodule_is_internal.to_equiv A hA).symm at hsum,
-  rw linear_equiv.map_sum at hsum,
-  have key := λ i, hA.to_equiv_symm_single_apply i (v i) (hv i),
-  simp only [key] at hsum,
-  -- do casework on `i = j`
-  ext j, by_cases h : i = j,
-  { rw [← h, ← hsum, direct_sum.zero_apply, submodule.coe_zero, submodule.coe_eq_zero,
-      dfinsupp.finset_sum_apply],
-    simp only [direct_sum.of, dfinsupp.single_add_hom_apply, dfinsupp.single_apply,
-      finset.sum_dite_eq', finsupp.mem_support_iff,
-      ne.def, submodule.mk_eq_zero, not_imp_self, ite_eq_right_iff, hzero], },
-  rw [hA.to_equiv_symm_single_apply i x hi, direct_sum.of, dfinsupp.single_add_hom_apply,
-    dfinsupp.single_eq_of_ne],
-  refl,
-  exact h
-end
-=======
 /-- If a direct sum of submodules is internal then the submodules are independent. -/
 lemma submodule_is_internal.independent {R M : Type*}
   [semiring R] [add_comm_monoid M] [module R M] {A : ι → submodule R M}
@@ -290,6 +257,5 @@
     submodule_is_internal A ↔ complete_lattice.independent A ∧ supr A = ⊤ :=
 ⟨λ i, ⟨i.independent, i.supr_eq_top⟩,
  and.rec submodule_is_internal_of_independent_of_supr_eq_top⟩
->>>>>>> edb22fef
 
 end direct_sum