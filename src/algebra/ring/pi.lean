--- conflicted
+++ resolved
@@ -136,10 +136,6 @@
   ..(pi.eval_add_monoid_hom f i) }
 
 /-- `function.const` as a `non_unital_ring_hom`. -/
-<<<<<<< HEAD
-
-=======
->>>>>>> 6b5a1730
 @[simps]
 def pi.const_non_unital_ring_hom (α β : Type*) [non_unital_non_assoc_semiring β] : β →ₙ+* (α → β) :=
 { to_fun := function.const _,
