/-
Copyright (c) 2018 Mario Carneiro. All rights reserved.
Released under Apache 2.0 license as described in the file LICENSE.
Authors: Mario Carneiro, Simon Hudon, Scott Morrison, Keeley Hoek
-/
import data.dlist.basic
import control.basic
import meta.expr
import meta.rb_map
import data.bool
import tactic.lean_core_docs
import tactic.interactive_expr

universe variable u

attribute [derive [has_reflect, decidable_eq]] tactic.transparency

instance : has_lt pos :=
{ lt := λ x y, (x.line, x.column) < (y.line, y.column) }

namespace expr
open tactic

/-- Given an expr `α` representing a type with numeral structure,
`of_nat α n` creates the `α`-valued numeral expression corresponding to `n`. -/
protected meta def of_nat (α : expr) : ℕ → tactic expr :=
nat.binary_rec
  (tactic.mk_mapp ``has_zero.zero [some α, none])
  (λ b n tac, if n = 0 then mk_mapp ``has_one.one [some α, none] else
    do e ← tac, tactic.mk_app (cond b ``bit1 ``bit0) [e])

/-- Given an expr `α` representing a type with numeral structure,
`of_int α n` creates the `α`-valued numeral expression corresponding to `n`.
The output is either a numeral or the negation of a numeral. -/
protected meta def of_int (α : expr) : ℤ → tactic expr
| (n : ℕ) := expr.of_nat α n
| -[1+ n] := do
  e ← expr.of_nat α (n+1),
  tactic.mk_app ``has_neg.neg [e]

/-- Generates an expression of the form `∃(args), inner`. `args` is assumed to be a list of local
constants. When possible, `p ∧ q` is used instead of `∃(_ : p), q`. -/
meta def mk_exists_lst (args : list expr) (inner : expr) : tactic expr :=
args.mfoldr (λarg i:expr, do
    t ← infer_type arg,
    sort l ← infer_type t,
    return $ if arg.occurs i ∨ l ≠ level.zero
      then (const `Exists [l] : expr) t (i.lambdas [arg])
      else (const `and [] : expr) t i)
  inner

/-- `traverse f e` applies the monadic function `f` to the direct descendants of `e`. -/
meta def traverse {m : Type → Type u} [applicative m]
  {elab elab' : bool} (f : expr elab → m (expr elab')) :
  expr elab → m (expr elab')
 | (var v)  := pure $ var v
 | (sort l) := pure $ sort l
 | (const n ls) := pure $ const n ls
 | (mvar n n' e) := mvar n n' <$> f e
 | (local_const n n' bi e) := local_const n n' bi <$> f e
 | (app e₀ e₁) := app <$> f e₀ <*> f e₁
 | (lam n bi e₀ e₁) := lam n bi <$> f e₀ <*> f e₁
 | (pi n bi e₀ e₁) := pi n bi <$> f e₀ <*> f e₁
 | (elet n e₀ e₁ e₂) := elet n <$> f e₀ <*> f e₁ <*> f e₂
 | (macro mac es) := macro mac <$> list.traverse f es

/-- `mfoldl f a e` folds the monadic function `f` over the subterms of the expression `e`,
with initial value `a`. -/
meta def mfoldl {α : Type} {m} [monad m] (f : α → expr → m α) : α → expr → m α
| x e := prod.snd <$> (state_t.run (e.traverse $ λ e',
    (get >>= monad_lift ∘ flip f e' >>= put) $> e') x : m _)

/-- `kreplace e old new` replaces all occurrences of the expression `old` in `e`
with `new`. The occurrences of `old` in `e` are determined using keyed matching
with transparency `md`; see `kabstract` for details. If `unify` is true,
we may assign metavariables in `e` as we match subterms of `e` against `old`. -/
meta def kreplace (e old new : expr) (md := semireducible) (unify := tt)
  : tactic expr := do
  e ← kabstract e old md unify,
  pure $ e.instantiate_var new

end expr

namespace interaction_monad
open result

variables {σ : Type} {α : Type u}

/-- `get_state` returns the underlying state inside an interaction monad, from within that monad. -/
-- Note that this is a generalization of `tactic.read` in core.
meta def get_state : interaction_monad σ σ :=
λ state, success state state

/-- `set_state` sets the underlying state inside an interaction monad, from within that monad. -/
-- Note that this is a generalization of `tactic.write` in core.
meta def set_state (state : σ) : interaction_monad σ unit :=
λ _, success () state

/--
`run_with_state state tac` applies `tac` to the given state `state` and returns the result,
subsequently restoring the original state.
If `tac` fails, then `run_with_state` does too.
-/
meta def run_with_state (state : σ) (tac : interaction_monad σ α) : interaction_monad σ α :=
λ s, match tac state with
     | success val _      := success val s
     | exception fn pos _ := exception fn pos s
     end

end interaction_monad

namespace format

/-- `join' [a,b,c]` produces the format object `abc`.
It differs from `format.join` by using `format.nil` instead of `""` for the empty list. -/
meta def join' (xs : list format) : format :=
xs.foldl compose nil

/-- `intercalate x [a, b, c]` produces the format object `a.x.b.x.c`,
where `.` represents `format.join`. -/
meta def intercalate (x : format) : list format → format :=
join' ∘ list.intersperse x

/-- `soft_break` is similar to `line`. Whereas in `group (x ++ line ++ y ++ line ++ z)`
the result either fits on one line or in three, `x ++ soft_break ++ y ++ soft_break ++ z`
each line break is decided independently -/
meta def soft_break : format :=
group line

end format

section format
open format

/-- format a `list` by separating elements with `soft_break` instead of `line` -/
meta def list.to_line_wrap_format {α : Type u} [has_to_format α] : list α → format
| [] := to_fmt "[]"
| xs := to_fmt "[" ++ group (nest 1 $ intercalate ("," ++ soft_break) $ xs.map to_fmt) ++ to_fmt "]"

end format

namespace tactic
open function

/-- Private work function for `add_local_consts_as_local_hyps`: given
    `mappings : list (expr × expr)` corresponding to pairs `(var, hyp)` of variables and the local
    hypothesis created as a result and `(var :: rest) : list expr` of more local variables we
    examine `var` to see if it contains any other variables in `rest`. If it does, we put it to the
    back of the queue and recurse. If it does not, then we perform replacements inside the type of
    `var` using the `mappings`, create a new associate local hypothesis, add this to the list of
    mappings, and recurse. We are done once all local hypotheses have been processed.

    If the list of passed local constants have types which depend on one another (which can only
    happen by hand-crafting the `expr`s manually), this function will loop forever. -/
private meta def add_local_consts_as_local_hyps_aux
  : list (expr × expr) → list expr → tactic (list (expr × expr))
| mappings [] := return mappings
| mappings (var :: rest) := do
  /- Determine if `var` contains any local variables in the lift `rest`. -/
  let is_dependent := var.local_type.fold ff $ λ e n b,
    if b then b else e ∈ rest,

  /- If so, then skip it---add it to the end of the variable queue. -/
  if is_dependent then
    add_local_consts_as_local_hyps_aux mappings (rest ++ [var])
  else do
    /- Otherwise, replace all of the local constants referenced by the type of `var` with the
       respective new corresponding local hypotheses as recorded in the list `mappings`. -/
    let new_type := var.local_type.replace_subexprs mappings,

    /- Introduce a new local new local hypothesis `hyp` for `var`, with the correct type. -/
    hyp ← assertv var.local_pp_name new_type (var.local_const_set_type new_type),

    /- Process the next variable in the queue, with the mapping list updated to include the local
       hypothesis which we just created. -/
    add_local_consts_as_local_hyps_aux ((var, hyp) :: mappings) rest

/-- `add_local_consts_as_local_hyps vars` add the given list `vars` of `expr.local_const`s to the
    tactic state. This is harder than it sounds, since the list of local constants which we have
    been passed can have dependencies between their types.

    For example, suppose we have two local constants `n : ℕ` and `h : n = 3`. Then we cannot blindly
    add `h` as a local hypothesis, since we need the `n` to which it refers to be the `n` created as
    a new local hypothesis, not the old local constant `n` with the same name. Of course, these
    dependencies can be nested arbitrarily deep.

    If the list of passed local constants have types which depend on one another (which can only
    happen by hand-crafting the `expr`s manually), this function will loop forever. -/
meta def add_local_consts_as_local_hyps (vars : list expr) : tactic (list (expr × expr)) :=
/- The `list.reverse` below is a performance optimisation since the list of available variables
   reported by the system is often mostly the reverse of the order in which they are dependent. -/
add_local_consts_as_local_hyps_aux [] vars.reverse.erase_dup

/-- `mk_local_pisn e n` instantiates the first `n` variables of a pi expression `e`,
and returns the new local constants along with the instantiated expression. Fails if `e` does
not begin with at least `n` pi binders. -/
meta def mk_local_pisn : expr → nat → tactic (list expr × expr)
| (expr.pi n bi d b) (c + 1) := do
  p ← mk_local' n bi d,
  (ps, r) ← mk_local_pisn (b.instantiate_var p) c,
  return ((p :: ps), r)
| e 0 := return ([], e)
| _ _ := failed

-- TODO: move to `declaration` namespace in `meta/expr.lean`
/-- `mk_theorem n ls t e` creates a theorem declaration with name `n`, universe parameters named
`ls`, type `t`, and body `e`. -/
meta def mk_theorem (n : name) (ls : list name) (t : expr) (e : expr) : declaration :=
declaration.thm n ls t (task.pure e)

/-- `add_theorem_by n ls type tac` uses `tac` to synthesize a term with type `type`, and adds this
to the environment as a theorem with name `n` and universe parameters `ls`. -/
meta def add_theorem_by (n : name) (ls : list name) (type : expr) (tac : tactic unit) :
  tactic expr :=
do ((), body) ← solve_aux type tac,
   body ← instantiate_mvars body,
   add_decl $ mk_theorem n ls type body,
   return $ expr.const n $ ls.map level.param

/-- `eval_expr' α e` attempts to evaluate the expression `e` in the type `α`.
This is a variant of `eval_expr` in core. Due to unexplained behavior in the VM, in rare
situations the latter will fail but the former will succeed. -/
meta def eval_expr' (α : Type*) [_inst_1 : reflected α] (e : expr) : tactic α :=
mk_app ``id [e] >>= eval_expr α

/-- `mk_fresh_name` returns identifiers starting with underscores,
which are not legal when emitted by tactic programs. `mk_user_fresh_name`
turns the useful source of random names provided by `mk_fresh_name` into
names which are usable by tactic programs.

The returned name has four components which are all strings. -/
meta def mk_user_fresh_name : tactic name :=
do nm ← mk_fresh_name,
   return $ `user__ ++ nm.pop_prefix.sanitize_name ++ `user__

/-- `has_attribute' attr_name decl_name` checks
whether `decl_name` exists and has attribute `attr_name`. -/
meta def has_attribute' (attr_name decl_name : name) : tactic bool :=
succeeds (has_attribute attr_name decl_name)

/-- Checks whether the name is a simp lemma -/
meta def is_simp_lemma : name → tactic bool :=
has_attribute' `simp

/-- Checks whether the name is an instance. -/
meta def is_instance : name → tactic bool :=
has_attribute' `instance

/-- `local_decls` returns a dictionary mapping names to their corresponding declarations.
Covers all declarations from the current file. -/
meta def local_decls : tactic (name_map declaration) :=
do e ← tactic.get_env,
   let xs := e.fold native.mk_rb_map
     (λ d s, if environment.in_current_file' e d.to_name
             then s.insert d.to_name d else s),
   pure xs

/-- If `{nm}_{n}` doesn't exist in the environment, returns that, otherwise tries `{nm}_{n+1}` -/
meta def get_unused_decl_name_aux (e : environment) (nm : name) : ℕ → tactic name | n :=
let nm' := nm.append_suffix ("_" ++ to_string n) in
if e.contains nm' then get_unused_decl_name_aux (n+1) else return nm'

/-- Return a name which doesn't already exist in the environment. If `nm` doesn't exist, it
returns that, otherwise it tries `nm_2`, `nm_3`, ... -/
meta def get_unused_decl_name (nm : name) : tactic name :=
get_env >>= λ e, if e.contains nm then get_unused_decl_name_aux e nm 2 else return nm

/--
Returns a pair `(e, t)`, where `e ← mk_const d.to_name`, and `t = d.type`
but with universe params updated to match the fresh universe metavariables in `e`.

This should have the same effect as just
```lean
do e ← mk_const d.to_name,
   t ← infer_type e,
   return (e, t)
```
but is hopefully faster.
-/
meta def decl_mk_const (d : declaration) : tactic (expr × expr) :=
do subst ← d.univ_params.mmap $ λ u, prod.mk u <$> mk_meta_univ,
   let e : expr := expr.const d.to_name (prod.snd <$> subst),
   return (e, d.type.instantiate_univ_params subst)

/--
Replace every universe metavariable in an expression with a universe parameter.

(This is useful when making new declarations.)
-/
meta def replace_univ_metas_with_univ_params (e : expr) : tactic expr :=
do
  e.list_univ_meta_vars.enum.mmap (λ n, do
    let n' := (`u).append_suffix ("_" ++ to_string (n.1+1)),
    unify (expr.sort (level.mvar n.2)) (expr.sort (level.param n'))),
  instantiate_mvars e

/-- `mk_local n` creates a dummy local variable with name `n`.
The type of this local constant is a constant with name `n`, so it is very unlikely to be
a meaningful expression. -/
meta def mk_local (n : name) : expr :=
expr.local_const n n binder_info.default (expr.const n [])

/-- `pis loc_consts f` is used to create a pi expression whose body is `f`.
`loc_consts` should be a list of local constants. The function will abstract these local
constants from `f` and bind them with pi binders.

For example, if `a, b` are local constants with types `Ta, Tb`,
``pis [a, b] `(f a b)`` will return the expression
`Π (a : Ta) (b : Tb), f a b`. -/
meta def pis : list expr → expr → tactic expr
| (e@(expr.local_const uniq pp info _) :: es) f := do
  t ← infer_type e,
  f' ← pis es f,
  pure $ expr.pi pp info t (expr.abstract_local f' uniq)
| _ f := pure f

/-- `lambdas loc_consts f` is used to create a lambda expression whose body is `f`.
`loc_consts` should be a list of local constants. The function will abstract these local
constants from `f` and bind them with lambda binders.

For example, if `a, b` are local constants with types `Ta, Tb`,
``lambdas [a, b] `(f a b)`` will return the expression
`λ (a : Ta) (b : Tb), f a b`. -/
meta def lambdas : list expr → expr → tactic expr
| (e@(expr.local_const uniq pp info _) :: es) f := do
  t ← infer_type e,
  f' ← lambdas es f,
  pure $ expr.lam pp info t (expr.abstract_local f' uniq)
| _ f := pure f

/-- `mk_psigma [x,y,z]`, with `[x,y,z]` list of local constants of types `x : tx`,
`y : ty x` and `z : tz x y`, creates an expression of sigma type:
`⟨x,y,z⟩ : Σ' (x : tx) (y : ty x), tz x y`.
-/
meta def mk_psigma : list expr → tactic expr
| [] := mk_const ``punit
| [x@(expr.local_const _ _ _ _)] := pure x
| (x@(expr.local_const _ _ _ _) :: xs) :=
  do y ← mk_psigma xs,
     α ← infer_type x,
     β ← infer_type y,
     t ← lambdas [x] β >>= instantiate_mvars,
     r ← mk_mapp ``psigma.mk [α,t],
     pure $ r x y
| _ := fail "mk_psigma expects a list of local constants"

/-- `elim_gen_prod n e _ ns` with `e` an expression of type `psigma _`, applies `cases` on `e` `n`
times and uses `ns` to name the resulting variables. Returns a triple: list of new variables,
remaining term and unused variable names.
-/
meta def elim_gen_prod : nat → expr → list expr → list name → tactic (list expr × expr × list name)
| 0       e hs ns := return (hs.reverse, e, ns)
| (n + 1) e hs ns := do
  t ← infer_type e,
  if t.is_app_of `eq then return (hs.reverse, e, ns)
  else do
    [(_, [h, h'], _)] ← cases_core e (ns.take 1),
    elim_gen_prod n h' (h :: hs) (ns.drop 1)

private meta def elim_gen_sum_aux : nat → expr → list expr → tactic (list expr × expr)
| 0       e hs := return (hs, e)
| (n + 1) e hs := do
  [(_, [h], _), (_, [h'], _)] ← induction e [],
  swap,
  elim_gen_sum_aux n h' (h::hs)

/-- `elim_gen_sum n e` applies cases on `e` `n` times. `e` is assumed to be a local constant whose
type is a (nested) sum `⊕`. Returns the list of local constants representing the components of `e`.
-/
meta def elim_gen_sum (n : nat) (e : expr) : tactic (list expr) := do
  (hs, h') ← elim_gen_sum_aux n e [],
  gs ← get_goals,
  set_goals $ (gs.take (n+1)).reverse ++ gs.drop (n+1),
  return $ hs.reverse ++ [h']

/-- Given `elab_def`, a tactic to solve the current goal,
`extract_def n trusted elab_def` will create an auxiliary definition named `n` and use it
to close the goal. If `trusted` is false, it will be a meta definition. -/
meta def extract_def (n : name) (trusted : bool) (elab_def : tactic unit) : tactic unit :=
do cxt ← list.map expr.to_implicit_local_const <$> local_context,
   t ← target,
   (eqns,d) ← solve_aux t elab_def,
   d ← instantiate_mvars d,
   t' ← pis cxt t,
   d' ← lambdas cxt d,
   let univ := t'.collect_univ_params,
   add_decl $ declaration.defn n univ t' d' (reducibility_hints.regular 1 tt) trusted,
   applyc n

/-- Attempts to close the goal with `dec_trivial`. -/
meta def exact_dec_trivial : tactic unit := `[exact dec_trivial]

/-- Runs a tactic for a result, reverting the state after completion. -/
meta def retrieve {α} (tac : tactic α) : tactic α :=
λ s, result.cases_on (tac s)
 (λ a s', result.success a s)
 result.exception

/-- Repeat a tactic at least once, calling it recursively on all subgoals,
until it fails. This tactic fails if the first invocation fails. -/
meta def repeat1 (t : tactic unit) : tactic unit := t; repeat t

/-- `iterate_range m n t`: Repeat the given tactic at least `m` times and
at most `n` times or until `t` fails. Fails if `t` does not run at least `m` times. -/
meta def iterate_range : ℕ → ℕ → tactic unit → tactic unit
| 0 0     t := skip
| 0 (n+1) t := try (t >> iterate_range 0 n t)
| (m+1) n t := t >> iterate_range m (n-1) t

/--
Given a tactic `tac` that takes an expression
and returns a new expression and a proof of equality,
use that tactic to change the type of the hypotheses listed in `hs`,
as well as the goal if `tgt = tt`.

Returns `tt` if any types were successfully changed.
-/
meta def replace_at (tac : expr → tactic (expr × expr)) (hs : list expr) (tgt : bool) :
  tactic bool :=
do to_remove ← hs.mfilter $ λ h, do {
    h_type ← infer_type h,
    succeeds $ do
      (new_h_type, pr) ← tac h_type,
      assert h.local_pp_name new_h_type,
      mk_eq_mp pr h >>= tactic.exact },
  goal_simplified ← succeeds $ do {
    guard tgt,
    (new_t, pr) ← target >>= tac,
    replace_target new_t pr },
  to_remove.mmap' (λ h, try (clear h)),
  return (¬ to_remove.empty ∨ goal_simplified)

/-- `revert_after e` reverts all local constants after local constant `e`. -/
meta def revert_after (e : expr) : tactic ℕ := do
  l ← local_context,
  [pos] ← return $ l.indexes_of e | pp e >>= λ s, fail format!"No such local constant {s}",
  let l := l.drop pos.succ, -- all local hypotheses after `e`
  revert_lst l

/-- `generalize' e n` generalizes the target with respect to `e`. It creates a new local constant
with name `n` of the same type as `e` and replaces all occurrences of `e` by `n`.

`generalize'` is similar to `generalize` but also succeeds when `e` does not occur in the
goal, in which case it just calls `assert`.
In contrast to `generalize` it already introduces the generalized variable. -/
meta def generalize' (e : expr) (n : name) : tactic expr :=
(generalize e n >> intro1) <|> note n none e

/--
`intron_no_renames n` calls `intro` `n` times, using the pretty-printing name
provided by the binder to name the new local constant.
Unlike `intron`, it does not rename introduced constants if the names shadow existing constants.
-/
meta def intron_no_renames : ℕ → tactic unit
| 0 := pure ()
| (n+1) := do
  expr.pi pp_n _ _ _ ← target,
  intro pp_n,
  intron_no_renames n

/-!
### Various tactics related to local definitions (local constants of the form `x : α := t`)

We call `t` the value of `x`.
-/

/-- `local_def_value e` returns the value of the expression `e`, assuming that `e` has been defined
  locally using a `let` expression. Otherwise it fails. -/
meta def local_def_value (e : expr) : tactic expr :=
pp e >>= λ s, -- running `pp` here, because we cannot access it in the `type_context` monad.
tactic.unsafe.type_context.run $ do
  lctx <- tactic.unsafe.type_context.get_local_context,
  some ldecl <- return $ lctx.get_local_decl e.local_uniq_name |
    tactic.unsafe.type_context.fail format!"No such hypothesis {s}.",
  some let_val <- return ldecl.value |
    tactic.unsafe.type_context.fail format!"Variable {e} is not a local definition.",
  return let_val

/-- `revert_deps e` reverts all the hypotheses that depend on one of the local
constants `e`, including the local definitions that have `e` in their definition.
This fixes a bug in `revert_kdeps` that does not revert local definitions for which `e` only
appears in the definition. -/
/- We cannot implement it as `revert e >> intro1`, because that would change the local constant in
the context. -/
meta def revert_deps (e : expr) : tactic ℕ := do
  n ← revert_kdeps e,
  l ← local_context,
  [pos] ← return $ l.indexes_of e,
  let l := l.drop pos.succ, -- local hypotheses after `e`
  ls ← l.mfilter $ λ e', try_core (local_def_value e') >>= λ o, return $ o.elim ff $ λ e'',
    e''.has_local_constant e,
  n' ← revert_lst ls,
  return $ n + n'

/-- `is_local_def e` succeeds when `e` is a local definition (a local constant of the form
`e : α := t`) and otherwise fails. -/
meta def is_local_def (e : expr) : tactic unit :=
retrieve $ do revert e, expr.elet _ _ _ _ ← target, skip

/-- `clear_value e` clears the body of the local definition `e`, changing it into a regular
hypothesis. A hypothesis `e : α := t` is changed to `e : α`.
This tactic is called `clearbody` in Coq. -/
meta def clear_value (e : expr) : tactic unit := do
  n ← revert_after e,
  is_local_def e <|>
    pp e >>= λ s, fail format!"Cannot clear the body of {s}. It is not a local definition.",
  let nm := e.local_pp_name,
  (generalize' e nm >> clear e) <|>
    fail format!"Cannot clear the body of {nm}. The resulting goal is not type correct.",
  intron n

/-- A variant of `simplify_bottom_up`. Given a tactic `post` for rewriting subexpressions,
`simp_bottom_up post e` tries to rewrite `e` starting at the leaf nodes. Returns the resulting
expression and a proof of equality. -/
meta def simp_bottom_up' (post : expr → tactic (expr × expr)) (e : expr) (cfg : simp_config := {}) :
  tactic (expr × expr) :=
prod.snd <$> simplify_bottom_up () (λ _, (<$>) (prod.mk ()) ∘ post) e cfg

/-- Caches unary type classes on a type `α : Type.{univ}`. -/
meta structure instance_cache :=
(α : expr)
(univ : level)
(inst : name_map expr)

/-- Creates an `instance_cache` for the type `α`. -/
meta def mk_instance_cache (α : expr) : tactic instance_cache :=
do u ← mk_meta_univ,
   infer_type α >>= unify (expr.sort (level.succ u)),
   u ← get_univ_assignment u,
   return ⟨α, u, mk_name_map⟩

namespace instance_cache

/-- If `n` is the name of a type class with one parameter, `get c n` tries to find an instance of
`n c.α` by checking the cache `c`. If there is no entry in the cache, it tries to find the instance
via type class resolution, and updates the cache. -/
meta def get (c : instance_cache) (n : name) : tactic (instance_cache × expr) :=
match c.inst.find n with
| some i := return (c, i)
| none := do e ← mk_app n [c.α] >>= mk_instance,
  return (⟨c.α, c.univ, c.inst.insert n e⟩, e)
end

open expr
/-- If `e` is a `pi` expression that binds an instance-implicit variable of type `n`,
`append_typeclasses e c l` searches `c` for an instance `p` of type `n` and returns `p :: l`. -/
meta def append_typeclasses : expr → instance_cache → list expr →
  tactic (instance_cache × list expr)
| (pi _ binder_info.inst_implicit (app (const n _) (var _)) body) c l :=
  do (c, p) ← c.get n, return (c, p :: l)
| _ c l := return (c, l)

/-- Creates the application `n c.α p l`, where `p` is a type class instance found in the cache `c`.
-/
meta def mk_app (c : instance_cache) (n : name) (l : list expr) : tactic (instance_cache × expr) :=
do d ← get_decl n,
   (c, l) ← append_typeclasses d.type.binding_body c l,
   return (c, (expr.const n [c.univ]).mk_app (c.α :: l))

/-- `c.of_nat n` creates the `c.α`-valued numeral expression corresponding to `n`. -/
protected meta def of_nat (c : instance_cache) (n : ℕ) : tactic (instance_cache × expr) :=
if n = 0 then c.mk_app ``has_zero.zero [] else do
  (c, ai) ← c.get ``has_add,
  (c, oi) ← c.get ``has_one,
  (c, one) ← c.mk_app ``has_one.one [],
  return (c, n.binary_rec one $ λ b n e,
    if n = 0 then one else
    cond b
      ((expr.const ``bit1 [c.univ]).mk_app [c.α, oi, ai, e])
      ((expr.const ``bit0 [c.univ]).mk_app [c.α, ai, e]))

/-- `c.of_int n` creates the `c.α`-valued numeral expression corresponding to `n`.
The output is either a numeral or the negation of a numeral. -/
protected meta def of_int (c : instance_cache) : ℤ → tactic (instance_cache × expr)
| (n : ℕ) := c.of_nat n
| -[1+ n] := do
  (c, e) ← c.of_nat (n+1),
  c.mk_app ``has_neg.neg [e]

end instance_cache

private meta def get_expl_pi_arity_aux : expr → tactic nat
| (expr.pi n bi d b) :=
  do m     ← mk_fresh_name,
     let l := expr.local_const m n bi d,
     new_b ← whnf (expr.instantiate_var b l),
     r     ← get_expl_pi_arity_aux new_b,
     if bi = binder_info.default then
       return (r + 1)
     else
       return r
| e := return 0

/-- Compute the arity of explicit arguments of the given (Pi-)type. -/
meta def get_expl_pi_arity (type : expr) : tactic nat :=
whnf type >>= get_expl_pi_arity_aux

/-- Compute the arity of explicit arguments of the given function. -/
meta def get_expl_arity (fn : expr) : tactic nat :=
infer_type fn >>= get_expl_pi_arity

/-- Auxilliary defintion for `get_pi_binders`. -/
meta def get_pi_binders_aux : list binder → expr → tactic (list binder × expr)
| es (expr.pi n bi d b) :=
  do m ← mk_fresh_name,
     let l := expr.local_const m n bi d,
     let new_b := expr.instantiate_var b l,
     get_pi_binders_aux (⟨n, bi, d⟩::es) new_b
| es e                  := return (es, e)

/-- Get the binders and target of a pi-type. Instantiates bound variables by
local constants. Cf. `pi_binders` in `meta.expr` (which produces open terms).
See also `mk_local_pis` in `init.core.tactic` which does almost the same. -/
meta def get_pi_binders : expr → tactic (list binder × expr) | e :=
do (es, e) ← get_pi_binders_aux [] e, return (es.reverse, e)

/-- Auxilliary definition for `get_pi_binders_dep`. -/
meta def get_pi_binders_dep_aux : ℕ → expr → tactic (list (ℕ × binder) × expr)
| n (expr.pi nm bi d b) :=
 do l ← mk_local' nm bi d,
    (ls, r) ← get_pi_binders_dep_aux (n+1) (expr.instantiate_var b l),
    return (if b.has_var then ls else (n, ⟨nm, bi, d⟩)::ls, r)
| n e                  := return ([], e)

/-- A variant of `get_pi_binders` that only returns the binders that do not occur in later
arguments or in the target. Also returns the argument position of each returned binder. -/
meta def get_pi_binders_dep : expr → tactic (list (ℕ × binder) × expr) :=
get_pi_binders_dep_aux 0

/-- A variation on `assert` where a (possibly incomplete)
proof of the assertion is provided as a parameter.

``(h,gs) ← local_proof `h p tac`` creates a local `h : p` and
use `tac` to (partially) construct a proof for it. `gs` is the
list of remaining goals in the proof of `h`.

The benefits over assert are:
- unlike with ``h ← assert `h p, tac`` , `h` cannot be used by `tac`;
- when `tac` does not complete the proof of `h`, returning the list
  of goals allows one to write a tactic using `h` and with the confidence
  that a proof will not boil over to goals left over from the proof of `h`,
  unlike what would be the case when using `tactic.swap`.
-/
meta def local_proof (h : name) (p : expr) (tac₀ : tactic unit) :
  tactic (expr × list expr) :=
focus1 $
do h' ← assert h p,
   [g₀,g₁] ← get_goals,
   set_goals [g₀], tac₀,
   gs ← get_goals,
   set_goals [g₁],
   return (h', gs)

/-- `var_names e` returns a list of the unique names of the initial pi bindings in `e`. -/
meta def var_names : expr → list name
| (expr.pi n _ _ b) := n :: var_names b
| _ := []

/-- When `struct_n` is the name of a structure type,
`subobject_names struct_n` returns two lists of names `(instances, fields)`.
The names in `instances` are the projections from `struct_n` to the structures that it extends
(assuming it was defined with `old_structure_cmd false`).
The names in `fields` are the standard fields of `struct_n`. -/
meta def subobject_names (struct_n : name) : tactic (list name × list name) :=
do env ← get_env,
   [c] ← pure $ env.constructors_of struct_n | fail "too many constructors",
   vs  ← var_names <$> (mk_const c >>= infer_type),
   fields ← env.structure_fields struct_n,
   return $ fields.partition (λ fn, ↑("_" ++ fn.to_string) ∈ vs)

private meta def expanded_field_list' : name → tactic (dlist $ name × name) | struct_n :=
do (so,fs) ← subobject_names struct_n,
   ts ← so.mmap (λ n, do
     (_, e) ← mk_const (n.update_prefix struct_n) >>= infer_type >>= mk_local_pis,
     expanded_field_list' $ e.get_app_fn.const_name),
   return $ dlist.join ts ++ dlist.of_list (fs.map $ prod.mk struct_n)
open functor function

/-- `expanded_field_list struct_n` produces a list of the names of the fields of the structure
named `struct_n`. These are returned as pairs of names `(prefix, name)`, where the full name
of the projection is `prefix.name`. -/
meta def expanded_field_list (struct_n : name) : tactic (list $ name × name) :=
dlist.to_list <$> expanded_field_list' struct_n

/--
Return a list of all type classes which can be instantiated
for the given expression.
-/
meta def get_classes (e : expr) : tactic (list name) :=
attribute.get_instances `class >>= list.mfilter (λ n,
  succeeds $ mk_app n [e] >>= mk_instance)

/--
  Finds an instance of an implication `cond → tgt`.
  Returns a pair of a local constant `e` of type `cond`, and an instance of `tgt` that can mention `e`.
  The local constant `e` is added as an hypothesis to the tactic state, but should not be used, since
  it has been "proven" by a metavariable.
-/
meta def mk_conditional_instance (cond tgt : expr) : tactic (expr × expr) := do
f ← mk_meta_var cond,
e ← assertv `c cond f, swap,
reset_instance_cache,
inst ← mk_instance tgt,
return (e, inst)

open nat

/-- Create a list of `n` fresh metavariables. -/
meta def mk_mvar_list : ℕ → tactic (list expr)
| 0 := pure []
| (succ n) := (::) <$> mk_mvar <*> mk_mvar_list n

/-- Returns the only goal, or fails if there isn't just one goal. -/
meta def get_goal : tactic expr :=
do gs ← get_goals,
   match gs with
   | [a] := return a
   | []  := fail "there are no goals"
   | _   := fail "there are too many goals"
   end

/-- `iterate_at_most_on_all_goals n t`: repeat the given tactic at most `n` times on all goals,
or until it fails. Always succeeds. -/
meta def iterate_at_most_on_all_goals : nat → tactic unit → tactic unit
| 0        tac := trace "maximal iterations reached"
| (succ n) tac := tactic.all_goals' $ (do tac, iterate_at_most_on_all_goals n tac) <|> skip

/-- `iterate_at_most_on_subgoals n t`: repeat the tactic `t` at most `n` times on the first
goal and on all subgoals thus produced, or until it fails. Fails iff `t` fails on
current goal. -/
meta def iterate_at_most_on_subgoals : nat → tactic unit → tactic unit
| 0        tac := trace "maximal iterations reached"
| (succ n) tac := focus1 (do tac, iterate_at_most_on_all_goals n tac)

/-- This makes sure that the execution of the tactic does not change the tactic state.
This can be helpful while using rewrite, apply, or expr munging.
Remember to instantiate your metavariables before you're done! -/
meta def lock_tactic_state {α} (t : tactic α) : tactic α
| s := match t s with
       | result.success a s' := result.success a s
       | result.exception msg pos s' := result.exception msg pos s
end

/--
`apply_list l`, for `l : list (tactic expr)`,
tries to apply the lemmas generated by the tactics in `l` on the first goal, and
fail if none succeeds.
-/
meta def apply_list_expr (opt : apply_cfg) : list (tactic expr) → tactic unit
| []     := fail "no matching rule"
| (h::t) := (do e ← h, interactive.concat_tags (apply e opt)) <|> apply_list_expr t

/--
Constructs a list of `tactic expr` given a list of p-expressions, as follows:
- if the p-expression is the name of a theorem, use `i_to_expr_for_apply` on it
- if the p-expression is a user attribute, add all the theorems with this attribute
  to the list.

We need to return a list of `tactic expr`, rather than just `expr`, because these expressions
will be repeatedly applied against goals, and we need to ensure that metavariables don't get stuck.
-/
meta def build_list_expr_for_apply : list pexpr → tactic (list (tactic expr))
| [] := return []
| (h::t) := do
  tail ← build_list_expr_for_apply t,
  a ← i_to_expr_for_apply h,
  (do l ← attribute.get_instances (expr.const_name a),
      m ← l.mmap (λ n, _root_.to_pexpr <$> mk_const n),
      -- We reverse the list of lemmas marked with an attribute,
      -- on the assumption that lemmas proved earlier are more often applicable
      -- than lemmas proved later. This is a performance optimization.
      build_list_expr_for_apply (m.reverse ++ t))
  <|> return ((i_to_expr_for_apply h) :: tail)

/--`apply_rules hs n`: apply the list of rules `hs` (given as pexpr) and `assumption` on the
first goal and the resulting subgoals, iteratively, at most `n` times.

Unlike `solve_by_elim`, `apply_rules` does not do any backtracking, and just greedily applies
a lemma from the list until it can't.
 -/
meta def apply_rules (hs : list pexpr) (n : nat) (opt : apply_cfg) : tactic unit :=
do l ← lock_tactic_state $ build_list_expr_for_apply hs,
   iterate_at_most_on_subgoals n (assumption <|> apply_list_expr opt l)

/-- `replace h p` elaborates the pexpr `p`, clears the existing hypothesis named `h` from the local
context, and adds a new hypothesis named `h`. The type of this hypothesis is the type of `p`.
Fails if there is nothing named `h` in the local context. -/
meta def replace (h : name) (p : pexpr) : tactic unit :=
do h' ← get_local h,
   p ← to_expr p,
   note h none p,
   clear h'

/-- Auxiliary function for `iff_mp` and `iff_mpr`. Takes a name, which should be either `` `iff.mp``
or `` `iff.mpr``. If the passed expression is an iterated function type eventually producing an
`iff`, returns an expression with the `iff` converted to either the forwards or backwards
implication, as requested. -/
meta def mk_iff_mp_app (iffmp : name) : expr → (nat → expr) → option expr
| (expr.pi n bi e t) f := expr.lam n bi e <$> mk_iff_mp_app t (λ n, f (n+1) (expr.var n))
| `(%%a ↔ %%b) f := some $ @expr.const tt iffmp [] a b (f 0)
| _ f := none

/-- `iff_mp_core e ty` assumes that `ty` is the type of `e`.
If `ty` has the shape `Π ..., A ↔ B`, returns an expression whose type is `Π ..., A → B`. -/
meta def iff_mp_core (e ty: expr) : option expr :=
mk_iff_mp_app `iff.mp ty (λ_, e)

/-- `iff_mpr_core e ty` assumes that `ty` is the type of `e`.
If `ty` has the shape `Π ..., A ↔ B`, returns an expression whose type is `Π ..., B → A`. -/
meta def iff_mpr_core (e ty: expr) : option expr :=
mk_iff_mp_app `iff.mpr ty (λ_, e)

/-- Given an expression whose type is (a possibly iterated function producing) an `iff`,
create the expression which is the forward implication. -/
meta def iff_mp (e : expr) : tactic expr :=
do t ← infer_type e,
   iff_mp_core e t <|> fail "Target theorem must have the form `Π x y z, a ↔ b`"

/-- Given an expression whose type is (a possibly iterated function producing) an `iff`,
create the expression which is the reverse implication. -/
meta def iff_mpr (e : expr) : tactic expr :=
do t ← infer_type e,
   iff_mpr_core e t <|> fail "Target theorem must have the form `Π x y z, a ↔ b`"

/--
Attempts to apply `e`, and if that fails, if `e` is an `iff`,
try applying both directions separately.
-/
meta def apply_iff (e : expr) : tactic (list (name × expr)) :=
let ap e := tactic.apply e {new_goals := new_goals.non_dep_only} in
ap e <|> (iff_mp e >>= ap) <|> (iff_mpr e >>= ap)

/--
Configuration options for `apply_any`:
* `use_symmetry`: if `apply_any` fails to apply any lemma, call `symmetry` and try again.
* `use_exfalso`: if `apply_any` fails to apply any lemma, call `exfalso` and try again.
* `apply`: specify an alternative to `tactic.apply`; usually `apply := tactic.eapply`.
-/
meta structure apply_any_opt extends apply_cfg :=
(use_symmetry : bool := tt)
(use_exfalso : bool := tt)

/--
This is a version of `apply_any` that takes a list of `tactic expr`s instead of `expr`s,
and evaluates these as thunks before trying to apply them.

We need to do this to avoid metavariables getting stuck during subsequent rounds of `apply`.
-/
meta def apply_any_thunk
  (lemmas : list (tactic expr))
  (opt : apply_any_opt := {})
  (tac : tactic unit := skip)
  (on_success : expr → tactic unit := (λ _, skip))
  (on_failure : tactic unit := skip) : tactic unit :=
do
  let modes := [skip]
    ++ (if opt.use_symmetry then [symmetry] else [])
    ++ (if opt.use_exfalso then [exfalso] else []),
  modes.any_of (λ m, do m,
    lemmas.any_of (λ H, H >>= (λ e, do apply e opt.to_apply_cfg, on_success e, tac))) <|>
  (on_failure >> fail "apply_any tactic failed; no lemma could be applied")

/--
`apply_any lemmas` tries to apply one of the list `lemmas` to the current goal.

`apply_any lemmas opt` allows control over how lemmas are applied.
`opt` has fields:
* `use_symmetry`: if no lemma applies, call `symmetry` and try again. (Defaults to `tt`.)
* `use_exfalso`: if no lemma applies, call `exfalso` and try again. (Defaults to `tt`.)
* `apply`: use a tactic other than `tactic.apply` (e.g. `tactic.fapply` or `tactic.eapply`).

`apply_any lemmas tac` calls the tactic `tac` after a successful application.
Defaults to `skip`. This is used, for example, by `solve_by_elim` to arrange
recursive invocations of `apply_any`.
-/
meta def apply_any
  (lemmas : list expr)
  (opt : apply_any_opt := {})
  (tac : tactic unit := skip) : tactic unit :=
apply_any_thunk (lemmas.map pure) opt tac

/-- Try to apply a hypothesis from the local context to the goal. -/
meta def apply_assumption : tactic unit :=
local_context >>= apply_any

/-- `change_core e none` is equivalent to `change e`. It tries to change the goal to `e` and fails
if this is not a definitional equality.

`change_core e (some h)` assumes `h` is a local constant, and tries to change the type of `h` to `e`
by reverting `h`, changing the goal, and reintroducing hypotheses. -/
meta def change_core (e : expr) : option expr → tactic unit
| none     := tactic.change e
| (some h) :=
  do num_reverted : ℕ ← revert h,
     expr.pi n bi d b ← target,
     tactic.change $ expr.pi n bi e b,
     intron num_reverted

/--
`change_with_at olde newe hyp` replaces occurences of `olde` with `newe` at hypothesis `hyp`,
assuming `olde` and `newe` are defeq when elaborated.
-/
meta def change_with_at (olde newe : pexpr) (hyp : name) : tactic unit :=
do h ← get_local hyp,
   tp ← infer_type h,
   olde ← to_expr olde, newe ← to_expr newe,
   let repl_tp := tp.replace (λ a n, if a = olde then some newe else none),
   when (repl_tp ≠ tp) $ change_core repl_tp (some h)

/-- Returns a list of all metavariables in the current partial proof. This can differ from
the list of goals, since the goals can be manually edited. -/
meta def metavariables : tactic (list expr) :=
expr.list_meta_vars <$> result

/--
`sorry_if_contains_sorry` will solve any goal already containing `sorry` in its type with `sorry`,
and fail otherwise.
-/
meta def sorry_if_contains_sorry : tactic unit :=
do
  g ← target,
  guard g.contains_sorry <|> fail "goal does not contain `sorrry`",
  tactic.admit

/-- Fail if the target contains a metavariable. -/
meta def no_mvars_in_target : tactic unit :=
expr.has_meta_var <$> target >>= guardb ∘ bnot

/-- Succeeds only if the current goal is a proposition. -/
meta def propositional_goal : tactic unit :=
do g :: _ ← get_goals,
   is_proof g >>= guardb

/-- Succeeds only if we can construct an instance showing the
  current goal is a subsingleton type. -/
meta def subsingleton_goal : tactic unit :=
do g :: _ ← get_goals,
   ty ← infer_type g >>= instantiate_mvars,
   to_expr ``(subsingleton %%ty) >>= mk_instance >> skip

/--
Succeeds only if the current goal is "terminal",
in the sense that no other goals depend on it
(except possibly through shared metavariables; see `independent_goal`).
-/
meta def terminal_goal : tactic unit :=
propositional_goal <|> subsingleton_goal <|>
do g₀ :: _ ← get_goals,
   mvars ← (λ L, list.erase L g₀) <$> metavariables,
   mvars.mmap' $ λ g, do
     t ← infer_type g >>= instantiate_mvars,
     d ← kdepends_on t g₀,
     monad.whenb d $
       pp t >>= λ s, fail ("The current goal is not terminal: " ++ s.to_string ++ " depends on it.")

/--
Succeeds only if the current goal is "independent", in the sense
that no other goals depend on it, even through shared meta-variables.
-/
meta def independent_goal : tactic unit :=
no_mvars_in_target >> terminal_goal

/-- `triv'` tries to close the first goal with the proof `trivial : true`. Unlike `triv`,
it only unfolds reducible definitions, so it sometimes fails faster. -/
meta def triv' : tactic unit := do c ← mk_const `trivial, exact c reducible

variable {α : Type}

/-- Apply a tactic as many times as possible, collecting the results in a list.
Fail if the tactic does not succeed at least once. -/
meta def iterate1 (t : tactic α) : tactic (list α) :=
do r ← decorate_ex "iterate1 failed: tactic did not succeed" t,
   L ← iterate t,
   return (r :: L)

/-- Introduces one or more variables and returns the new local constants.
Fails if `intro` cannot be applied. -/
meta def intros1 : tactic (list expr) :=
iterate1 intro1

/-- Run a tactic "under binders", by running `intros` before, and `revert` afterwards. -/
meta def under_binders {α : Type} (t : tactic α) : tactic α :=
do
  v ← intros,
  r ← t,
  revert_lst v,
  return r

namespace interactive
/-- Run a tactic "under binders", by running `intros` before, and `revert` afterwards. -/
meta def under_binders (i : itactic) : itactic := tactic.under_binders i
end interactive

/-- `successes` invokes each tactic in turn, returning the list of successful results. -/
meta def successes (tactics : list (tactic α)) : tactic (list α) :=
list.filter_map id <$> monad.sequence (tactics.map (λ t, try_core t))

/--
Try all the tactics in a list, each time starting at the original `tactic_state`,
returning the list of successful results,
and reverting to the original `tactic_state`.
-/
-- Note this is not the same as `successes`, which keeps track of the evolving `tactic_state`.
meta def try_all {α : Type} (tactics : list (tactic α)) : tactic (list α) :=
λ s, result.success
(tactics.map $
λ t : tactic α,
  match t s with
  | result.success a s' := [a]
  | _ := []
  end).join s

/--
Try all the tactics in a list, each time starting at the original `tactic_state`,
returning the list of successful results sorted by
the value produced by a subsequent execution of the `sort_by` tactic,
and reverting to the original `tactic_state`.
-/
meta def try_all_sorted {α : Type} (tactics : list (tactic α)) (sort_by : tactic ℕ := num_goals) :
  tactic (list (α × ℕ)) :=
λ s, result.success
((tactics.map $
λ t : tactic α,
  match (do a ← t, n ← sort_by, return (a, n)) s with
  | result.success a s' := [a]
  | _ := []
  end).join.qsort (λ p q : α × ℕ, p.2 < q.2)) s

/-- Return target after instantiating metavars and whnf. -/
private meta def target' : tactic expr :=
target >>= instantiate_mvars >>= whnf

/--
Just like `split`, `fsplit` applies the constructor when the type of the target is
an inductive data type with one constructor.
However it does not reorder goals or invoke `auto_param` tactics.
-/
-- FIXME check if we can remove `auto_param := ff`
meta def fsplit : tactic unit :=
do [c] ← target' >>= get_constructors_for |
     fail "fsplit tactic failed, target is not an inductive datatype with only one constructor",
   mk_const c >>= λ e, apply e {new_goals := new_goals.all, auto_param := ff} >> skip

run_cmd add_interactive [`fsplit]

add_tactic_doc
{ name                     := "fsplit",
  category                 := doc_category.tactic,
  decl_names               := [`tactic.interactive.fsplit],
  tags                     := ["logic", "goal management"] }

/-- Calls `injection` on each hypothesis, and then, for each hypothesis on which `injection`
succeeds, clears the old hypothesis. -/
meta def injections_and_clear : tactic unit :=
do l ← local_context,
   results ← successes $ l.map $ λ e, injection e >> clear e,
   when (results.empty) (fail "could not use `injection` then `clear` on any hypothesis")

run_cmd add_interactive [`injections_and_clear]

add_tactic_doc
{ name                     := "injections_and_clear",
  category                 := doc_category.tactic,
  decl_names               := [`tactic.interactive.injections_and_clear],
  tags                     := ["context management"] }

/-- Calls `cases` on every local hypothesis, succeeding if
it succeeds on at least one hypothesis. -/
meta def case_bash : tactic unit :=
do l ← local_context,
   r ← successes (l.reverse.map (λ h, cases h >> skip)),
   when (r.empty) failed

/--
`note_anon t v`, given a proof `v : t`,
adds `h : t` to the current context, where the name `h` is fresh.

`note_anon none v` will infer the type `t` from `v`.
-/
-- While `note` provides a default value for `t`, it doesn't seem this could ever be used.
meta def note_anon (t : option expr) (v : expr) : tactic expr :=
do h ← get_unused_name `h none,
   note h t v

/-- `find_local t` returns a local constant with type t, or fails if none exists. -/
meta def find_local (t : pexpr) : tactic expr :=
do t' ← to_expr t,
   (prod.snd <$> solve_aux t' assumption >>= instantiate_mvars) <|>
     fail format!"No hypothesis found of the form: {t'}"

/-- `dependent_pose_core l`: introduce dependent hypotheses, where the proofs depend on the values
of the previous local constants. `l` is a list of local constants and their values. -/
meta def dependent_pose_core (l : list (expr × expr)) : tactic unit := do
  let lc := l.map prod.fst,
  let lm := l.map (λ⟨l, v⟩, (l.local_uniq_name, v)),
  t ← target,
  new_goal ← mk_meta_var (t.pis lc),
  old::other_goals ← get_goals,
  set_goals (old :: new_goal :: other_goals),
  exact ((new_goal.mk_app lc).instantiate_locals lm),
  return ()

/-- Like `mk_local_pis` but translating into weak head normal form before checking if it is a `Π`.
-/
meta def mk_local_pis_whnf (e : expr) (md := semireducible) : tactic (list expr × expr) := do
(expr.pi n bi d b) ← whnf e md | return ([], e),
p ← mk_local' n bi d,
(ps, r) ← mk_local_pis (expr.instantiate_var b p),
return ((p :: ps), r)

/-- Changes `(h : ∀xs, ∃a:α, p a) ⊢ g` to `(d : ∀xs, a) (s : ∀xs, p (d xs) ⊢ g`. -/
meta def choose1 (h : expr) (data : name) (spec : name) : tactic expr := do
  t ← infer_type h,
  (ctxt, t) ← mk_local_pis_whnf t,
  `(@Exists %%α %%p) ← whnf t transparency.all |
    fail "expected a term of the shape ∀xs, ∃a, p xs a",
  α_t ← infer_type α,
  expr.sort u ← whnf α_t transparency.all,
  value ← mk_local_def data (α.pis ctxt),
  t' ← head_beta (p.app (value.mk_app ctxt)),
  spec ← mk_local_def spec (t'.pis ctxt),
  dependent_pose_core [
    (value, ((((expr.const `classical.some [u]).app α).app p).app (h.mk_app ctxt)).lambdas ctxt),
    (spec, ((((expr.const `classical.some_spec [u]).app α).app p).app (h.mk_app ctxt)).lambdas ctxt)],
  try (tactic.clear h),
  intro1,
  intro1

/-- Changes `(h : ∀xs, ∃as, p as) ⊢ g` to a list of functions `as`,
and a final hypothesis on `p as`. -/
meta def choose : expr → list name → tactic unit
| h [] := fail "expect list of variables"
| h [n] := do
  cnt ← revert h,
  intro n,
  intron (cnt - 1),
  return ()
| h (n::ns) := do
  v ← get_unused_name >>= choose1 h n,
  choose v ns

/--
Instantiates metavariables that appear in the current goal.
-/
meta def instantiate_mvars_in_target : tactic unit :=
target >>= instantiate_mvars >>= change

/--
Instantiates metavariables in all goals.
-/
meta def instantiate_mvars_in_goals : tactic unit :=
all_goals' $ instantiate_mvars_in_target

/-- Similar to `mk_local_pis` but make meta variables instead of
local constants. -/
meta def mk_meta_pis : expr → tactic (list expr × expr)
| (expr.pi n bi d b) := do
  p ← mk_meta_var d,
  (ps, r) ← mk_meta_pis (expr.instantiate_var b p),
  return ((p :: ps), r)
| e := return ([], e)

/-- Protect the declaration `n` -/
meta def mk_protected (n : name) : tactic unit :=
do env ← get_env, set_env (env.mk_protected n)

end tactic

namespace lean.parser
open tactic interaction_monad

/-- `emit_command_here str` behaves as if the string `str` were placed as a user command at the
current line. -/
meta def emit_command_here (str : string) : lean.parser string :=
do (_, left) ← with_input command_like str,
   return left

/-- `emit_code_here str` behaves as if the string `str` were placed at the current location in
source code. -/
meta def emit_code_here : string → lean.parser unit
| str := do left ← emit_command_here str,
            if left.length = 0 then return ()
            else emit_code_here left

/-- `get_current_namespace` returns the current namespace (it could be `name.anonymous`).

This function deserves a C++ implementation in core lean, and will fail if it is not called from
the body of a command (i.e. anywhere else that the `lean.parser` monad can be invoked). -/
meta def get_current_namespace : lean.parser name :=
do n ← tactic.mk_user_fresh_name,
   emit_code_here $ sformat!"def {n} := ()",
   nfull ← tactic.resolve_constant n,
   return $ nfull.get_nth_prefix n.components.length

/-- `get_variables` returns a list of existing variable names, along with their types and binder
info. -/
meta def get_variables : lean.parser (list (name × binder_info × expr)) :=
list.map expr.get_local_const_kind <$> list_available_include_vars

/-- `get_included_variables` returns those variables `v` returned by `get_variables` which have been
"included" by an `include v` statement and are not (yet) `omit`ed. -/
meta def get_included_variables : lean.parser (list (name × binder_info × expr)) :=
do ns ← list_include_var_names,
   list.filter (λ v, v.1 ∈ ns) <$> get_variables

/-- From the `lean.parser` monad, synthesize a `tactic_state` which includes all of the local
variables referenced in `es : list pexpr`, and those variables which have been `include`ed in the
local context---precisely those variables which would be ambiently accessible if we were in a
tactic-mode block where the goals had types `es.mmap to_expr`, for example.

Returns a new `ts : tactic_state` with these local variables added, and
`mappings : list (expr × expr)`, for which pairs `(var, hyp)` correspond to an existing variable
`var` and the local hypothesis `hyp` which was added to the tactic state `ts` as a result. -/
meta def synthesize_tactic_state_with_variables_as_hyps (es : list pexpr)
  : lean.parser (tactic_state × list (expr × expr)) :=
do /- First, in order to get `to_expr e` to resolve declared `variables`, we add all of the
      declared variables to a fake `tactic_state`, and perform the resolution. At the end,
      `to_expr e` has done the work of determining which variables were actually referenced, which
      we then obtain from `fe` via `expr.list_local_consts` (which, importantly, is not defined for
      `pexpr`s). -/
   vars ← list_available_include_vars,
   fake_es ← lean.parser.of_tactic $ lock_tactic_state $ do {
     /- Note that `add_local_consts_as_local_hyps` returns the mappings it generated, but we discard
        them on this first pass. (We return the mappings generated by our second invocation of this
        function below.) -/
     add_local_consts_as_local_hyps vars,
     es.mmap to_expr
   },

   /- Now calculate lists of a) the explicitly `include`ed variables and b) the variables which were
      referenced in `e` when it was resolved to `fake_e`.

      It is important that we include variables of the kind a) because we want `simp` to have access
      to declared local instances, and it is important that we only restrict to variables of kind a)
      and b) together since we do not to recognise a hypothesis which is posited as a `variable`
      in the environment but not referenced in the `pexpr` we were passed.

      One use case for this behaviour is running `simp` on the passed `pexpr`, since we do not want
      simp to use arbitrary hypotheses which were declared as `variables` in the local environment
      but not referenced in the expression to simplify (as one would be expect generally in tactic
      mode). -/
   included_vars ← list_include_var_names,
   let referenced_vars := list.join $ fake_es.map $ λ e, e.list_local_consts.map expr.local_pp_name,

   /- Look up the explicit `included_vars` and the `referenced_vars` (which have appeared in the
      `pexpr` list which we were passed.)  -/
   let directly_included_vars := vars.filter $ λ var,
     (var.local_pp_name ∈ included_vars) ∨ (var.local_pp_name ∈ referenced_vars),

   /- Inflate the list `directly_included_vars` to include those variables which are "implicitly
      included" by virtue of reference to one or multiple others. For example, given
      `variables (n : ℕ) [prime n] [ih : even n]`, a reference to `n` implies that the typeclass
      instance `prime n` should be included, but `ih : even n` should not. -/
   let all_implicitly_included_vars :=
     expr.all_implicitly_included_variables vars directly_included_vars,

   /- Capture a tactic state where both of these kinds of variables have been added as local
      hypotheses, and resolve `e` against this state with `to_expr`, this time for real. -/
   lean.parser.of_tactic $ do {
      mappings ← add_local_consts_as_local_hyps all_implicitly_included_vars,
      ts ← get_state,
      return (ts, mappings)
   }

end lean.parser

namespace tactic

variables {α : Type}

/--
Hole command used to fill in a structure's field when specifying an instance.

In the following:

```lean
instance : monad id :=
{! !}
```

invoking the hole command "Instance Stub" ("Generate a skeleton for the structure under
construction.") produces:

```lean
instance : monad id :=
{ map := _,
  map_const := _,
  pure := _,
  seq := _,
  seq_left := _,
  seq_right := _,
  bind := _ }
```
-/
@[hole_command] meta def instance_stub : hole_command :=
{ name := "Instance Stub",
  descr := "Generate a skeleton for the structure under construction.",
  action := λ _,
  do tgt ← target >>= whnf,
     let cl := tgt.get_app_fn.const_name,
     env ← get_env,
     fs ← expanded_field_list cl,
     let fs := fs.map prod.snd,
     let fs := format.intercalate (",\n  " : format) $ fs.map (λ fn, format!"{fn} := _"),
     let out := format.to_string format!"{{ {fs} }",
     return [(out,"")] }

add_tactic_doc
{ name                     := "instance_stub",
  category                 := doc_category.hole_cmd,
  decl_names               := [`tactic.instance_stub],
  tags                     := ["instances"] }

/-- Like `resolve_name` except when the list of goals is
empty. In that situation `resolve_name` fails whereas
`resolve_name'` simply proceeds on a dummy goal -/
meta def resolve_name' (n : name) : tactic pexpr :=
do [] ← get_goals | resolve_name n,
   g ← mk_mvar,
   set_goals [g],
   resolve_name n <* set_goals []

private meta def strip_prefix' (n : name) : list string → name → tactic name
| s name.anonymous := pure $ s.foldl (flip name.mk_string) name.anonymous
| s (name.mk_string a p) :=
  do let n' := s.foldl (flip name.mk_string) name.anonymous,
     do { n'' ← tactic.resolve_constant n',
          if n'' = n
            then pure n'
            else strip_prefix' (a :: s) p }
     <|> strip_prefix' (a :: s) p
| s n@(name.mk_numeral a p) := pure $ s.foldl (flip name.mk_string) n

/-- Strips unnecessary prefixes from a name, e.g. if a namespace is open. -/
meta def strip_prefix : name → tactic name
| n@(name.mk_string a a_1) :=
  if (`_private).is_prefix_of n
    then let n' := n.update_prefix name.anonymous in
            n' <$ resolve_name' n' <|> pure n
    else strip_prefix' n [a] a_1
| n := pure n

/-- Used to format return strings for the hole commands `match_stub` and `eqn_stub`. -/
meta def mk_patterns (t : expr) : tactic (list format) :=
do let cl := t.get_app_fn.const_name,
   env ← get_env,
   let fs := env.constructors_of cl,
   fs.mmap $ λ f,
     do { (vs,_) ← mk_const f >>= infer_type >>= mk_local_pis,
          let vs := vs.filter (λ v, v.is_default_local),
          vs ← vs.mmap (λ v,
            do v' ← get_unused_name v.local_pp_name,
               pose v' none `(()),
               pure v' ),
          vs.mmap' $ λ v, get_local v >>= clear,
          let args := list.intersperse (" " : format) $ vs.map to_fmt,
          f ← strip_prefix f,
          if args.empty
            then pure $ format!"| {f} := _\n"
            else pure format!"| ({f} {format.join args}) := _\n" }

/--
Hole command used to generate a `match` expression.

In the following:

```lean
meta def foo (e : expr) : tactic unit :=
{! e !}
```

invoking hole command "Match Stub" ("Generate a list of equations for a `match` expression")
produces:

```lean
meta def foo (e : expr) : tactic unit :=
match e with
| (expr.var a) := _
| (expr.sort a) := _
| (expr.const a a_1) := _
| (expr.mvar a a_1 a_2) := _
| (expr.local_const a a_1 a_2 a_3) := _
| (expr.app a a_1) := _
| (expr.lam a a_1 a_2 a_3) := _
| (expr.pi a a_1 a_2 a_3) := _
| (expr.elet a a_1 a_2 a_3) := _
| (expr.macro a a_1) := _
end
```
-/
@[hole_command] meta def match_stub : hole_command :=
{ name := "Match Stub",
  descr := "Generate a list of equations for a `match` expression.",
  action := λ es,
  do [e] ← pure es | fail "expecting one expression",
     e ← to_expr e,
     t ← infer_type e >>= whnf,
     fs ← mk_patterns t,
     e ← pp e,
     let out := format.to_string format!"match {e} with\n{format.join fs}end\n",
     return [(out,"")] }

add_tactic_doc
{ name                     := "Match Stub",
  category                 := doc_category.hole_cmd,
  decl_names               := [`tactic.match_stub],
  tags                     := ["pattern matching"] }

/--
Invoking hole command "Equations Stub" ("Generate a list of equations for a recursive definition")
in the following:

```lean
meta def foo : {! expr → tactic unit !} -- `:=` is omitted
```

produces:

```lean
meta def foo : expr → tactic unit
| (expr.var a) := _
| (expr.sort a) := _
| (expr.const a a_1) := _
| (expr.mvar a a_1 a_2) := _
| (expr.local_const a a_1 a_2 a_3) := _
| (expr.app a a_1) := _
| (expr.lam a a_1 a_2 a_3) := _
| (expr.pi a a_1 a_2 a_3) := _
| (expr.elet a a_1 a_2 a_3) := _
| (expr.macro a a_1) := _
```

A similar result can be obtained by invoking "Equations Stub" on the following:

```lean
meta def foo : expr → tactic unit := -- do not forget to write `:=`!!
{! !}
```

```lean
meta def foo : expr → tactic unit := -- don't forget to erase `:=`!!
| (expr.var a) := _
| (expr.sort a) := _
| (expr.const a a_1) := _
| (expr.mvar a a_1 a_2) := _
| (expr.local_const a a_1 a_2 a_3) := _
| (expr.app a a_1) := _
| (expr.lam a a_1 a_2 a_3) := _
| (expr.pi a a_1 a_2 a_3) := _
| (expr.elet a a_1 a_2 a_3) := _
| (expr.macro a a_1) := _
```

-/
@[hole_command] meta def eqn_stub : hole_command :=
{ name := "Equations Stub",
  descr := "Generate a list of equations for a recursive definition.",
  action := λ es,
  do t ← match es with
         | [t] := to_expr t
         | [] := target
         | _ := fail "expecting one type"
         end,
     e ← whnf t,
     (v :: _,_) ← mk_local_pis e | fail "expecting a Pi-type",
     t' ← infer_type v,
     fs ← mk_patterns t',
     t ← pp t,
     let out :=
         if es.empty then
           format.to_string format!"-- do not forget to erase `:=`!!\n{format.join fs}"
           else format.to_string format!"{t}\n{format.join fs}",
     return [(out,"")] }

add_tactic_doc
{ name                     := "Equations Stub",
  category                 := doc_category.hole_cmd,
  decl_names               := [`tactic.eqn_stub],
  tags                     := ["pattern matching"] }

/--
This command lists the constructors that can be used to satisfy the expected type.

Invoking "List Constructors" ("Show the list of constructors of the expected type")
in the following hole:

```lean
def foo : ℤ ⊕ ℕ :=
{! !}
```

produces:

```lean
def foo : ℤ ⊕ ℕ :=
{! sum.inl, sum.inr !}
```

and will display:

```lean
sum.inl : ℤ → ℤ ⊕ ℕ

sum.inr : ℕ → ℤ ⊕ ℕ
```

-/
@[hole_command] meta def list_constructors_hole : hole_command :=
{ name := "List Constructors",
  descr := "Show the list of constructors of the expected type.",
  action := λ es,
  do t ← target >>= whnf,
     (_,t) ← mk_local_pis t,
     let cl := t.get_app_fn.const_name,
     let args := t.get_app_args,
     env ← get_env,
     let cs := env.constructors_of cl,
     ts ← cs.mmap $ λ c,
       do { e ← mk_const c,
            t ← infer_type (e.mk_app args) >>= pp,
            c ← strip_prefix c,
            pure format!"\n{c} : {t}\n" },
     fs ← format.intercalate ", " <$> cs.mmap (strip_prefix >=> pure ∘ to_fmt),
     let out := format.to_string format!"{{! {fs} !}",
     trace (format.join ts).to_string,
     return [(out,"")] }

add_tactic_doc
{ name                     := "List Constructors",
  category                 := doc_category.hole_cmd,
  decl_names               := [`tactic.list_constructors_hole],
  tags                     := ["goal information"] }

/-- Makes the declaration `classical.prop_decidable` available to type class inference.
This asserts that all propositions are decidable, but does not have computational content. -/
meta def classical : tactic unit :=
do h ← get_unused_name `_inst,
   mk_const `classical.prop_decidable >>= note h none,
   reset_instance_cache

open expr

/-- `mk_comp v e` checks whether `e` is a sequence of nested applications `f (g (h v))`, and if so,
returns the expression `f ∘ g ∘ h`. -/
meta def mk_comp (v : expr) : expr → tactic expr
| (app f e) :=
  if e = v then pure f
  else do
    guard (¬ v.occurs f) <|> fail "bad guard",
    e' ← mk_comp e >>= instantiate_mvars,
    f ← instantiate_mvars f,
    mk_mapp ``function.comp [none,none,none,f,e']
| e :=
  do guard (e = v),
     t ← infer_type e,
     mk_mapp ``id [t]

/--
From a lemma of the shape `∀ x, f (g x) = h x`
derive an auxiliary lemma of the form `f ∘ g = h`
for reasoning about higher-order functions.
-/
meta def mk_higher_order_type : expr → tactic expr
| (pi n bi d b@(pi _ _ _ _)) :=
  do v ← mk_local_def n d,
     let b' := (b.instantiate_var v),
     (pi n bi d ∘ flip abstract_local v.local_uniq_name) <$> mk_higher_order_type b'
| (pi n bi d b) :=
  do v ← mk_local_def n d,
     let b' := (b.instantiate_var v),
     (l,r) ← match_eq b' <|> fail format!"not an equality {b'}",
     l' ← mk_comp v l,
     r' ← mk_comp v r,
     mk_app ``eq [l',r']
 | e := failed

open lean.parser interactive.types

/-- A user attribute that applies to lemmas of the shape `∀ x, f (g x) = h x`.
It derives an auxiliary lemma of the form `f ∘ g = h` for reasoning about higher-order functions.
-/
@[user_attribute]
meta def higher_order_attr : user_attribute unit (option name) :=
{ name := `higher_order,
  parser := optional ident,
  descr :=
"From a lemma of the shape `∀ x, f (g x) = h x` derive an auxiliary lemma of the
form `f ∘ g = h` for reasoning about higher-order functions.",
  after_set := some $ λ lmm _ _,
    do env  ← get_env,
       decl ← env.get lmm,
       let num := decl.univ_params.length,
       let lvls := (list.iota num).map (`l).append_after,
       let l : expr := expr.const lmm $ lvls.map level.param,
       t ← infer_type l >>= instantiate_mvars,
       t' ← mk_higher_order_type t,
       (_,pr) ← solve_aux t' $ do {
         intros, applyc ``_root_.funext, intro1, applyc lmm; assumption },
       pr ← instantiate_mvars pr,
       lmm' ← higher_order_attr.get_param lmm,
       lmm' ← (flip name.update_prefix lmm.get_prefix <$> lmm') <|> pure lmm.add_prime,
       add_decl $ declaration.thm lmm' lvls t' (pure pr),
       copy_attribute `simp lmm lmm',
       copy_attribute `functor_norm lmm lmm' }

add_tactic_doc
{ name                     := "higher_order",
  category                 := doc_category.attr,
  decl_names               := [`tactic.higher_order_attr],
  tags                     := ["lemma derivation"] }

attribute [higher_order map_comp_pure] map_pure


<<<<<<< HEAD
/-- Put a definition in the `tactic.interactive` namespace to make it usable
in proof scripts
=======
/--
Copies a definition into the `tactic.interactive` namespace to make it usable
in proof scripts. It allows one to write

```lean
@[interactive]
meta def my_tactic := ...
```

instead of

```lean
meta def my_tactic := ...

run_cmd add_interactive [``my_tactic]
```
>>>>>>> 89ada87c
-/
@[user_attribute]
meta def interactive_attr : user_attribute :=
{ name := `interactive,
  descr :=
"Put a definition in the `tactic.interactive` namespace to make it usable
in proof scripts.",
  after_set := some $ λ tac _ _, add_interactive [tac] }

add_tactic_doc
{ name                     := "interactive",
  category                 := doc_category.attr,
  decl_names               := [``tactic.interactive_attr],
  tags                     := ["environment"] }

<<<<<<< HEAD
/-- Attribute `needed` is used to mark declarations that are featured
in the current file.  Then, the `#unneeded` command can be used to
list the declaration present in the file that do not support the main
features of the file. -/
@[user_attribute]
meta def needed_attr : user_attribute :=
{ name := `needed,
  descr := "tag essential declarations to help identify unused definitions" }

/-- `unneeded n m` removes from the map of unneeded declarations those
referenced by declaration named `n` which is considerred to be a
needed declaration -/
private meta def unneeded : name → name_map declaration → tactic (name_map declaration)
| n m :=
  do d ← get_decl n,
     if m.contains n then do
       let m := m.erase n,
       let ns := d.value.list_constant.union d.type.list_constant,
       ns.mfold m unneeded
     else pure m

/-- In the current file, list all the declaration that are not marked as `@[needed]` and
that are not referenced by such declarations -/
meta def all_unneeded : tactic (name_map declaration) :=
do ds ← local_decls,
   ls ← ds.keys.mfilter (succeeds ∘ user_attribute.get_param_untyped needed_attr),
   ds ← ls.mfoldl (flip unneeded) ds,
   ds.mfilter $ λ n d, do
     e ← get_env,
     return $ !d.is_auto_generated e &&
       !(n.get_prefix.last = "equations") &&
       !(n.last = "_sunfold") &&
       !(string.is_prefix_of "_match_" n.last) &&
       !(string.is_prefix_of "_proof_" n.last) &&
       !(string.is_prefix_of "_main" n.last) &&
       !(name.is_suffix_of `_main._meta_aux n)

=======
>>>>>>> 89ada87c
/--
Use `refine` to partially discharge the goal,
or call `fconstructor` and try again.
-/
private meta def use_aux (h : pexpr) : tactic unit :=
(focus1 (refine h >> done)) <|> (fconstructor >> use_aux)

/-- Similar to `existsi`, `use l` will use entries in `l` to instantiate existential obligations
at the beginning of a target. Unlike `existsi`, the pexprs in `l` are elaborated with respect to
the expected type.

```lean
example : ∃ x : ℤ, x = x :=
by tactic.use ``(42)
```

See the doc string for `tactic.interactive.use` for more information.
 -/
protected meta def use (l : list pexpr) : tactic unit :=
focus1 $ seq' (l.mmap' $ λ h, use_aux h <|> fail format!"failed to instantiate goal with {h}")
              instantiate_mvars_in_target

/-- `clear_aux_decl_aux l` clears all expressions in `l` that represent aux decls from the
local context. -/
meta def clear_aux_decl_aux : list expr → tactic unit
| []     := skip
| (e::l) := do cond e.is_aux_decl (tactic.clear e) skip, clear_aux_decl_aux l

/-- `clear_aux_decl` clears all expressions from the local context that represent aux decls. -/
meta def clear_aux_decl : tactic unit :=
local_context >>= clear_aux_decl_aux

/-- `apply_at_aux e et [] h ht` (with `et` the type of `e` and `ht` the type of `h`)
finds a list of expressions `vs` and returns `(e.mk_args (vs ++ [h]), vs)`. -/
meta def apply_at_aux (arg t : expr) : list expr → expr → expr → tactic (expr × list expr)
| vs e (pi n bi d b) :=
  do { v ← mk_meta_var d,
       apply_at_aux (v :: vs) (e v) (b.instantiate_var v) } <|>
  (e arg, vs) <$ unify d t
| vs e _ := failed

/-- `apply_at e h` applies implication `e` on hypothesis `h` and replaces `h` with the result. -/
meta def apply_at (e h : expr) : tactic unit :=
do ht ← infer_type h,
   et ← infer_type e,
   (h', gs') ← apply_at_aux h ht [] e et,
   note h.local_pp_name none h',
   clear h,
   gs' ← gs'.mfilter is_assigned,
   (g :: gs) ← get_goals,
   set_goals (g :: gs' ++ gs)

/-- `symmetry_hyp h` applies `symmetry` on hypothesis `h`. -/
meta def symmetry_hyp (h : expr) (md := semireducible) : tactic unit :=
do tgt   ← infer_type h,
   env   ← get_env,
   let r := get_app_fn tgt,
   match env.symm_for (const_name r) with
   | (some symm) := do s ← mk_const symm,
                       apply_at s h
   | none        := fail "symmetry tactic failed, target is not a relation application with the expected property."
   end

precedence `setup_tactic_parser`:0

/-- `setup_tactic_parser` is a user command that opens the namespaces used in writing
interactive tactics, and declares the local postfix notation `?` for `optional` and `*` for `many`.
It does *not* use the `namespace` command, so it will typically be used after
`namespace tactic.interactive`.
-/
@[user_command]
meta def setup_tactic_parser_cmd (_ : interactive.parse $ tk "setup_tactic_parser") :
  lean.parser unit :=
emit_code_here "
open lean
open lean.parser
open interactive interactive.types

local postfix `?`:9001 := optional
local postfix *:9001 := many .
"

/-- `finally tac finalizer` runs `tac` first, then runs `finalizer` even if
`tac` fails. `finally tac finalizer` fails if either `tac` or `finalizer` fails. -/
meta def finally {β} (tac : tactic α) (finalizer : tactic β) : tactic α :=
λ s, match tac s with
     | (result.success r s') := (finalizer >> pure r) s'
     | (result.exception msg p s') := (finalizer >> result.exception msg p) s'
     end

/--
`on_exception handler tac` runs `tac` first, and then runs `handler` only if `tac` failed.
-/
meta def on_exception {β} (handler : tactic β) (tac : tactic α) : tactic α | s :=
match tac s with
| result.exception msg p s' := (handler *> result.exception msg p) s'
| ok := ok
end

/-- `decorate_error add_msg tac` prepends `add_msg` to an exception produced by `tac` -/
meta def decorate_error (add_msg : string) (tac : tactic α) : tactic α | s :=
match tac s with
| result.exception msg p s :=
  let msg (_ : unit) : format := match msg with
    | some msg := add_msg ++ format.line ++ msg ()
    | none := add_msg
    end in
  result.exception msg p s
| ok := ok
end

/-- Applies tactic `t`. If it succeeds, revert the state, and return the value. If it fails,
  returns the error message. -/
meta def retrieve_or_report_error {α : Type u} (t : tactic α) : tactic (α ⊕ string) :=
λ s, match t s with
| (interaction_monad.result.success a s') := result.success (sum.inl a) s
| (interaction_monad.result.exception msg' _ s') :=
  result.success (sum.inr (msg'.iget ()).to_string) s
end

/-- Applies tactic `t`. If it succeeds, return the value. If it fails, returns the error message. -/
meta def try_or_report_error {α : Type u} (t : tactic α) : tactic (α ⊕ string) :=
λ s, match t s with
| (interaction_monad.result.success a s') := result.success (sum.inl a) s'
| (interaction_monad.result.exception msg' _ s') :=
  result.success (sum.inr (msg'.iget ()).to_string) s
end

/-- This tactic succeeds if `t` succeeds or fails with message `msg` such that `p msg` is `tt`.
-/
meta def succeeds_or_fails_with_msg {α : Type} (t : tactic α) (p : string → bool) : tactic unit :=
do x ← retrieve_or_report_error t,
match x with
| (sum.inl _) := skip
| (sum.inr msg) := if p msg then skip else fail msg
end

add_tactic_doc
{ name                     := "setup_tactic_parser",
  category                 := doc_category.cmd,
  decl_names               := [`tactic.setup_tactic_parser_cmd],
  tags                     := ["parsing", "notation"] }

/-- `trace_error msg t` executes the tactic `t`. If `t` fails, traces `msg` and the failure message
of `t`. -/
meta def trace_error (msg : string) (t : tactic α) : tactic α
| s := match t s with
       | (result.success r s') := result.success r s'
       | (result.exception (some msg') p s') := (trace msg >> trace (msg' ()) >> result.exception (some msg') p) s'
       | (result.exception none p s') := result.exception none p s'
       end

/--
``trace_if_enabled `n msg`` traces the message `msg`
only if tracing is enabled for the name `n`.

Create new names registered for tracing with `declare_trace n`.
Then use `set_option trace.n true/false` to enable or disable tracing for `n`.
-/
meta def trace_if_enabled
  (n : name) {α : Type u} [has_to_tactic_format α] (msg : α) : tactic unit :=
when_tracing n (trace msg)

/--
``trace_state_if_enabled `n msg`` prints the tactic state,
preceded by the optional string `msg`,
only if tracing is enabled for the name `n`.
-/
meta def trace_state_if_enabled
  (n : name) (msg : string := "") : tactic unit :=
when_tracing n ((if msg = "" then skip else trace msg) >> trace_state)

/--
This combinator is for testing purposes. It succeeds if `t` fails with message `msg`,
and fails otherwise.
-/
meta def success_if_fail_with_msg {α : Type u} (t : tactic α) (msg : string) : tactic unit :=
λ s, match t s with
| (interaction_monad.result.exception msg' _ s') :=
  let expected_msg := (msg'.iget ()).to_string in
  if msg = expected_msg then result.success () s
  else mk_exception format!"failure messages didn't match. Expected:\n{expected_msg}" none s
| (interaction_monad.result.success a s) :=
   mk_exception "success_if_fail_with_msg combinator failed, given tactic succeeded" none s
end

/--
Construct a `refine ...` or `exact ...` string which would construct `g`.
-/
meta def tactic_statement (g : expr) : tactic string :=
do g ← instantiate_mvars g,
   g ← head_beta g,
   r ← pp (replace_mvars g),
   if g.has_meta_var
   then return (sformat!"Try this: refine {r}")
   else return (sformat!"Try this: exact {r}")

/-- `with_local_goals gs tac` runs `tac` on the goals `gs` and then restores the
initial goals and returns the goals `tac` ended on. -/
meta def with_local_goals {α} (gs : list expr) (tac : tactic α) : tactic (α × list expr) :=
do gs' ← get_goals,
   set_goals gs,
   finally (prod.mk <$> tac <*> get_goals) (set_goals gs')

/-- like `with_local_goals` but discards the resulting goals -/
meta def with_local_goals' {α} (gs : list expr) (tac : tactic α) : tactic α :=
prod.fst <$> with_local_goals gs tac

/-- Representation of a proof goal that lends itself to comparison. The
following goal:

```lean
l₀ : T,
l₁ : T
⊢ ∀ v : T, foo
```

is represented as

```
(2, ∀ l₀ l₁ v : T, foo)
```

The number 2 indicates that first the two bound variables of the
`∀` are actually local constant. Comparing two such goals with `=`
rather than `=ₐ` or `is_def_eq` tells us that proof script should
not see the difference between the two.
 -/
meta def packaged_goal := ℕ × expr

/-- proof state made of multiple `goal` meant for comparing
the result of running different tactics -/
meta def proof_state := list packaged_goal

meta instance goal.inhabited : inhabited packaged_goal := ⟨(0,var 0)⟩
meta instance proof_state.inhabited : inhabited proof_state :=
(infer_instance : inhabited (list packaged_goal))

/-- create a `packaged_goal` corresponding to the current goal -/
meta def get_packaged_goal : tactic packaged_goal := do
ls ← local_context,
tgt ← target >>= instantiate_mvars,
tgt ← pis ls tgt,
pure (ls.length, tgt)

/-- `goal_of_mvar g`, with `g` a meta variable, creates a
`packaged_goal` corresponding to `g` interpretted as a proof goal -/
meta def goal_of_mvar (g : expr) : tactic packaged_goal :=
with_local_goals' [g] get_packaged_goal

/-- `get_proof_state` lists the user visible goal for each goal
of the current state and for each goal, abstracts all of the
meta variables of the other gaols.

This produces a list of goals in the form of `ℕ × expr` where
the `expr` encodes the following proof state:

```lean
2 goals
l₁ : t₁,
l₂ : t₂,
l₃ : t₃
⊢ tgt₁

⊢ tgt₂
```

as

```lean
[ (3, ∀ (mv : tgt₁) (mv : tgt₂) (l₁ : t₁) (l₂ : t₂) (l₃ : t₃), tgt₁),
  (0, ∀ (mv : tgt₁) (mv : tgt₂), tgt₂) ]
```

with 2 goals, the first 2 bound variables encode the meta variable
of all the goals, the next 3 (in the first goal) and 0 (in the second goal)
are the local constants.

This representation allows us to compare goals and proof states while
ignoring information like the unique name of local constants and
the equality or difference of meta variables that encode the same goal.
-/
meta def get_proof_state : tactic proof_state :=
do gs ← get_goals,
   gs.mmap $ λ g, do
     ⟨n,g⟩ ← goal_of_mvar g,
     g ← gs.mfoldl (λ g v, do
       g ← kabstract g v reducible ff,
       pure $ pi `goal binder_info.default `(true) g ) g,
     pure (n,g)

/--
Run `tac` in a disposable proof state and return the state.
See `proof_state`, `goal` and `get_proof_state`.
-/
meta def get_proof_state_after (tac : tactic unit) : tactic (option proof_state) :=
try_core $ retrieve $ tac >> get_proof_state

open lean interactive

/-- A type alias for `tactic format`, standing for "pretty print format". -/
meta def pformat := tactic format

/-- `mk` lifts `fmt : format` to the tactic monad (`pformat`). -/
meta def pformat.mk (fmt : format) : pformat := pure fmt

/-- an alias for `pp`. -/
meta def to_pfmt {α} [has_to_tactic_format α] (x : α) : pformat :=
pp x

meta instance pformat.has_to_tactic_format : has_to_tactic_format pformat :=
⟨ id ⟩

meta instance : has_append pformat :=
⟨ λ x y, (++) <$> x <*> y ⟩

meta instance tactic.has_to_tactic_format [has_to_tactic_format α] :
  has_to_tactic_format (tactic α) :=
⟨ λ x, x >>= to_pfmt ⟩

private meta def parse_pformat : string → list char → parser pexpr
| acc []            := pure ``(to_pfmt %%(reflect acc))
| acc ('\n'::s)     :=
do f ← parse_pformat "" s,
   pure ``(to_pfmt %%(reflect acc) ++ pformat.mk format.line ++ %%f)
| acc ('{'::'{'::s) := parse_pformat (acc ++ "{") s
| acc ('{'::s) :=
do (e, s) ← with_input (lean.parser.pexpr 0) s.as_string,
   '}'::s ← return s.to_list | fail "'}' expected",
   f ← parse_pformat "" s,
   pure ``(to_pfmt %%(reflect acc) ++ to_pfmt %%e ++ %%f)
| acc (c::s) := parse_pformat (acc.str c) s

reserve prefix `pformat! `:100

/-- See `format!` in `init/meta/interactive_base.lean`.

The main differences are that `pp` is called instead of `to_fmt` and that we can use
arguments of type `tactic α` in the quotations.

Now, consider the following:
```lean
e ← to_expr ``(3 + 7),
trace format!"{e}"  -- outputs `has_add.add.{0} nat nat.has_add (bit1.{0} nat nat.has_one nat.has_add (has_one.one.{0} nat nat.has_one)) ...`
trace pformat!"{e}" -- outputs `3 + 7`
```

The difference is significant. And now, the following is expressible:

```lean
e ← to_expr ``(3 + 7),
trace pformat!"{e} : {infer_type e}" -- outputs `3 + 7 : ℕ`
```

See also: `trace!` and `fail!`
-/
@[user_notation]
meta def pformat_macro (_ : parse $ tk "pformat!") (s : string) : parser pexpr :=
do e ← parse_pformat "" s.to_list,
   return ``(%%e : pformat)

reserve prefix `fail! `:100

/--
The combination of `pformat` and `fail`.
-/
@[user_notation]
meta def fail_macro (_ : parse $ tk "fail!") (s : string) : parser pexpr :=
do e ← pformat_macro () s,
   pure ``((%%e : pformat) >>= fail)

reserve prefix `trace! `:100
/--
The combination of `pformat` and `trace`.
-/
@[user_notation]
meta def trace_macro (_ : parse $ tk "trace!") (s : string) : parser pexpr :=
do e ← pformat_macro () s,
   pure ``((%%e : pformat) >>= trace)

/-- A hackish way to get the `src` directory of mathlib. -/
meta def get_mathlib_dir : tactic string :=
do e ← get_env,
  s ← e.decl_olean `tactic.reset_instance_cache,
  return $ s.popn_back 17

/-- Checks whether a declaration with the given name is declared in mathlib.
If you want to run this tactic many times, you should use `environment.is_prefix_of_file` instead,
since it is expensive to execute `get_mathlib_dir` many times. -/
meta def is_in_mathlib (n : name) : tactic bool :=
do ml ← get_mathlib_dir, e ← get_env, return $ e.is_prefix_of_file ml n

/--
Runs a tactic by name.
If it is a `tactic string`, return whatever string it returns.
If it is a `tactic unit`, return the name.
(This is mostly used in invoking "self-reporting tactics", e.g. by `tidy` and `hint`.)
-/
meta def name_to_tactic (n : name) : tactic string :=
do d ← get_decl n,
   e ← mk_const n,
   let t := d.type,
   if (t =ₐ `(tactic unit)) then
     (eval_expr (tactic unit) e) >>= (λ t, t >> (name.to_string <$> strip_prefix n))
   else if (t =ₐ `(tactic string)) then
     (eval_expr (tactic string) e) >>= (λ t, t)
   else fail!"name_to_tactic cannot take `{n} as input: its type must be `tactic string` or `tactic unit`"

/-- auxiliary function for `apply_under_n_pis` -/
private meta def apply_under_n_pis_aux (func arg : pexpr) : ℕ → ℕ → expr → pexpr
| n 0 _ :=
  let vars := ((list.range n).reverse.map (@expr.var ff)),
      bd := vars.foldl expr.app arg.mk_explicit in
  func bd
| n (k+1) (expr.pi nm bi tp bd) := expr.pi nm bi (pexpr.of_expr tp) (apply_under_n_pis_aux (n+1) k bd)
| n (k+1) t := apply_under_n_pis_aux n 0 t

/--
Assumes `pi_expr` is of the form `Π x1 ... xn xn+1..., _`.
Creates a pexpr of the form `Π x1 ... xn, func (arg x1 ... xn)`.
All arguments (implicit and explicit) to `arg` should be supplied. -/
meta def apply_under_n_pis (func arg : pexpr) (pi_expr : expr) (n : ℕ) : pexpr :=
apply_under_n_pis_aux func arg 0 n pi_expr

/--
Assumes `pi_expr` is of the form `Π x1 ... xn, _`.
Creates a pexpr of the form `Π x1 ... xn, func (arg x1 ... xn)`.
All arguments (implicit and explicit) to `arg` should be supplied. -/
meta def apply_under_pis (func arg : pexpr) (pi_expr : expr) : pexpr :=
apply_under_n_pis func arg pi_expr pi_expr.pi_arity

/--
If `func` is a `pexpr` representing a function that takes an argument `a`,
`get_pexpr_arg_arity_with_tgt func tgt` returns the arity of `a`.
When `tgt` is a `pi` expr, `func` is elaborated in a context
with the domain of `tgt`.

Examples:
* ```get_pexpr_arg_arity ``(ring) `(true)``` returns 0, since `ring` takes one non-function argument.
* ```get_pexpr_arg_arity_with_tgt ``(monad) `(true)``` returns 1, since `monad` takes one argument of type `α → α`.
* ```get_pexpr_arg_arity_with_tgt ``(module R) `(Π (R : Type), comm_ring R → true)``` returns 0
 -/
meta def get_pexpr_arg_arity_with_tgt (func : pexpr) (tgt : expr) : tactic ℕ :=
lock_tactic_state $ do
  mv ← mk_mvar,
  solve_aux tgt $ intros >> to_expr ``(%%func %%mv),
  expr.pi_arity <$> (infer_type mv >>= instantiate_mvars)

/-- `find_private_decl n none` finds a private declaration named `n` in any of the imported files.

`find_private_decl n (some m)` finds a private declaration named `n` in the same file where a
declaration named `m` can be found. -/
meta def find_private_decl (n : name) (fr : option name) : tactic name :=
do env ← get_env,
   fn ← option_t.run (do
         fr ← option_t.mk (return fr),
         d ← monad_lift $ get_decl fr,
         option_t.mk (return $ env.decl_olean d.to_name) ),
   let p : string → bool :=
     match fn with
     | (some fn) := λ x, fn = x
     | none := λ _, tt
     end,
   let xs := env.decl_filter_map (λ d,
     do fn ← env.decl_olean d.to_name,
        guard ((`_private).is_prefix_of d.to_name ∧ p fn ∧ d.to_name.update_prefix name.anonymous = n),
        pure d.to_name),
   match xs with
   | [n] := pure n
   | [] := fail "no such private found"
   | _ := fail "many matches found"
   end

open lean.parser interactive

/-- `import_private foo from bar` finds a private declaration `foo` in the same file as `bar`
and creates a local notation to refer to it.

`import_private foo` looks for `foo` in all imported files.

When possible, make `foo` non-private rather than using this feature.
 -/
@[user_command]
meta def import_private_cmd (_ : parse $ tk "import_private") : lean.parser unit :=
do n  ← ident,
   fr ← optional (tk "from" *> ident),
   n ← find_private_decl n fr,
   c ← resolve_constant n,
   d ← get_decl n,
   let c := @expr.const tt c d.univ_levels,
   new_n ← new_aux_decl_name,
   add_decl $ declaration.defn new_n d.univ_params d.type c reducibility_hints.abbrev d.is_trusted,
   let new_not := sformat!"local notation `{n.update_prefix name.anonymous}` := {new_n}",
   emit_command_here $ new_not,
   skip .

add_tactic_doc
{ name                     := "import_private",
  category                 := doc_category.cmd,
  decl_names               := [`tactic.import_private_cmd],
  tags                     := ["renaming"] }

/--
The command `mk_simp_attribute simp_name "description"` creates a simp set with name `simp_name`.
Lemmas tagged with `@[simp_name]` will be included when `simp with simp_name` is called.
`mk_simp_attribute simp_name none` will use a default description.

Appending the command with `with attr1 attr2 ...` will include all declarations tagged with
`attr1`, `attr2`, ... in the new simp set.

This command is preferred to using ``run_cmd mk_simp_attr `simp_name`` since it adds a doc string
to the attribute that is defined. If you need to create a simp set in a file where this command is
not available, you should use
```lean
run_cmd mk_simp_attr `simp_name
run_cmd add_doc_string `simp_attr.simp_name "Description of the simp set here"
```
-/
@[user_command]
meta def mk_simp_attribute_cmd (_ : parse $ tk "mk_simp_attribute") : lean.parser unit :=
do n ← ident,
   d ← parser.pexpr,
   d ← to_expr ``(%%d : option string),
   descr ← eval_expr (option string) d,
   with_list ← types.with_ident_list <|> return [],
   mk_simp_attr n with_list,
   add_doc_string (name.append `simp_attr n) $ descr.get_or_else $ "simp set for " ++ to_string n

add_tactic_doc
{ name                     := "mk_simp_attribute",
  category                 := doc_category.cmd,
  decl_names               := [`tactic.mk_simp_attribute_cmd],
  tags                     := ["simplification"] }

/--
Given a user attribute name `attr_name`, `get_user_attribute_name attr_name` returns
the name of the declaration that defines this attribute.
Fails if there is no user attribute with this name.
Example: ``get_user_attribute_name `norm_cast`` returns `` `norm_cast.norm_cast_attr`` -/
meta def get_user_attribute_name (attr_name : name) : tactic name := do
ns ← attribute.get_instances `user_attribute,
ns.mfirst (λ nm, do
  d ← get_decl nm,
  e ← mk_app `user_attribute.name [d.value],
  attr_nm ← eval_expr name e,
  guard $ attr_nm = attr_name,
  return nm) <|> fail!"'{attr_name}' is not a user attribute."

/-- A tactic to set either a basic attribute or a user attribute, as long as the user attribute has
  no parameter.
  If a user attribute with a parameter (that is not `unit`) is set, this function will raise an
  error. -/
-- possible enhancement if needed: use default value for a user attribute with parameter.
meta def set_attribute (attr_name : name) (c_name : name) (persistent := tt)
  (prio : option nat := none) : tactic unit := do
get_decl c_name <|> fail!"unknown declaration {c_name}",
s ← try_or_report_error (set_basic_attribute attr_name c_name persistent prio),
sum.inr msg ← return s | skip,
if msg = (format!"set_basic_attribute tactic failed, '{attr_name}' is not a basic attribute").to_string
then do
  user_attr_nm ← get_user_attribute_name attr_name,
  user_attr_const ← mk_const user_attr_nm,
  tac ← eval_pexpr (tactic unit) ``(user_attribute.set %%user_attr_const %%c_name () %%persistent) <|>
    fail!"Cannot set attribute @[{attr_name}]. The corresponding user attribute {user_attr_nm} has a parameter.",
  tac
else fail msg

/-- The command `#unneeded` lists the declarations that do not support the main features of
the present file. The main features of a file are taken as the declaration tagged with @[needed]. -/
@[user_command]
meta def unneeded_cmd (_ : parse $ tk "#unneeded") : lean.parser unit :=
show tactic unit, from
do ds ← all_unneeded,
   ds.to_list.mmap' $ λ ⟨n,_⟩, trace!"#print {n}"

end tactic

/--
`find_defeq red m e` looks for a key in `m` that is defeq to `e` (up to transparency `red`),
and returns the value associated with this key if it exists.
Otherwise, it fails.
-/
meta def list.find_defeq (red : tactic.transparency) {v} (m : list (expr × v)) (e : expr) :
  tactic (expr × v) :=
m.mfind $ λ ⟨e', val⟩, tactic.is_def_eq e e' red<|MERGE_RESOLUTION|>--- conflicted
+++ resolved
@@ -1611,11 +1611,6 @@
 
 attribute [higher_order map_comp_pure] map_pure
 
-
-<<<<<<< HEAD
-/-- Put a definition in the `tactic.interactive` namespace to make it usable
-in proof scripts
-=======
 /--
 Copies a definition into the `tactic.interactive` namespace to make it usable
 in proof scripts. It allows one to write
@@ -1632,7 +1627,6 @@
 
 run_cmd add_interactive [``my_tactic]
 ```
->>>>>>> 89ada87c
 -/
 @[user_attribute]
 meta def interactive_attr : user_attribute :=
@@ -1648,7 +1642,7 @@
   decl_names               := [``tactic.interactive_attr],
   tags                     := ["environment"] }
 
-<<<<<<< HEAD
+
 /-- Attribute `needed` is used to mark declarations that are featured
 in the current file.  Then, the `#unneeded` command can be used to
 list the declaration present in the file that do not support the main
@@ -1686,8 +1680,6 @@
        !(string.is_prefix_of "_main" n.last) &&
        !(name.is_suffix_of `_main._meta_aux n)
 
-=======
->>>>>>> 89ada87c
 /--
 Use `refine` to partially discharge the goal,
 or call `fconstructor` and try again.
