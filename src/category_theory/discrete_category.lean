--- conflicted
+++ resolved
@@ -87,18 +87,14 @@
 `[cases_matching* [discrete _, (_ : discrete _) ⟶ (_ : discrete _), plift _]]
 
 run_cmd add_interactive [``tactic.discrete_cases]
-<<<<<<< HEAD
-=======
 
 local attribute [tidy] tactic.discrete_cases
->>>>>>> 1e011e3f
 
 instance [unique α] : unique (discrete α) :=
 unique.mk' (discrete α)
 
 /-- Extract the equation from a morphism in a discrete category. -/
 lemma eq_of_hom {X Y : discrete α} (i : X ⟶ Y) : X.as = Y.as := i.down.down
-<<<<<<< HEAD
 
 /-- Promote an equation between the wrapped terms in `X Y : discrete α` to a morphism `X ⟶ Y`
 in the discrete category. -/
@@ -118,27 +114,6 @@
 abbreviation eq_to_iso' {a b : α} (h : a = b) : discrete.mk a ≅ discrete.mk b :=
 eq_to_iso h
 
-=======
-
-/-- Promote an equation between the wrapped terms in `X Y : discrete α` to a morphism `X ⟶ Y`
-in the discrete category. -/
-abbreviation eq_to_hom {X Y : discrete α} (h : X.as = Y.as) : X ⟶ Y :=
-eq_to_hom (by { ext, exact h, })
-
-/-- Promote an equation between the wrapped terms in `X Y : discrete α` to an isomorphism `X ≅ Y`
-in the discrete category. -/
-abbreviation eq_to_iso {X Y : discrete α} (h : X.as = Y.as) : X ≅ Y :=
-eq_to_iso (by { ext, exact h, })
-
-/-- A variant of `eq_to_hom` that lifts terms to the discrete category. -/
-abbreviation eq_to_hom' {a b : α} (h : a = b) : discrete.mk a ⟶ discrete.mk b :=
-eq_to_hom h
-
-/-- A variant of `eq_to_iso` that lifts terms to the discrete category. -/
-abbreviation eq_to_iso' {a b : α} (h : a = b) : discrete.mk a ≅ discrete.mk b :=
-eq_to_iso h
-
->>>>>>> 1e011e3f
 @[simp] lemma id_def (X : discrete α) : ulift.up (plift.up (eq.refl X.as)) = 𝟙 X := rfl
 
 variables {C : Type u₂} [category.{v₂} C]
