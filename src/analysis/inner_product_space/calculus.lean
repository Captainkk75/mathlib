/-
Copyright (c) 2020 Yury Kudryashov. All rights reserved.
Released under Apache 2.0 license as described in the file LICENSE.
Authors: Yury Kudryashov
-/
import analysis.inner_product_space.pi_L2
import analysis.special_functions.sqrt

/-!
# Calculus in inner product spaces

In this file we prove that the inner product and square of the norm in an inner space are
infinitely `ℝ`-smooth. In order to state these results, we need a `normed_space ℝ E`
instance. Though we can deduce this structure from `inner_product_space 𝕜 E`, this instance may be
not definitionally equal to some other “natural” instance. So, we assume `[normed_space ℝ E]`.

We also prove that functions to a `euclidean_space` are (higher) differentiable if and only if
their components are. This follows from the corresponding fact for finite product of normed spaces,
and from the equivalence of norms in finite dimensions.

## TODO

The last part of the file should be generalized to `pi_Lp`.
-/

noncomputable theory

open is_R_or_C real filter
open_locale big_operators classical topological_space

section deriv_inner

variables {𝕜 E F : Type*} [is_R_or_C 𝕜]
variables [inner_product_space 𝕜 E] [inner_product_space ℝ F]
local notation `⟪`x`, `y`⟫` := @inner 𝕜 _ _ x y

variables [normed_space ℝ E]

/-- Derivative of the inner product. -/
def fderiv_inner_clm (p : E × E) : E × E →L[ℝ] 𝕜 := is_bounded_bilinear_map_inner.deriv p

@[simp] lemma fderiv_inner_clm_apply (p x : E × E) :
  fderiv_inner_clm  p x = ⟪p.1, x.2⟫ + ⟪x.1, p.2⟫ := rfl

lemma cont_diff_inner {n} : cont_diff ℝ n (λ p : E × E, ⟪p.1, p.2⟫) :=
is_bounded_bilinear_map_inner.cont_diff

lemma cont_diff_at_inner {p : E × E} {n} :
  cont_diff_at ℝ n (λ p : E × E, ⟪p.1, p.2⟫) p :=
cont_diff_inner.cont_diff_at

lemma differentiable_inner : differentiable ℝ (λ p : E × E, ⟪p.1, p.2⟫) :=
is_bounded_bilinear_map_inner.differentiable_at

<<<<<<< HEAD
variables {G : Type*} [normed_group G] [normed_space ℝ G]
  {f g : G → E} {f' g' : G →L[ℝ] E} {s : set G} {x : G} {n : ℕ∞}
=======
variables {G : Type*} [normed_add_comm_group G] [normed_space ℝ G]
  {f g : G → E} {f' g' : G →L[ℝ] E} {s : set G} {x : G} {n : with_top ℕ}
>>>>>>> 7edb6d5d

include 𝕜

lemma cont_diff_within_at.inner (hf : cont_diff_within_at ℝ n f s x)
  (hg : cont_diff_within_at ℝ n g s x) :
  cont_diff_within_at ℝ n (λ x, ⟪f x, g x⟫) s x :=
cont_diff_at_inner.comp_cont_diff_within_at x (hf.prod hg)

lemma cont_diff_at.inner (hf : cont_diff_at ℝ n f x)
  (hg : cont_diff_at ℝ n g x) :
  cont_diff_at ℝ n (λ x, ⟪f x, g x⟫) x :=
hf.inner hg

lemma cont_diff_on.inner (hf : cont_diff_on ℝ n f s) (hg : cont_diff_on ℝ n g s) :
  cont_diff_on ℝ n (λ x, ⟪f x, g x⟫) s :=
λ x hx, (hf x hx).inner (hg x hx)

lemma cont_diff.inner (hf : cont_diff ℝ n f) (hg : cont_diff ℝ n g) :
  cont_diff ℝ n (λ x, ⟪f x, g x⟫) :=
cont_diff_inner.comp (hf.prod hg)

lemma has_fderiv_within_at.inner (hf : has_fderiv_within_at f f' s x)
  (hg : has_fderiv_within_at g g' s x) :
  has_fderiv_within_at (λ t, ⟪f t, g t⟫) ((fderiv_inner_clm (f x, g x)).comp $ f'.prod g') s x :=
(is_bounded_bilinear_map_inner.has_fderiv_at (f x, g x)).comp_has_fderiv_within_at x (hf.prod hg)

lemma has_strict_fderiv_at.inner (hf : has_strict_fderiv_at f f' x)
  (hg : has_strict_fderiv_at g g' x) :
  has_strict_fderiv_at (λ t, ⟪f t, g t⟫) ((fderiv_inner_clm (f x, g x)).comp $ f'.prod g') x :=
(is_bounded_bilinear_map_inner.has_strict_fderiv_at (f x, g x)).comp x (hf.prod hg)

lemma has_fderiv_at.inner (hf : has_fderiv_at f f' x) (hg : has_fderiv_at g g' x) :
  has_fderiv_at (λ t, ⟪f t, g t⟫) ((fderiv_inner_clm (f x, g x)).comp $ f'.prod g') x :=
(is_bounded_bilinear_map_inner.has_fderiv_at (f x, g x)).comp x (hf.prod hg)

lemma has_deriv_within_at.inner {f g : ℝ → E} {f' g' : E} {s : set ℝ} {x : ℝ}
  (hf : has_deriv_within_at f f' s x) (hg : has_deriv_within_at g g' s x) :
  has_deriv_within_at (λ t, ⟪f t, g t⟫) (⟪f x, g'⟫ + ⟪f', g x⟫) s x :=
by simpa using (hf.has_fderiv_within_at.inner hg.has_fderiv_within_at).has_deriv_within_at

lemma has_deriv_at.inner {f g : ℝ → E} {f' g' : E} {x : ℝ} :
  has_deriv_at f f' x →  has_deriv_at g g' x →
  has_deriv_at (λ t, ⟪f t, g t⟫) (⟪f x, g'⟫ + ⟪f', g x⟫) x :=
by simpa only [← has_deriv_within_at_univ] using has_deriv_within_at.inner

lemma differentiable_within_at.inner (hf : differentiable_within_at ℝ f s x)
  (hg : differentiable_within_at ℝ g s x) :
  differentiable_within_at ℝ (λ x, ⟪f x, g x⟫) s x :=
((differentiable_inner _).has_fderiv_at.comp_has_fderiv_within_at x
  (hf.prod hg).has_fderiv_within_at).differentiable_within_at

lemma differentiable_at.inner (hf : differentiable_at ℝ f x) (hg : differentiable_at ℝ g x) :
  differentiable_at ℝ (λ x, ⟪f x, g x⟫) x :=
(differentiable_inner _).comp x (hf.prod hg)

lemma differentiable_on.inner (hf : differentiable_on ℝ f s) (hg : differentiable_on ℝ g s) :
  differentiable_on ℝ (λ x, ⟪f x, g x⟫) s :=
λ x hx, (hf x hx).inner (hg x hx)

lemma differentiable.inner (hf : differentiable ℝ f) (hg : differentiable ℝ g) :
  differentiable ℝ (λ x, ⟪f x, g x⟫) :=
λ x, (hf x).inner (hg x)

lemma fderiv_inner_apply (hf : differentiable_at ℝ f x) (hg : differentiable_at ℝ g x) (y : G) :
  fderiv ℝ (λ t, ⟪f t, g t⟫) x y = ⟪f x, fderiv ℝ g x y⟫ + ⟪fderiv ℝ f x y, g x⟫ :=
by { rw [(hf.has_fderiv_at.inner hg.has_fderiv_at).fderiv], refl }

lemma deriv_inner_apply {f g : ℝ → E} {x : ℝ} (hf : differentiable_at ℝ f x)
  (hg : differentiable_at ℝ g x) :
  deriv (λ t, ⟪f t, g t⟫) x = ⟪f x, deriv g x⟫ + ⟪deriv f x, g x⟫ :=
(hf.has_deriv_at.inner hg.has_deriv_at).deriv

lemma cont_diff_norm_sq : cont_diff ℝ n (λ x : E, ∥x∥ ^ 2) :=
begin
  simp only [sq, ← inner_self_eq_norm_mul_norm],
  exact (re_clm : 𝕜 →L[ℝ] ℝ).cont_diff.comp (cont_diff_id.inner cont_diff_id)
end

lemma cont_diff.norm_sq (hf : cont_diff ℝ n f) :
  cont_diff ℝ n (λ x, ∥f x∥ ^ 2) :=
cont_diff_norm_sq.comp hf

lemma cont_diff_within_at.norm_sq (hf : cont_diff_within_at ℝ n f s x) :
  cont_diff_within_at ℝ n (λ y, ∥f y∥ ^ 2) s x :=
cont_diff_norm_sq.cont_diff_at.comp_cont_diff_within_at x hf

lemma cont_diff_at.norm_sq (hf : cont_diff_at ℝ n f x) :
  cont_diff_at ℝ n (λ y, ∥f y∥ ^ 2) x :=
hf.norm_sq

lemma cont_diff_at_norm {x : E} (hx : x ≠ 0) : cont_diff_at ℝ n norm x :=
have ∥id x∥ ^ 2 ≠ 0, from pow_ne_zero _ (norm_pos_iff.2 hx).ne',
by simpa only [id, sqrt_sq, norm_nonneg] using cont_diff_at_id.norm_sq.sqrt this

lemma cont_diff_at.norm (hf : cont_diff_at ℝ n f x) (h0 : f x ≠ 0) :
  cont_diff_at ℝ n (λ y, ∥f y∥) x :=
(cont_diff_at_norm h0).comp x hf

lemma cont_diff_at.dist (hf : cont_diff_at ℝ n f x) (hg : cont_diff_at ℝ n g x)
  (hne : f x ≠ g x) :
  cont_diff_at ℝ n (λ y, dist (f y) (g y)) x :=
by { simp only [dist_eq_norm], exact (hf.sub hg).norm (sub_ne_zero.2 hne) }

lemma cont_diff_within_at.norm (hf : cont_diff_within_at ℝ n f s x) (h0 : f x ≠ 0) :
  cont_diff_within_at ℝ n (λ y, ∥f y∥) s x :=
(cont_diff_at_norm h0).comp_cont_diff_within_at x hf

lemma cont_diff_within_at.dist (hf : cont_diff_within_at ℝ n f s x)
  (hg : cont_diff_within_at ℝ n g s x) (hne : f x ≠ g x) :
  cont_diff_within_at ℝ n (λ y, dist (f y) (g y)) s x :=
by { simp only [dist_eq_norm], exact (hf.sub hg).norm (sub_ne_zero.2 hne) }

lemma cont_diff_on.norm_sq (hf : cont_diff_on ℝ n f s) :
  cont_diff_on ℝ n (λ y, ∥f y∥ ^ 2) s :=
(λ x hx, (hf x hx).norm_sq)

lemma cont_diff_on.norm (hf : cont_diff_on ℝ n f s) (h0 : ∀ x ∈ s, f x ≠ 0) :
  cont_diff_on ℝ n (λ y, ∥f y∥) s :=
λ x hx, (hf x hx).norm (h0 x hx)

lemma cont_diff_on.dist (hf : cont_diff_on ℝ n f s)
  (hg : cont_diff_on ℝ n g s) (hne : ∀ x ∈ s, f x ≠ g x) :
  cont_diff_on ℝ n (λ y, dist (f y) (g y)) s :=
λ x hx, (hf x hx).dist (hg x hx) (hne x hx)

lemma cont_diff.norm (hf : cont_diff ℝ n f) (h0 : ∀ x, f x ≠ 0) :
  cont_diff ℝ n (λ y, ∥f y∥) :=
cont_diff_iff_cont_diff_at.2 $ λ x, hf.cont_diff_at.norm (h0 x)

lemma cont_diff.dist (hf : cont_diff ℝ n f) (hg : cont_diff ℝ n g)
  (hne : ∀ x, f x ≠ g x) :
  cont_diff ℝ n (λ y, dist (f y) (g y)) :=
cont_diff_iff_cont_diff_at.2 $
  λ x, hf.cont_diff_at.dist hg.cont_diff_at (hne x)

omit 𝕜
lemma has_strict_fderiv_at_norm_sq (x : F) :
  has_strict_fderiv_at (λ x, ∥x∥ ^ 2) (bit0 (innerSL x)) x :=
begin
  simp only [sq, ← inner_self_eq_norm_mul_norm],
  convert (has_strict_fderiv_at_id x).inner (has_strict_fderiv_at_id x),
  ext y,
  simp [bit0, real_inner_comm],
end
include 𝕜

lemma differentiable_at.norm_sq (hf : differentiable_at ℝ f x) :
  differentiable_at ℝ (λ y, ∥f y∥ ^ 2) x :=
(cont_diff_at_id.norm_sq.differentiable_at le_rfl).comp x hf

lemma differentiable_at.norm (hf : differentiable_at ℝ f x) (h0 : f x ≠ 0) :
  differentiable_at ℝ (λ y, ∥f y∥) x :=
((cont_diff_at_norm h0).differentiable_at le_rfl).comp x hf

lemma differentiable_at.dist (hf : differentiable_at ℝ f x) (hg : differentiable_at ℝ g x)
  (hne : f x ≠ g x) :
  differentiable_at ℝ (λ y, dist (f y) (g y)) x :=
by { simp only [dist_eq_norm], exact (hf.sub hg).norm (sub_ne_zero.2 hne) }

lemma differentiable.norm_sq (hf : differentiable ℝ f) : differentiable ℝ (λ y, ∥f y∥ ^ 2) :=
λ x, (hf x).norm_sq

lemma differentiable.norm (hf : differentiable ℝ f) (h0 : ∀ x, f x ≠ 0) :
  differentiable ℝ (λ y, ∥f y∥) :=
λ x, (hf x).norm (h0 x)

lemma differentiable.dist (hf : differentiable ℝ f) (hg : differentiable ℝ g)
  (hne : ∀ x, f x ≠ g x) :
  differentiable ℝ (λ y, dist (f y) (g y)) :=
λ x, (hf x).dist (hg x) (hne x)

lemma differentiable_within_at.norm_sq (hf : differentiable_within_at ℝ f s x) :
  differentiable_within_at ℝ (λ y, ∥f y∥ ^ 2) s x :=
(cont_diff_at_id.norm_sq.differentiable_at le_rfl).comp_differentiable_within_at x hf

lemma differentiable_within_at.norm (hf : differentiable_within_at ℝ f s x) (h0 : f x ≠ 0) :
  differentiable_within_at ℝ (λ y, ∥f y∥) s x :=
((cont_diff_at_id.norm h0).differentiable_at le_rfl).comp_differentiable_within_at x hf

lemma differentiable_within_at.dist (hf : differentiable_within_at ℝ f s x)
  (hg : differentiable_within_at ℝ g s x) (hne : f x ≠ g x) :
  differentiable_within_at ℝ (λ y, dist (f y) (g y)) s x :=
by { simp only [dist_eq_norm], exact (hf.sub hg).norm (sub_ne_zero.2 hne) }

lemma differentiable_on.norm_sq (hf : differentiable_on ℝ f s) :
  differentiable_on ℝ (λ y, ∥f y∥ ^ 2) s :=
λ x hx, (hf x hx).norm_sq

lemma differentiable_on.norm (hf : differentiable_on ℝ f s) (h0 : ∀ x ∈ s, f x ≠ 0) :
  differentiable_on ℝ (λ y, ∥f y∥) s :=
λ x hx, (hf x hx).norm (h0 x hx)

lemma differentiable_on.dist (hf : differentiable_on ℝ f s) (hg : differentiable_on ℝ g s)
  (hne : ∀ x ∈ s, f x ≠ g x) :
  differentiable_on ℝ (λ y, dist (f y) (g y)) s :=
λ x hx, (hf x hx).dist (hg x hx) (hne x hx)

end deriv_inner

section pi_like

open continuous_linear_map

variables {𝕜 ι H : Type*} [is_R_or_C 𝕜] [normed_add_comm_group H] [normed_space 𝕜 H]
  [fintype ι] {f : H → euclidean_space 𝕜 ι} {f' : H →L[𝕜] euclidean_space 𝕜 ι} {t : set H} {y : H}

lemma differentiable_within_at_euclidean :
  differentiable_within_at 𝕜 f t y ↔ ∀ i, differentiable_within_at 𝕜 (λ x, f x i) t y :=
begin
  rw [← (euclidean_space.equiv ι 𝕜).comp_differentiable_within_at_iff, differentiable_within_at_pi],
  refl
end

lemma differentiable_at_euclidean :
  differentiable_at 𝕜 f y ↔ ∀ i, differentiable_at 𝕜 (λ x, f x i) y :=
begin
  rw [← (euclidean_space.equiv ι 𝕜).comp_differentiable_at_iff, differentiable_at_pi],
  refl
end

lemma differentiable_on_euclidean :
  differentiable_on 𝕜 f t ↔ ∀ i, differentiable_on 𝕜 (λ x, f x i) t :=
begin
  rw [← (euclidean_space.equiv ι 𝕜).comp_differentiable_on_iff, differentiable_on_pi],
  refl
end

lemma differentiable_euclidean :
  differentiable 𝕜 f ↔ ∀ i, differentiable 𝕜 (λ x, f x i) :=
begin
  rw [← (euclidean_space.equiv ι 𝕜).comp_differentiable_iff, differentiable_pi],
  refl
end

lemma has_strict_fderiv_at_euclidean :
  has_strict_fderiv_at f f' y ↔ ∀ i, has_strict_fderiv_at (λ x, f x i)
    (euclidean_space.proj i ∘L f') y :=
begin
  rw [← (euclidean_space.equiv ι 𝕜).comp_has_strict_fderiv_at_iff, has_strict_fderiv_at_pi'],
  refl
end

lemma has_fderiv_within_at_euclidean :
  has_fderiv_within_at f f' t y ↔ ∀ i, has_fderiv_within_at (λ x, f x i)
    (euclidean_space.proj i ∘L f') t y :=
begin
  rw [← (euclidean_space.equiv ι 𝕜).comp_has_fderiv_within_at_iff, has_fderiv_within_at_pi'],
  refl
end

lemma cont_diff_within_at_euclidean {n : ℕ∞} :
  cont_diff_within_at 𝕜 n f t y ↔ ∀ i, cont_diff_within_at 𝕜 n (λ x, f x i) t y :=
begin
  rw [← (euclidean_space.equiv ι 𝕜).comp_cont_diff_within_at_iff, cont_diff_within_at_pi],
  refl
end

lemma cont_diff_at_euclidean {n : ℕ∞} :
  cont_diff_at 𝕜 n f y ↔ ∀ i, cont_diff_at 𝕜 n (λ x, f x i) y :=
begin
  rw [← (euclidean_space.equiv ι 𝕜).comp_cont_diff_at_iff, cont_diff_at_pi],
  refl
end

lemma cont_diff_on_euclidean {n : ℕ∞} :
  cont_diff_on 𝕜 n f t ↔ ∀ i, cont_diff_on 𝕜 n (λ x, f x i) t :=
begin
  rw [← (euclidean_space.equiv ι 𝕜).comp_cont_diff_on_iff, cont_diff_on_pi],
  refl
end

lemma cont_diff_euclidean {n : ℕ∞} :
  cont_diff 𝕜 n f ↔ ∀ i, cont_diff 𝕜 n (λ x, f x i) :=
begin
  rw [← (euclidean_space.equiv ι 𝕜).comp_cont_diff_iff, cont_diff_pi],
  refl
end

end pi_like<|MERGE_RESOLUTION|>--- conflicted
+++ resolved
@@ -52,13 +52,8 @@
 lemma differentiable_inner : differentiable ℝ (λ p : E × E, ⟪p.1, p.2⟫) :=
 is_bounded_bilinear_map_inner.differentiable_at
 
-<<<<<<< HEAD
-variables {G : Type*} [normed_group G] [normed_space ℝ G]
+variables {G : Type*} [normed_add_comm_group G] [normed_space ℝ G]
   {f g : G → E} {f' g' : G →L[ℝ] E} {s : set G} {x : G} {n : ℕ∞}
-=======
-variables {G : Type*} [normed_add_comm_group G] [normed_space ℝ G]
-  {f g : G → E} {f' g' : G →L[ℝ] E} {s : set G} {x : G} {n : with_top ℕ}
->>>>>>> 7edb6d5d
 
 include 𝕜
 
